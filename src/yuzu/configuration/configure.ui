--- conflicted
+++ resolved
@@ -6,13 +6,8 @@
    <rect>
     <x>0</x>
     <y>0</y>
-<<<<<<< HEAD
-    <width>461</width>
-    <height>500</height>
-=======
     <width>382</width>
     <height>241</height>
->>>>>>> c9ef8b0a
    </rect>
   </property>
   <property name="windowTitle">
@@ -20,53 +15,6 @@
   </property>
   <layout class="QVBoxLayout" name="verticalLayout">
    <item>
-<<<<<<< HEAD
-    <widget class="QTabWidget" name="tabWidget">
-     <property name="currentIndex">
-      <number>0</number>
-     </property>
-     <widget class="ConfigureGeneral" name="generalTab">
-      <attribute name="title">
-       <string>General</string>
-      </attribute>
-     </widget>
-      <widget class="ConfigureGameList" name="gameListTab">
-        <attribute name="title">
-          <string>Game List</string>
-        </attribute>
-      </widget>
-     <widget class="ConfigureSystem" name="systemTab">
-      <attribute name="title">
-       <string>System</string>
-      </attribute>
-     </widget>
-     <widget class="ConfigureInput" name="inputTab">
-      <attribute name="title">
-       <string>Input</string>
-      </attribute>
-     </widget>
-     <widget class="ConfigureGraphics" name="graphicsTab">
-      <attribute name="title">
-       <string>Graphics</string>
-      </attribute>
-     </widget>
-     <widget class="ConfigureAudio" name="audioTab">
-      <attribute name="title">
-       <string>Audio</string>
-      </attribute>
-     </widget>
-     <widget class="ConfigureDebug" name="debugTab">
-      <attribute name="title">
-       <string>Debug</string>
-      </attribute>
-     </widget>
-      <widget class="ConfigureWeb" name="webTab">
-        <attribute name="title">
-          <string>Web</string>
-        </attribute>
-      </widget>
-    </widget>
-=======
     <layout class="QHBoxLayout" name="horizontalLayout">
      <item>
       <widget class="QListWidget" name="selectorList">
@@ -137,7 +85,6 @@
       </widget>
      </item>
     </layout>
->>>>>>> c9ef8b0a
    </item>
    <item>
     <widget class="QDialogButtonBox" name="buttonBox">
@@ -155,21 +102,18 @@
    <header>configuration/configure_general.h</header>
    <container>1</container>
   </customwidget>
-<<<<<<< HEAD
    <customwidget>
      <class>ConfigureGameList</class>
      <extends>QWidget</extends>
      <header>configuration/configure_gamelist.h</header>
      <container>1</container>
    </customwidget>
-=======
   <customwidget>
    <class>ConfigureSystem</class>
    <extends>QWidget</extends>
    <header>configuration/configure_system.h</header>
    <container>1</container>
   </customwidget>
->>>>>>> c9ef8b0a
   <customwidget>
    <class>ConfigureProfileManager</class>
    <extends>QWidget</extends>
@@ -189,28 +133,11 @@
    <container>1</container>
   </customwidget>
   <customwidget>
-<<<<<<< HEAD
-   <class>ConfigureInput</class>
-   <extends>QWidget</extends>
-   <header>configuration/configure_input.h</header>
-   <container>1</container>
-  </customwidget>
-  <customwidget>
-=======
->>>>>>> c9ef8b0a
    <class>ConfigureGraphics</class>
    <extends>QWidget</extends>
    <header>configuration/configure_graphics.h</header>
    <container>1</container>
   </customwidget>
-<<<<<<< HEAD
-   <customwidget>
-     <class>ConfigureWeb</class>
-     <extends>QWidget</extends>
-     <header>configuration/configure_web.h</header>
-     <container>1</container>
-   </customwidget>
-=======
   <customwidget>
    <class>ConfigureWeb</class>
    <extends>QWidget</extends>
@@ -229,7 +156,6 @@
    <header>configuration/configure_input_simple.h</header>
    <container>1</container>
   </customwidget>
->>>>>>> c9ef8b0a
  </customwidgets>
  <resources/>
  <connections>
