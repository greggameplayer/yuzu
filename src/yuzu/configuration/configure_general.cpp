// Copyright 2016 Citra Emulator Project
// Licensed under GPLv2 or any later version
// Refer to the license.txt file included.

<<<<<<< HEAD
=======
#include <QCheckBox>
>>>>>>> aae7847e
#include <QSpinBox>
#include "core/core.h"
#include "core/settings.h"
#include "ui_configure_general.h"
#include "yuzu/configuration/configure_general.h"
#include "yuzu/uisettings.h"

ConfigureGeneral::ConfigureGeneral(QWidget* parent)
    : QWidget(parent), ui(new Ui::ConfigureGeneral) {

    ui->setupUi(this);

    for (const auto& theme : UISettings::themes) {
        ui->theme_combobox->addItem(QString::fromUtf8(theme.first),
                                    QString::fromUtf8(theme.second));
    }

    SetConfiguration();

    connect(ui->toggle_frame_limit, &QCheckBox::toggled, ui->frame_limit, &QSpinBox::setEnabled);
}

ConfigureGeneral::~ConfigureGeneral() = default;

void ConfigureGeneral::SetConfiguration() {
    ui->toggle_check_exit->setChecked(UISettings::values.confirm_before_closing);
    ui->toggle_user_on_boot->setChecked(UISettings::values.select_user_on_boot);
    ui->theme_combobox->setCurrentIndex(ui->theme_combobox->findData(UISettings::values.theme));

    ui->toggle_frame_limit->setChecked(Settings::values.use_frame_limit);
    ui->frame_limit->setEnabled(ui->toggle_frame_limit->isChecked());
    ui->frame_limit->setValue(Settings::values.frame_limit);
}

void ConfigureGeneral::ApplyConfiguration() {
    UISettings::values.confirm_before_closing = ui->toggle_check_exit->isChecked();
    UISettings::values.select_user_on_boot = ui->toggle_user_on_boot->isChecked();
    UISettings::values.theme =
        ui->theme_combobox->itemData(ui->theme_combobox->currentIndex()).toString();

    Settings::values.use_frame_limit = ui->toggle_frame_limit->isChecked();
    Settings::values.frame_limit = ui->frame_limit->value();
}

void ConfigureGeneral::changeEvent(QEvent* event) {
    if (event->type() == QEvent::LanguageChange) {
        RetranslateUI();
    }

    QWidget::changeEvent(event);
}

void ConfigureGeneral::RetranslateUI() {
    ui->retranslateUi(this);
}<|MERGE_RESOLUTION|>--- conflicted
+++ resolved
@@ -2,10 +2,7 @@
 // Licensed under GPLv2 or any later version
 // Refer to the license.txt file included.
 
-<<<<<<< HEAD
-=======
 #include <QCheckBox>
->>>>>>> aae7847e
 #include <QSpinBox>
 #include "core/core.h"
 #include "core/settings.h"
