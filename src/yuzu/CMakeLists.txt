set(CMAKE_AUTOMOC ON)
set(CMAKE_AUTORCC ON)
set(CMAKE_AUTOUIC ON)
set(CMAKE_INCLUDE_CURRENT_DIR ON)
set(CMAKE_MODULE_PATH ${CMAKE_MODULE_PATH} ${PROJECT_SOURCE_DIR}/CMakeModules)

add_executable(yuzu
    Info.plist
    about_dialog.cpp
    about_dialog.h
    aboutdialog.ui
    applets/error.cpp
    applets/error.h
    applets/profile_select.cpp
    applets/profile_select.h
    applets/software_keyboard.cpp
    applets/software_keyboard.h
    applets/web_browser.cpp
    applets/web_browser.h
    bootmanager.cpp
    bootmanager.h
    compatdb.ui
    compatibility_list.cpp
    compatibility_list.h
    configuration/config.cpp
    configuration/config.h
    configuration/configure.ui
    configuration/configure_audio.cpp
    configuration/configure_audio.h
    configuration/configure_audio.ui
    configuration/configure_debug.cpp
    configuration/configure_debug.h
    configuration/configure_debug.ui
    configuration/configure_dialog.cpp
    configuration/configure_dialog.h
    configuration/configure_filesystem.cpp
    configuration/configure_filesystem.h
    configuration/configure_gamelist.cpp
    configuration/configure_gamelist.h
    configuration/configure_gamelist.ui
    configuration/configure_general.cpp
    configuration/configure_general.h
    configuration/configure_general.ui
    configuration/configure_graphics.cpp
    configuration/configure_graphics.h
    configuration/configure_graphics.ui
    configuration/configure_hotkeys.cpp
    configuration/configure_hotkeys.h
    configuration/configure_hotkeys.ui
    configuration/configure_input.cpp
    configuration/configure_input.h
    configuration/configure_input.ui
    configuration/configure_input_player.cpp
    configuration/configure_input_player.h
    configuration/configure_input_player.ui
    configuration/configure_input_simple.cpp
    configuration/configure_input_simple.h
    configuration/configure_input_simple.ui
    configuration/configure_mouse_advanced.cpp
    configuration/configure_mouse_advanced.h
    configuration/configure_mouse_advanced.ui
    configuration/configure_per_general.cpp
    configuration/configure_per_general.h
    configuration/configure_per_general.ui
    configuration/configure_profile_manager.cpp
    configuration/configure_profile_manager.h
    configuration/configure_profile_manager.ui
    configuration/configure_system.cpp
    configuration/configure_system.h
    configuration/configure_system.ui
    configuration/configure_touchscreen_advanced.cpp
    configuration/configure_touchscreen_advanced.h
    configuration/configure_touchscreen_advanced.ui
    configuration/configure_web.cpp
    configuration/configure_web.h
    configuration/configure_web.ui
    debugger/graphics/graphics_breakpoint_observer.cpp
    debugger/graphics/graphics_breakpoint_observer.h
    debugger/graphics/graphics_breakpoints.cpp
    debugger/graphics/graphics_breakpoints.h
    debugger/graphics/graphics_breakpoints_p.h
    debugger/console.cpp
    debugger/console.h
    debugger/profiler.cpp
    debugger/profiler.h
    debugger/wait_tree.cpp
    debugger/wait_tree.h
    discord.h
    game_list.cpp
    game_list.h
    game_list_p.h
    game_list_worker.cpp
    game_list_worker.h
    loading_screen.cpp
    loading_screen.h
    loading_screen.ui
    hotkeys.cpp
    hotkeys.h
    main.cpp
    main.h
    main.ui
    uisettings.cpp
    uisettings.h
    util/limitable_input_dialog.cpp
    util/limitable_input_dialog.h
    util/sequence_dialog/sequence_dialog.cpp
    util/sequence_dialog/sequence_dialog.h
    util/util.cpp
    util/util.h
    compatdb.cpp
    compatdb.h
    yuzu.rc
)

<<<<<<< HEAD
set(UIS
    aboutdialog.ui
    configuration/configure.ui
    configuration/configure_audio.ui
    configuration/configure_debug.ui
    configuration/configure_filesystem.ui
    configuration/configure_gamelist.ui
    configuration/configure_general.ui
    configuration/configure_graphics.ui
    configuration/configure_hotkeys.ui
    configuration/configure_input.ui
    configuration/configure_input_player.ui
    configuration/configure_input_simple.ui
    configuration/configure_mouse_advanced.ui
    configuration/configure_per_general.ui
    configuration/configure_profile_manager.ui
    configuration/configure_system.ui
    configuration/configure_touchscreen_advanced.ui
    configuration/configure_web.ui
    compatdb.ui
    loading_screen.ui
    main.ui
)

=======
>>>>>>> 5980aa1e
file(GLOB COMPAT_LIST
     ${PROJECT_BINARY_DIR}/dist/compatibility_list/compatibility_list.qrc
     ${PROJECT_BINARY_DIR}/dist/compatibility_list/compatibility_list.json)
file(GLOB_RECURSE ICONS ${PROJECT_SOURCE_DIR}/dist/icons/*)
file(GLOB_RECURSE THEMES ${PROJECT_SOURCE_DIR}/dist/qt_themes/*)


target_sources(yuzu
    PRIVATE
        ${COMPAT_LIST}
        ${ICONS}
        ${THEMES}
)

if (APPLE)
    set(MACOSX_ICON "../../dist/yuzu.icns")
    set_source_files_properties(${MACOSX_ICON} PROPERTIES MACOSX_PACKAGE_LOCATION Resources)
    target_sources(yuzu PRIVATE ${MACOSX_ICON})
    set_target_properties(yuzu PROPERTIES MACOSX_BUNDLE TRUE)
    set_target_properties(yuzu PROPERTIES MACOSX_BUNDLE_INFO_PLIST ${CMAKE_CURRENT_SOURCE_DIR}/Info.plist)
elseif(WIN32)
    # compile as a win32 gui application instead of a console application
    target_link_libraries(yuzu PRIVATE Qt5::WinMain)
    if(MSVC)
        set_target_properties(yuzu PROPERTIES LINK_FLAGS_RELEASE "/SUBSYSTEM:WINDOWS")
    elseif(MINGW)
        set_target_properties(yuzu PROPERTIES LINK_FLAGS_RELEASE "-mwindows")
    endif()
endif()

create_target_directory_groups(yuzu)

target_link_libraries(yuzu PRIVATE common core input_common video_core)
target_link_libraries(yuzu PRIVATE Boost::boost glad Qt5::OpenGL Qt5::Widgets)
target_link_libraries(yuzu PRIVATE ${PLATFORM_LIBRARIES} Threads::Threads)

target_compile_definitions(yuzu PRIVATE
    # Use QStringBuilder for string concatenation to reduce
    # the overall number of temporary strings created.
    -DQT_USE_QSTRINGBUILDER

    # Disable implicit conversions from/to C strings
    -DQT_NO_CAST_FROM_ASCII
    -DQT_NO_CAST_TO_ASCII

    # Disable implicit type narrowing in signal/slot connect() calls.
    -DQT_NO_NARROWING_CONVERSIONS_IN_CONNECT

    # Disable unsafe overloads of QProcess' start() function.
    -DQT_NO_PROCESS_COMBINED_ARGUMENT_START

    # Disable implicit QString->QUrl conversions to enforce use of proper resolving functions.
    -DQT_NO_URL_CAST_FROM_STRING
)

if (YUZU_ENABLE_COMPATIBILITY_REPORTING)
    target_compile_definitions(yuzu PRIVATE -DYUZU_ENABLE_COMPATIBILITY_REPORTING)
endif()

if (USE_DISCORD_PRESENCE)
    target_sources(yuzu PUBLIC
        discord_impl.cpp
        discord_impl.h
    )
    target_link_libraries(yuzu PRIVATE discord-rpc)
    target_compile_definitions(yuzu PRIVATE -DUSE_DISCORD_PRESENCE)
endif()

if (YUZU_USE_QT_WEB_ENGINE)
    target_link_libraries(yuzu PRIVATE Qt5::WebEngineCore Qt5::WebEngineWidgets)
    target_compile_definitions(yuzu PRIVATE -DYUZU_USE_QT_WEB_ENGINE)
endif ()

if(UNIX AND NOT APPLE)
    install(TARGETS yuzu RUNTIME DESTINATION "${CMAKE_INSTALL_PREFIX}/bin")
endif()

if (MSVC)
    include(CopyYuzuQt5Deps)
    include(CopyYuzuSDLDeps)
    include(CopyYuzuUnicornDeps)
    copy_yuzu_Qt5_deps(yuzu)
    copy_yuzu_SDL_deps(yuzu)
    copy_yuzu_unicorn_deps(yuzu)
endif()<|MERGE_RESOLUTION|>--- conflicted
+++ resolved
@@ -112,33 +112,6 @@
     yuzu.rc
 )
 
-<<<<<<< HEAD
-set(UIS
-    aboutdialog.ui
-    configuration/configure.ui
-    configuration/configure_audio.ui
-    configuration/configure_debug.ui
-    configuration/configure_filesystem.ui
-    configuration/configure_gamelist.ui
-    configuration/configure_general.ui
-    configuration/configure_graphics.ui
-    configuration/configure_hotkeys.ui
-    configuration/configure_input.ui
-    configuration/configure_input_player.ui
-    configuration/configure_input_simple.ui
-    configuration/configure_mouse_advanced.ui
-    configuration/configure_per_general.ui
-    configuration/configure_profile_manager.ui
-    configuration/configure_system.ui
-    configuration/configure_touchscreen_advanced.ui
-    configuration/configure_web.ui
-    compatdb.ui
-    loading_screen.ui
-    main.ui
-)
-
-=======
->>>>>>> 5980aa1e
 file(GLOB COMPAT_LIST
      ${PROJECT_BINARY_DIR}/dist/compatibility_list/compatibility_list.qrc
      ${PROJECT_BINARY_DIR}/dist/compatibility_list/compatibility_list.json)
