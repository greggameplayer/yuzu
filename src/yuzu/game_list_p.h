// Copyright 2015 Citra Emulator Project
// Licensed under GPLv2 or any later version
// Refer to the license.txt file included.

#pragma once

#include <array>
#include <map>
#include <string>
#include <utility>

#include <QCoreApplication>
#include <QFileInfo>
#include <QImage>
#include <QObject>
#include <QStandardItem>
#include <QString>
#include <QWidget>

#include "common/common_types.h"
#include "common/logging/log.h"
#include "common/string_util.h"
#include "yuzu/ui_settings.h"
#include "yuzu/util/util.h"

enum class GameListItemType {
    Game = QStandardItem::UserType + 1,
    CustomDir = QStandardItem::UserType + 2,
    SdmcDir = QStandardItem::UserType + 3,
    UserNandDir = QStandardItem::UserType + 4,
    SysNandDir = QStandardItem::UserType + 5,
    AddDir = QStandardItem::UserType + 6
};

Q_DECLARE_METATYPE(GameListItemType);

/**
 * Gets the default icon (for games without valid title metadata)
 * @param size The desired width and height of the default icon.
 * @return QPixmap default icon
 */
static QPixmap GetDefaultIcon(u32 size) {
    QPixmap icon(size, size);
    icon.fill(Qt::transparent);
    return icon;
}

class GameListItem : public QStandardItem {

public:
    // used to access type from item index
    static const int TypeRole = Qt::UserRole + 1;
    static const int SortRole = Qt::UserRole + 2;
    GameListItem() = default;
    GameListItem(const QString& string) : QStandardItem(string) {
        setData(string, SortRole);
    }
};

/**
 * A specialization of GameListItem for path values.
 * This class ensures that for every full path value it holds, a correct string representation
 * of just the filename (with no extension) will be displayed to the user.
 * If this class receives valid title metadata, it will also display game icons and titles.
 */
class GameListItemPath : public GameListItem {
public:
    static const int TitleRole = SortRole;
    static const int FullPathRole = SortRole + 1;
    static const int ProgramIdRole = SortRole + 2;
    static const int FileTypeRole = SortRole + 3;

    GameListItemPath() = default;
    GameListItemPath(const QString& game_path, const std::vector<u8>& picture_data,
                     const QString& game_name, const QString& game_type, u64 program_id) {
        setData(type(), TypeRole);
        setData(game_path, FullPathRole);
        setData(game_name, TitleRole);
        setData(qulonglong(program_id), ProgramIdRole);
        setData(game_type, FileTypeRole);

        const u32 size = UISettings::values.icon_size;

        QPixmap picture;
        if (!picture.loadFromData(picture_data.data(), static_cast<u32>(picture_data.size()))) {
            picture = GetDefaultIcon(size);
        }
        picture = picture.scaled(size, size, Qt::IgnoreAspectRatio, Qt::SmoothTransformation);

        setData(picture, Qt::DecorationRole);
    }

    int type() const override {
        return static_cast<int>(GameListItemType::Game);
    }

    QVariant data(int role) const override {
        if (role == Qt::DisplayRole) {
            std::string filename;
            Common::SplitPath(data(FullPathRole).toString().toStdString(), nullptr, &filename,
                              nullptr);

            const std::array<QString, 4> row_data{{
                QString::fromStdString(filename),
                data(FileTypeRole).toString(),
                QString::fromStdString(fmt::format("0x{:016X}", data(ProgramIdRole).toULongLong())),
                data(TitleRole).toString(),
            }};

            const auto& row1 = row_data.at(UISettings::values.row_1_text_id);
            const auto& row2 = row_data.at(UISettings::values.row_2_text_id);

            if (row1.isEmpty() || row1 == row2)
                return row2;
            if (row2.isEmpty())
                return row1;

            return QString(row1 + QStringLiteral("\n    ") + row2);
        }

        return GameListItem::data(role);
    }
};

class GameListItemCompat : public GameListItem {
    Q_DECLARE_TR_FUNCTIONS(GameListItemCompat)
public:
    static const int CompatNumberRole = SortRole;
    GameListItemCompat() = default;
    explicit GameListItemCompat(const QString& compatibility) {
        setData(type(), TypeRole);

        struct CompatStatus {
            QString color;
            const char* text;
            const char* tooltip;
        };
        // clang-format off
        static const std::map<QString, CompatStatus> status_data = {
            {QStringLiteral("0"),  {QStringLiteral("#5c93ed"), QT_TR_NOOP("Perfect"),    QT_TR_NOOP("Game functions flawless with no audio or graphical glitches, all tested functionality works as intended without\nany workarounds needed.")}},
            {QStringLiteral("1"),  {QStringLiteral("#47d35c"), QT_TR_NOOP("Great"),      QT_TR_NOOP("Game functions with minor graphical or audio glitches and is playable from start to finish. May require some\nworkarounds.")}},
            {QStringLiteral("2"),  {QStringLiteral("#94b242"), QT_TR_NOOP("Okay"),       QT_TR_NOOP("Game functions with major graphical or audio glitches, but game is playable from start to finish with\nworkarounds.")}},
            {QStringLiteral("3"),  {QStringLiteral("#f2d624"), QT_TR_NOOP("Bad"),        QT_TR_NOOP("Game functions, but with major graphical or audio glitches. Unable to progress in specific areas due to glitches\neven with workarounds.")}},
            {QStringLiteral("4"),  {QStringLiteral("#FF0000"), QT_TR_NOOP("Intro/Menu"), QT_TR_NOOP("Game is completely unplayable due to major graphical or audio glitches. Unable to progress past the Start\nScreen.")}},
            {QStringLiteral("5"),  {QStringLiteral("#828282"), QT_TR_NOOP("Won't Boot"), QT_TR_NOOP("The game crashes when attempting to startup.")}},
            {QStringLiteral("99"), {QStringLiteral("#000000"), QT_TR_NOOP("Not Tested"), QT_TR_NOOP("The game has not yet been tested.")}},
        };
        // clang-format on

        auto iterator = status_data.find(compatibility);
        if (iterator == status_data.end()) {
            LOG_WARNING(Frontend, "Invalid compatibility number {}", compatibility.toStdString());
            return;
        }
        const CompatStatus& status = iterator->second;
        setData(compatibility, CompatNumberRole);
        setText(QObject::tr(status.text));
        setToolTip(QObject::tr(status.tooltip));
        setData(CreateCirclePixmapFromColor(status.color), Qt::DecorationRole);
    }

    int type() const override {
        return static_cast<int>(GameListItemType::Game);
    }

    bool operator<(const QStandardItem& other) const override {
        return data(CompatNumberRole) < other.data(CompatNumberRole);
    }
};

/**
 * A specialization of GameListItem for size values.
 * This class ensures that for every numerical size value it holds (in bytes), a correct
 * human-readable string representation will be displayed to the user.
 */
class GameListItemSize : public GameListItem {
public:
    static const int SizeRole = SortRole;

    GameListItemSize() = default;
    explicit GameListItemSize(const qulonglong size_bytes) {
        setData(type(), TypeRole);
        setData(size_bytes, SizeRole);
    }

    void setData(const QVariant& value, int role) override {
        // By specializing setData for SizeRole, we can ensure that the numerical and string
        // representations of the data are always accurate and in the correct format.
        if (role == SizeRole) {
            qulonglong size_bytes = value.toULongLong();
            GameListItem::setData(ReadableByteSize(size_bytes), Qt::DisplayRole);
            GameListItem::setData(value, SizeRole);
        } else {
            GameListItem::setData(value, role);
        }
    }

    int type() const override {
        return static_cast<int>(GameListItemType::Game);
    }

    /**
     * This operator is, in practice, only used by the TreeView sorting systems.
     * Override it so that it will correctly sort by numerical value instead of by string
     * representation.
     */
    bool operator<(const QStandardItem& other) const override {
        return data(SizeRole).toULongLong() < other.data(SizeRole).toULongLong();
    }
};

class GameListDir : public GameListItem {
public:
    static const int GameDirRole = Qt::UserRole + 2;

    explicit GameListDir(UISettings::GameDir& directory,
                         GameListItemType dir_type = GameListItemType::CustomDir)
        : dir_type{dir_type} {
        setData(type(), TypeRole);

        UISettings::GameDir* game_dir = &directory;
        setData(QVariant::fromValue(game_dir), GameDirRole);

<<<<<<< HEAD
        const int icon_size = UISettings::values.icon_size;
=======
        const int icon_size = std::min(static_cast<int>(UISettings::values.icon_size), 64);
>>>>>>> 3eea6e95
        switch (dir_type) {
        case GameListItemType::SdmcDir:
            setData(
                QIcon::fromTheme(QStringLiteral("sd_card"))
                    .pixmap(icon_size)
                    .scaled(icon_size, icon_size, Qt::IgnoreAspectRatio, Qt::SmoothTransformation),
                Qt::DecorationRole);
            setData(QObject::tr("Installed SD Titles"), Qt::DisplayRole);
            break;
        case GameListItemType::UserNandDir:
            setData(
                QIcon::fromTheme(QStringLiteral("chip"))
                    .pixmap(icon_size)
                    .scaled(icon_size, icon_size, Qt::IgnoreAspectRatio, Qt::SmoothTransformation),
                Qt::DecorationRole);
            setData(QObject::tr("Installed NAND Titles"), Qt::DisplayRole);
            break;
        case GameListItemType::SysNandDir:
            setData(
                QIcon::fromTheme(QStringLiteral("chip"))
                    .pixmap(icon_size)
                    .scaled(icon_size, icon_size, Qt::IgnoreAspectRatio, Qt::SmoothTransformation),
                Qt::DecorationRole);
            setData(QObject::tr("System Titles"), Qt::DisplayRole);
            break;
        case GameListItemType::CustomDir:
            const QString icon_name = QFileInfo::exists(game_dir->path)
                                          ? QStringLiteral("folder")
                                          : QStringLiteral("bad_folder");
            setData(QIcon::fromTheme(icon_name).pixmap(icon_size).scaled(
                        icon_size, icon_size, Qt::IgnoreAspectRatio, Qt::SmoothTransformation),
                    Qt::DecorationRole);
            setData(game_dir->path, Qt::DisplayRole);
            break;
        };
    };

    int type() const override {
        return static_cast<int>(dir_type);
    }

private:
    GameListItemType dir_type;
};

class GameListAddDir : public GameListItem {
public:
    explicit GameListAddDir() {
        setData(type(), TypeRole);

<<<<<<< HEAD
        const int icon_size = UISettings::values.icon_size;
=======
        const int icon_size = std::min(static_cast<int>(UISettings::values.icon_size), 64);
>>>>>>> 3eea6e95
        setData(QIcon::fromTheme(QStringLiteral("plus"))
                    .pixmap(icon_size)
                    .scaled(icon_size, icon_size, Qt::IgnoreAspectRatio, Qt::SmoothTransformation),
                Qt::DecorationRole);
        setData(QObject::tr("Add New Game Directory"), Qt::DisplayRole);
    }

    int type() const override {
        return static_cast<int>(GameListItemType::AddDir);
    }
};

class GameList;
class QHBoxLayout;
class QTreeView;
class QLabel;
class QLineEdit;
class QToolButton;

class GameListSearchField : public QWidget {
    Q_OBJECT

public:
    explicit GameListSearchField(GameList* parent = nullptr);

    void setFilterResult(int visible, int total);

    void clear();
    void setFocus();

private:
    class KeyReleaseEater : public QObject {
    public:
        explicit KeyReleaseEater(GameList* gamelist);

    private:
        GameList* gamelist = nullptr;
        QString edit_filter_text_old;

    protected:
        // EventFilter in order to process systemkeys while editing the searchfield
        bool eventFilter(QObject* obj, QEvent* event) override;
    };
    int visible;
    int total;

    QHBoxLayout* layout_filter = nullptr;
    QTreeView* tree_view = nullptr;
    QLabel* label_filter = nullptr;
    QLineEdit* edit_filter = nullptr;
    QLabel* label_filter_result = nullptr;
    QToolButton* button_filter_close = nullptr;
};<|MERGE_RESOLUTION|>--- conflicted
+++ resolved
@@ -221,11 +221,7 @@
         UISettings::GameDir* game_dir = &directory;
         setData(QVariant::fromValue(game_dir), GameDirRole);
 
-<<<<<<< HEAD
-        const int icon_size = UISettings::values.icon_size;
-=======
         const int icon_size = std::min(static_cast<int>(UISettings::values.icon_size), 64);
->>>>>>> 3eea6e95
         switch (dir_type) {
         case GameListItemType::SdmcDir:
             setData(
@@ -276,11 +272,7 @@
     explicit GameListAddDir() {
         setData(type(), TypeRole);
 
-<<<<<<< HEAD
-        const int icon_size = UISettings::values.icon_size;
-=======
         const int icon_size = std::min(static_cast<int>(UISettings::values.icon_size), 64);
->>>>>>> 3eea6e95
         setData(QIcon::fromTheme(QStringLiteral("plus"))
                     .pixmap(icon_size)
                     .scaled(icon_size, icon_size, Qt::IgnoreAspectRatio, Qt::SmoothTransformation),
