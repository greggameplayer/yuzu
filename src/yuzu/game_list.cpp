// Copyright 2015 Citra Emulator Project
// Licensed under GPLv2 or any later version
// Refer to the license.txt file included.

#include <regex>
#include <QApplication>
#include <QDir>
#include <QFileInfo>
#include <QHeaderView>
#include <QJsonArray>
#include <QJsonDocument>
#include <QJsonObject>
#include <QKeyEvent>
#include <QMenu>
#include <QThreadPool>
#include <fmt/format.h>
#include "common/common_types.h"
#include "common/logging/log.h"
#include "core/file_sys/patch_manager.h"
#include "core/file_sys/registered_cache.h"
#include "yuzu/compatibility_list.h"
#include "yuzu/game_list.h"
#include "yuzu/game_list_p.h"
#include "yuzu/game_list_worker.h"
#include "yuzu/main.h"
#include "yuzu/ui_settings.h"

GameListSearchField::KeyReleaseEater::KeyReleaseEater(GameList* gamelist) : gamelist{gamelist} {}

// EventFilter in order to process systemkeys while editing the searchfield
bool GameListSearchField::KeyReleaseEater::eventFilter(QObject* obj, QEvent* event) {
    // If it isn't a KeyRelease event then continue with standard event processing
    if (event->type() != QEvent::KeyRelease)
        return QObject::eventFilter(obj, event);

    QKeyEvent* keyEvent = static_cast<QKeyEvent*>(event);
    QString edit_filter_text = gamelist->search_field->edit_filter->text().toLower();

    // If the searchfield's text hasn't changed special function keys get checked
    // If no function key changes the searchfield's text the filter doesn't need to get reloaded
    if (edit_filter_text == edit_filter_text_old) {
        switch (keyEvent->key()) {
        // Escape: Resets the searchfield
        case Qt::Key_Escape: {
            if (edit_filter_text_old.isEmpty()) {
                return QObject::eventFilter(obj, event);
            } else {
                gamelist->search_field->edit_filter->clear();
                edit_filter_text.clear();
            }
            break;
        }
        // Return and Enter
        // If the enter key gets pressed first checks how many and which entry is visible
        // If there is only one result launch this game
        case Qt::Key_Return:
        case Qt::Key_Enter: {
            if (gamelist->search_field->visible == 1) {
                QString file_path = gamelist->getLastFilterResultItem();

                // To avoid loading error dialog loops while confirming them using enter
                // Also users usually want to run a different game after closing one
                gamelist->search_field->edit_filter->clear();
                edit_filter_text.clear();
                emit gamelist->GameChosen(file_path);
            } else {
                return QObject::eventFilter(obj, event);
            }
            break;
        }
        default:
            return QObject::eventFilter(obj, event);
        }
    }
    edit_filter_text_old = edit_filter_text;
    return QObject::eventFilter(obj, event);
}

void GameListSearchField::setFilterResult(int visible, int total) {
    this->visible = visible;
    this->total = total;

    label_filter_result->setText(tr("%1 of %n result(s)", "", total).arg(visible));
}

QString GameList::getLastFilterResultItem() const {
    QStandardItem* folder;
    QStandardItem* child;
    QString file_path;
    const int folder_count = item_model->rowCount();
    for (int i = 0; i < folder_count; ++i) {
        folder = item_model->item(i, 0);
        const QModelIndex folder_index = folder->index();
        const int children_count = folder->rowCount();
        for (int j = 0; j < children_count; ++j) {
            if (!tree_view->isRowHidden(j, folder_index)) {
                child = folder->child(j, 0);
                file_path = child->data(GameListItemPath::FullPathRole).toString();
            }
        }
    }
    return file_path;
}

void GameListSearchField::clear() {
    edit_filter->clear();
}

void GameListSearchField::setFocus() {
    if (edit_filter->isVisible()) {
        edit_filter->setFocus();
    }
}

GameListSearchField::GameListSearchField(GameList* parent) : QWidget{parent} {
    auto* const key_release_eater = new KeyReleaseEater(parent);
    layout_filter = new QHBoxLayout;
    layout_filter->setMargin(8);
    label_filter = new QLabel;
    label_filter->setText(tr("Filter:"));
    edit_filter = new QLineEdit;
    edit_filter->clear();
    edit_filter->setPlaceholderText(tr("Enter pattern to filter"));
    edit_filter->installEventFilter(key_release_eater);
    edit_filter->setClearButtonEnabled(true);
    connect(edit_filter, &QLineEdit::textChanged, parent, &GameList::onTextChanged);
    label_filter_result = new QLabel;
    button_filter_close = new QToolButton(this);
    button_filter_close->setText(QStringLiteral("X"));
    button_filter_close->setCursor(Qt::ArrowCursor);
    button_filter_close->setStyleSheet(
        QStringLiteral("QToolButton{ border: none; padding: 0px; color: "
                       "#000000; font-weight: bold; background: #F0F0F0; }"
                       "QToolButton:hover{ border: none; padding: 0px; color: "
                       "#EEEEEE; font-weight: bold; background: #E81123}"));
    connect(button_filter_close, &QToolButton::clicked, parent, &GameList::onFilterCloseClicked);
    layout_filter->setSpacing(10);
    layout_filter->addWidget(label_filter);
    layout_filter->addWidget(edit_filter);
    layout_filter->addWidget(label_filter_result);
    layout_filter->addWidget(button_filter_close);
    setLayout(layout_filter);
}

/**
 * Checks if all words separated by spaces are contained in another string
 * This offers a word order insensitive search function
 *
 * @param haystack String that gets checked if it contains all words of the userinput string
 * @param userinput String containing all words getting checked
 * @return true if the haystack contains all words of userinput
 */
static bool ContainsAllWords(const QString& haystack, const QString& userinput) {
    const QStringList userinput_split =
        userinput.split(QLatin1Char{' '}, QString::SplitBehavior::SkipEmptyParts);

    return std::all_of(userinput_split.begin(), userinput_split.end(),
                       [&haystack](const QString& s) { return haystack.contains(s); });
}

// Syncs the expanded state of Game Directories with settings to persist across sessions
void GameList::onItemExpanded(const QModelIndex& item) {
    const auto type = item.data(GameListItem::TypeRole).value<GameListItemType>();
    if (type == GameListItemType::CustomDir || type == GameListItemType::SdmcDir ||
        type == GameListItemType::UserNandDir || type == GameListItemType::SysNandDir)
        item.data(GameListDir::GameDirRole).value<UISettings::GameDir*>()->expanded =
            tree_view->isExpanded(item);
}

// Event in order to filter the gamelist after editing the searchfield
void GameList::onTextChanged(const QString& new_text) {
    const int folder_count = tree_view->model()->rowCount();
    QString edit_filter_text = new_text.toLower();
    QStandardItem* folder;
    QStandardItem* child;
    int children_total = 0;
    QModelIndex root_index = item_model->invisibleRootItem()->index();

    // If the searchfield is empty every item is visible
    // Otherwise the filter gets applied
    if (edit_filter_text.isEmpty()) {
        for (int i = 0; i < folder_count; ++i) {
            folder = item_model->item(i, 0);
            const QModelIndex folder_index = folder->index();
            const int children_count = folder->rowCount();
            for (int j = 0; j < children_count; ++j) {
                ++children_total;
                tree_view->setRowHidden(j, folder_index, false);
            }
        }
        search_field->setFilterResult(children_total, children_total);
    } else {
        int result_count = 0;
        for (int i = 0; i < folder_count; ++i) {
            folder = item_model->item(i, 0);
            const QModelIndex folder_index = folder->index();
            const int children_count = folder->rowCount();
            for (int j = 0; j < children_count; ++j) {
                ++children_total;
                const QStandardItem* child = folder->child(j, 0);
                const QString file_path =
                    child->data(GameListItemPath::FullPathRole).toString().toLower();
                const QString file_title =
                    child->data(GameListItemPath::TitleRole).toString().toLower();
                const QString file_program_id =
                    child->data(GameListItemPath::ProgramIdRole).toString().toLower();

                // Only items which filename in combination with its title contains all words
                // that are in the searchfield will be visible in the gamelist
                // The search is case insensitive because of toLower()
                // I decided not to use Qt::CaseInsensitive in containsAllWords to prevent
                // multiple conversions of edit_filter_text for each game in the gamelist
                const QString file_name =
                    file_path.mid(file_path.lastIndexOf(QLatin1Char{'/'}) + 1) + QLatin1Char{' '} +
                    file_title;
                if (ContainsAllWords(file_name, edit_filter_text) ||
                    (file_program_id.count() == 16 && edit_filter_text.contains(file_program_id))) {
                    tree_view->setRowHidden(j, folder_index, false);
                    ++result_count;
                } else {
                    tree_view->setRowHidden(j, folder_index, true);
                }
                search_field->setFilterResult(result_count, children_total);
            }
        }
    }
}

void GameList::onUpdateThemedIcons() {
    for (int i = 0; i < item_model->invisibleRootItem()->rowCount(); i++) {
        QStandardItem* child = item_model->invisibleRootItem()->child(i);

<<<<<<< HEAD
        const int icon_size = UISettings::values.icon_size;
=======
        const int icon_size = std::min(static_cast<int>(UISettings::values.icon_size), 64);
>>>>>>> 3eea6e95
        switch (child->data(GameListItem::TypeRole).value<GameListItemType>()) {
        case GameListItemType::SdmcDir:
            child->setData(
                QIcon::fromTheme(QStringLiteral("sd_card"))
                    .pixmap(icon_size)
                    .scaled(icon_size, icon_size, Qt::IgnoreAspectRatio, Qt::SmoothTransformation),
                Qt::DecorationRole);
            break;
        case GameListItemType::UserNandDir:
            child->setData(
                QIcon::fromTheme(QStringLiteral("chip"))
                    .pixmap(icon_size)
                    .scaled(icon_size, icon_size, Qt::IgnoreAspectRatio, Qt::SmoothTransformation),
                Qt::DecorationRole);
            break;
        case GameListItemType::SysNandDir:
            child->setData(
                QIcon::fromTheme(QStringLiteral("chip"))
                    .pixmap(icon_size)
                    .scaled(icon_size, icon_size, Qt::IgnoreAspectRatio, Qt::SmoothTransformation),
                Qt::DecorationRole);
            break;
        case GameListItemType::CustomDir: {
            const UISettings::GameDir* game_dir =
                child->data(GameListDir::GameDirRole).value<UISettings::GameDir*>();
            const QString icon_name = QFileInfo::exists(game_dir->path)
                                          ? QStringLiteral("folder")
                                          : QStringLiteral("bad_folder");
            child->setData(
                QIcon::fromTheme(icon_name).pixmap(icon_size).scaled(
                    icon_size, icon_size, Qt::IgnoreAspectRatio, Qt::SmoothTransformation),
                Qt::DecorationRole);
            break;
        }
        case GameListItemType::AddDir:
            child->setData(
                QIcon::fromTheme(QStringLiteral("plus"))
                    .pixmap(icon_size)
                    .scaled(icon_size, icon_size, Qt::IgnoreAspectRatio, Qt::SmoothTransformation),
                Qt::DecorationRole);
            break;
        }
    }
}

void GameList::onFilterCloseClicked() {
    main_window->filterBarSetChecked(false);
}

GameList::GameList(FileSys::VirtualFilesystem vfs, FileSys::ManualContentProvider* provider,
                   GMainWindow* parent)
    : QWidget{parent}, vfs(std::move(vfs)), provider(provider) {
    watcher = new QFileSystemWatcher(this);
    connect(watcher, &QFileSystemWatcher::directoryChanged, this, &GameList::RefreshGameDirectory);

    this->main_window = parent;
    layout = new QVBoxLayout;
    tree_view = new QTreeView;
    search_field = new GameListSearchField(this);
    item_model = new QStandardItemModel(tree_view);
    tree_view->setModel(item_model);

    tree_view->setAlternatingRowColors(true);
    tree_view->setSelectionMode(QHeaderView::SingleSelection);
    tree_view->setSelectionBehavior(QHeaderView::SelectRows);
    tree_view->setVerticalScrollMode(QHeaderView::ScrollPerPixel);
    tree_view->setHorizontalScrollMode(QHeaderView::ScrollPerPixel);
    tree_view->setSortingEnabled(true);
    tree_view->setEditTriggers(QHeaderView::NoEditTriggers);
    tree_view->setContextMenuPolicy(Qt::CustomContextMenu);
    tree_view->setStyleSheet(QStringLiteral("QTreeView{ border: none; }"));

    item_model->insertColumns(0, UISettings::values.show_add_ons ? COLUMN_COUNT : COLUMN_COUNT - 1);
    item_model->setHeaderData(COLUMN_NAME, Qt::Horizontal, tr("Name"));
    item_model->setHeaderData(COLUMN_COMPATIBILITY, Qt::Horizontal, tr("Compatibility"));

    if (UISettings::values.show_add_ons) {
        item_model->setHeaderData(COLUMN_ADD_ONS, Qt::Horizontal, tr("Add-ons"));
        item_model->setHeaderData(COLUMN_FILE_TYPE, Qt::Horizontal, tr("File type"));
        item_model->setHeaderData(COLUMN_SIZE, Qt::Horizontal, tr("Size"));
    } else {
        item_model->setHeaderData(COLUMN_FILE_TYPE - 1, Qt::Horizontal, tr("File type"));
        item_model->setHeaderData(COLUMN_SIZE - 1, Qt::Horizontal, tr("Size"));
    }
    item_model->setSortRole(GameListItemPath::TitleRole);

    connect(main_window, &GMainWindow::UpdateThemedIcons, this, &GameList::onUpdateThemedIcons);
    connect(tree_view, &QTreeView::activated, this, &GameList::ValidateEntry);
    connect(tree_view, &QTreeView::customContextMenuRequested, this, &GameList::PopupContextMenu);
    connect(tree_view, &QTreeView::expanded, this, &GameList::onItemExpanded);
    connect(tree_view, &QTreeView::collapsed, this, &GameList::onItemExpanded);

    // We must register all custom types with the Qt Automoc system so that we are able to use
    // it with signals/slots. In this case, QList falls under the umbrells of custom types.
    qRegisterMetaType<QList<QStandardItem*>>("QList<QStandardItem*>");

    layout->setContentsMargins(0, 0, 0, 0);
    layout->setSpacing(0);
    layout->addWidget(tree_view);
    layout->addWidget(search_field);
    setLayout(layout);
}

GameList::~GameList() {
    emit ShouldCancelWorker();
}

void GameList::setFilterFocus() {
    if (tree_view->model()->rowCount() > 0) {
        search_field->setFocus();
    }
}

void GameList::setFilterVisible(bool visibility) {
    search_field->setVisible(visibility);
}

void GameList::clearFilter() {
    search_field->clear();
}

void GameList::AddDirEntry(GameListDir* entry_items) {
    item_model->invisibleRootItem()->appendRow(entry_items);
    tree_view->setExpanded(
        entry_items->index(),
        entry_items->data(GameListDir::GameDirRole).value<UISettings::GameDir*>()->expanded);
}

void GameList::AddEntry(const QList<QStandardItem*>& entry_items, GameListDir* parent) {
    parent->appendRow(entry_items);
}

void GameList::ValidateEntry(const QModelIndex& item) {
    const auto selected = item.sibling(item.row(), 0);

    switch (selected.data(GameListItem::TypeRole).value<GameListItemType>()) {
    case GameListItemType::Game: {
        const QString file_path = selected.data(GameListItemPath::FullPathRole).toString();
        if (file_path.isEmpty())
            return;
        const QFileInfo file_info(file_path);
        if (!file_info.exists())
            return;

        if (file_info.isDir()) {
            const QDir dir{file_path};
            const QStringList matching_main = dir.entryList({QStringLiteral("main")}, QDir::Files);
            if (matching_main.size() == 1) {
                emit GameChosen(dir.path() + QDir::separator() + matching_main[0]);
            }
            return;
        }

        // Users usually want to run a different game after closing one
        search_field->clear();
        emit GameChosen(file_path);
        break;
    }
    case GameListItemType::AddDir:
        emit AddDirectory();
        break;
    }
}

bool GameList::isEmpty() const {
    for (int i = 0; i < item_model->rowCount(); i++) {
        const QStandardItem* child = item_model->invisibleRootItem()->child(i);
        const auto type = static_cast<GameListItemType>(child->type());
        if (!child->hasChildren() &&
            (type == GameListItemType::SdmcDir || type == GameListItemType::UserNandDir ||
             type == GameListItemType::SysNandDir)) {
            item_model->invisibleRootItem()->removeRow(child->row());
            i--;
        };
    }
    return !item_model->invisibleRootItem()->hasChildren();
}

void GameList::DonePopulating(QStringList watch_list) {
    emit ShowList(!isEmpty());

    item_model->invisibleRootItem()->appendRow(new GameListAddDir());

    // Clear out the old directories to watch for changes and add the new ones
    auto watch_dirs = watcher->directories();
    if (!watch_dirs.isEmpty()) {
        watcher->removePaths(watch_dirs);
    }
    // Workaround: Add the watch paths in chunks to allow the gui to refresh
    // This prevents the UI from stalling when a large number of watch paths are added
    // Also artificially caps the watcher to a certain number of directories
    constexpr int LIMIT_WATCH_DIRECTORIES = 5000;
    constexpr int SLICE_SIZE = 25;
    int len = std::min(watch_list.length(), LIMIT_WATCH_DIRECTORIES);
    for (int i = 0; i < len; i += SLICE_SIZE) {
        watcher->addPaths(watch_list.mid(i, i + SLICE_SIZE));
        QCoreApplication::processEvents();
    }
    tree_view->setEnabled(true);
    const int folder_count = tree_view->model()->rowCount();
    int children_total = 0;
    for (int i = 0; i < folder_count; ++i) {
        children_total += item_model->item(i, 0)->rowCount();
    }
    search_field->setFilterResult(children_total, children_total);
    if (children_total > 0) {
        search_field->setFocus();
    }
}

void GameList::PopupContextMenu(const QPoint& menu_location) {
    QModelIndex item = tree_view->indexAt(menu_location);
    if (!item.isValid())
        return;

    const auto selected = item.sibling(item.row(), 0);
    QMenu context_menu;
    switch (selected.data(GameListItem::TypeRole).value<GameListItemType>()) {
    case GameListItemType::Game:
        AddGamePopup(context_menu, selected.data(GameListItemPath::ProgramIdRole).toULongLong(),
                     selected.data(GameListItemPath::FullPathRole).toString().toStdString());
        break;
    case GameListItemType::CustomDir:
        AddPermDirPopup(context_menu, selected);
        AddCustomDirPopup(context_menu, selected);
        break;
    case GameListItemType::SdmcDir:
    case GameListItemType::UserNandDir:
    case GameListItemType::SysNandDir:
        AddPermDirPopup(context_menu, selected);
        break;
    }
    context_menu.exec(tree_view->viewport()->mapToGlobal(menu_location));
}

void GameList::AddGamePopup(QMenu& context_menu, u64 program_id, std::string path) {
    QAction* open_save_location = context_menu.addAction(tr("Open Save Data Location"));
    QAction* open_lfs_location = context_menu.addAction(tr("Open Mod Data Location"));
    QAction* open_transferable_shader_cache =
        context_menu.addAction(tr("Open Transferable Shader Cache"));
    context_menu.addSeparator();
    QAction* dump_romfs = context_menu.addAction(tr("Dump RomFS"));
    QAction* copy_tid = context_menu.addAction(tr("Copy Title ID to Clipboard"));
    QAction* navigate_to_gamedb_entry = context_menu.addAction(tr("Navigate to GameDB entry"));
    context_menu.addSeparator();
    QAction* properties = context_menu.addAction(tr("Properties"));

    open_save_location->setEnabled(program_id != 0);
    auto it = FindMatchingCompatibilityEntry(compatibility_list, program_id);
    navigate_to_gamedb_entry->setVisible(it != compatibility_list.end() && program_id != 0);

    connect(open_save_location, &QAction::triggered, [this, program_id]() {
        emit OpenFolderRequested(program_id, GameListOpenTarget::SaveData);
    });
    connect(open_lfs_location, &QAction::triggered, [this, program_id]() {
        emit OpenFolderRequested(program_id, GameListOpenTarget::ModData);
    });
    connect(open_transferable_shader_cache, &QAction::triggered,
            [this, program_id]() { emit OpenTransferableShaderCacheRequested(program_id); });
    connect(dump_romfs, &QAction::triggered,
            [this, program_id, path]() { emit DumpRomFSRequested(program_id, path); });
    connect(copy_tid, &QAction::triggered,
            [this, program_id]() { emit CopyTIDRequested(program_id); });
    connect(navigate_to_gamedb_entry, &QAction::triggered, [this, program_id]() {
        emit NavigateToGamedbEntryRequested(program_id, compatibility_list);
    });
    connect(properties, &QAction::triggered,
            [this, path]() { emit OpenPerGameGeneralRequested(path); });
};

void GameList::AddCustomDirPopup(QMenu& context_menu, QModelIndex selected) {
    UISettings::GameDir& game_dir =
        *selected.data(GameListDir::GameDirRole).value<UISettings::GameDir*>();

    QAction* deep_scan = context_menu.addAction(tr("Scan Subfolders"));
    QAction* delete_dir = context_menu.addAction(tr("Remove Game Directory"));

    deep_scan->setCheckable(true);
    deep_scan->setChecked(game_dir.deep_scan);

    connect(deep_scan, &QAction::triggered, [this, &game_dir] {
        game_dir.deep_scan = !game_dir.deep_scan;
        PopulateAsync(UISettings::values.game_dirs);
    });
    connect(delete_dir, &QAction::triggered, [this, &game_dir, selected] {
        UISettings::values.game_dirs.removeOne(game_dir);
        item_model->invisibleRootItem()->removeRow(selected.row());
    });
}

void GameList::AddPermDirPopup(QMenu& context_menu, QModelIndex selected) {
    UISettings::GameDir& game_dir =
        *selected.data(GameListDir::GameDirRole).value<UISettings::GameDir*>();

    QAction* move_up = context_menu.addAction(tr(u8"\U000025b2 Move Up"));
    QAction* move_down = context_menu.addAction(tr(u8"\U000025bc Move Down "));
    QAction* open_directory_location = context_menu.addAction(tr("Open Directory Location"));

    const int row = selected.row();

    move_up->setEnabled(row > 0);
    move_down->setEnabled(row < item_model->rowCount() - 2);

    connect(move_up, &QAction::triggered, [this, selected, row, &game_dir] {
        // find the indices of the items in settings and swap them
        std::swap(UISettings::values.game_dirs[UISettings::values.game_dirs.indexOf(game_dir)],
                  UISettings::values.game_dirs[UISettings::values.game_dirs.indexOf(
                      *selected.sibling(row - 1, 0)
                           .data(GameListDir::GameDirRole)
                           .value<UISettings::GameDir*>())]);
        // move the treeview items
        QList<QStandardItem*> item = item_model->takeRow(row);
        item_model->invisibleRootItem()->insertRow(row - 1, item);
        tree_view->setExpanded(selected, game_dir.expanded);
    });

    connect(move_down, &QAction::triggered, [this, selected, row, &game_dir] {
        // find the indices of the items in settings and swap them
        std::swap(UISettings::values.game_dirs[UISettings::values.game_dirs.indexOf(game_dir)],
                  UISettings::values.game_dirs[UISettings::values.game_dirs.indexOf(
                      *selected.sibling(row + 1, 0)
                           .data(GameListDir::GameDirRole)
                           .value<UISettings::GameDir*>())]);
        // move the treeview items
        const QList<QStandardItem*> item = item_model->takeRow(row);
        item_model->invisibleRootItem()->insertRow(row + 1, item);
        tree_view->setExpanded(selected, game_dir.expanded);
    });

    connect(open_directory_location, &QAction::triggered,
            [this, game_dir] { emit OpenDirectory(game_dir.path); });
}

void GameList::LoadCompatibilityList() {
    QFile compat_list{QStringLiteral(":compatibility_list/compatibility_list.json")};

    if (!compat_list.open(QFile::ReadOnly | QFile::Text)) {
        LOG_ERROR(Frontend, "Unable to open game compatibility list");
        return;
    }

    if (compat_list.size() == 0) {
        LOG_WARNING(Frontend, "Game compatibility list is empty");
        return;
    }

    const QByteArray content = compat_list.readAll();
    if (content.isEmpty()) {
        LOG_ERROR(Frontend, "Unable to completely read game compatibility list");
        return;
    }

    const QJsonDocument json = QJsonDocument::fromJson(content);
    const QJsonArray arr = json.array();

    for (const QJsonValue value : arr) {
        const QJsonObject game = value.toObject();
        const QString compatibility_key = QStringLiteral("compatibility");

        if (!game.contains(compatibility_key) || !game[compatibility_key].isDouble()) {
            continue;
        }

        const int compatibility = game[compatibility_key].toInt();
        const QString directory = game[QStringLiteral("directory")].toString();
        const QJsonArray ids = game[QStringLiteral("releases")].toArray();

        for (const QJsonValue id_ref : ids) {
            const QJsonObject id_object = id_ref.toObject();
            const QString id = id_object[QStringLiteral("id")].toString();

            compatibility_list.emplace(id.toUpper().toStdString(),
                                       std::make_pair(QString::number(compatibility), directory));
        }
    }
}

void GameList::PopulateAsync(QVector<UISettings::GameDir>& game_dirs) {
    tree_view->setEnabled(false);

    // Update the columns in case UISettings has changed
    item_model->removeColumns(0, item_model->columnCount());
    item_model->insertColumns(0, UISettings::values.show_add_ons ? COLUMN_COUNT : COLUMN_COUNT - 1);
    item_model->setHeaderData(COLUMN_NAME, Qt::Horizontal, tr("Name"));
    item_model->setHeaderData(COLUMN_COMPATIBILITY, Qt::Horizontal, tr("Compatibility"));

    if (UISettings::values.show_add_ons) {
        item_model->setHeaderData(COLUMN_ADD_ONS, Qt::Horizontal, tr("Add-ons"));
        item_model->setHeaderData(COLUMN_FILE_TYPE, Qt::Horizontal, tr("File type"));
        item_model->setHeaderData(COLUMN_SIZE, Qt::Horizontal, tr("Size"));
    } else {
        item_model->setHeaderData(COLUMN_FILE_TYPE - 1, Qt::Horizontal, tr("File type"));
        item_model->setHeaderData(COLUMN_SIZE - 1, Qt::Horizontal, tr("Size"));
        item_model->removeColumns(COLUMN_COUNT - 1, 1);
    }

    LoadInterfaceLayout();

    // Delete any rows that might already exist if we're repopulating
    item_model->removeRows(0, item_model->rowCount());
    search_field->clear();

    emit ShouldCancelWorker();

    GameListWorker* worker = new GameListWorker(vfs, provider, game_dirs, compatibility_list);

    connect(worker, &GameListWorker::EntryReady, this, &GameList::AddEntry, Qt::QueuedConnection);
    connect(worker, &GameListWorker::DirEntryReady, this, &GameList::AddDirEntry,
            Qt::QueuedConnection);
    connect(worker, &GameListWorker::Finished, this, &GameList::DonePopulating,
            Qt::QueuedConnection);
    // Use DirectConnection here because worker->Cancel() is thread-safe and we want it to
    // cancel without delay.
    connect(this, &GameList::ShouldCancelWorker, worker, &GameListWorker::Cancel,
            Qt::DirectConnection);

    QThreadPool::globalInstance()->start(worker);
    current_worker = std::move(worker);
}

void GameList::SaveInterfaceLayout() {
    UISettings::values.gamelist_header_state = tree_view->header()->saveState();
}

void GameList::LoadInterfaceLayout() {
    auto header = tree_view->header();
    if (!header->restoreState(UISettings::values.gamelist_header_state)) {
        // We are using the name column to display icons and titles
        // so make it as large as possible as default.
        header->resizeSection(COLUMN_NAME, header->width());
    }

    item_model->sort(header->sortIndicatorSection(), header->sortIndicatorOrder());
}

const QStringList GameList::supported_file_extensions = {
    QStringLiteral("nso"), QStringLiteral("nro"), QStringLiteral("nca"),
    QStringLiteral("xci"), QStringLiteral("nsp"), QStringLiteral("kip")};

void GameList::RefreshGameDirectory() {
    if (!UISettings::values.game_dirs.isEmpty() && current_worker != nullptr) {
        LOG_INFO(Frontend, "Change detected in the games directory. Reloading game list.");
        PopulateAsync(UISettings::values.game_dirs);
    }
}

GameListPlaceholder::GameListPlaceholder(GMainWindow* parent) : QWidget{parent} {
    connect(parent, &GMainWindow::UpdateThemedIcons, this,
            &GameListPlaceholder::onUpdateThemedIcons);

    layout = new QVBoxLayout;
    image = new QLabel;
    text = new QLabel;
    layout->setAlignment(Qt::AlignCenter);
    image->setPixmap(QIcon::fromTheme(QStringLiteral("plus_folder")).pixmap(200));

    text->setText(tr("Double-click to add a new folder to the game list"));
    QFont font = text->font();
    font.setPointSize(20);
    text->setFont(font);
    text->setAlignment(Qt::AlignHCenter);
    image->setAlignment(Qt::AlignHCenter);

    layout->addWidget(image);
    layout->addWidget(text);
    setLayout(layout);
}

GameListPlaceholder::~GameListPlaceholder() = default;

void GameListPlaceholder::onUpdateThemedIcons() {
    image->setPixmap(QIcon::fromTheme(QStringLiteral("plus_folder")).pixmap(200));
}

void GameListPlaceholder::mouseDoubleClickEvent(QMouseEvent* event) {
    emit GameListPlaceholder::AddDirectory();
}<|MERGE_RESOLUTION|>--- conflicted
+++ resolved
@@ -230,11 +230,7 @@
     for (int i = 0; i < item_model->invisibleRootItem()->rowCount(); i++) {
         QStandardItem* child = item_model->invisibleRootItem()->child(i);
 
-<<<<<<< HEAD
-        const int icon_size = UISettings::values.icon_size;
-=======
         const int icon_size = std::min(static_cast<int>(UISettings::values.icon_size), 64);
->>>>>>> 3eea6e95
         switch (child->data(GameListItem::TypeRole).value<GameListItemType>()) {
         case GameListItemType::SdmcDir:
             child->setData(
