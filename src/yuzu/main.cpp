// Copyright 2014 Citra Emulator Project
// Licensed under GPLv2 or any later version
// Refer to the license.txt file included.

#include <cinttypes>
#include <clocale>
#include <memory>
#include <thread>
#ifdef __APPLE__
#include <unistd.h> // for chdir
#endif

// VFS includes must be before glad as they will conflict with Windows file api, which uses defines.
#include "applets/error.h"
#include "applets/profile_select.h"
#include "applets/software_keyboard.h"
#include "applets/web_browser.h"
#include "configuration/configure_input.h"
#include "configuration/configure_per_general.h"
#include "core/file_sys/vfs.h"
#include "core/file_sys/vfs_real.h"
#include "core/frontend/applets/general_frontend.h"
#include "core/hle/service/acc/profile_manager.h"
#include "core/hle/service/am/applet_ae.h"
#include "core/hle/service/am/applet_oe.h"
#include "core/hle/service/am/applets/applets.h"
#include "core/hle/service/hid/controllers/npad.h"
#include "core/hle/service/hid/hid.h"

// These are wrappers to avoid the calls to CreateDirectory and CreateFile because of the Windows
// defines.
static FileSys::VirtualDir VfsFilesystemCreateDirectoryWrapper(
    const FileSys::VirtualFilesystem& vfs, const std::string& path, FileSys::Mode mode) {
    return vfs->CreateDirectory(path, mode);
}

static FileSys::VirtualFile VfsDirectoryCreateFileWrapper(const FileSys::VirtualDir& dir,
                                                          const std::string& path) {
    return dir->CreateFile(path);
}

#include <fmt/ostream.h>
#include <glad/glad.h>

#define QT_NO_OPENGL
#include <QClipboard>
#include <QDesktopServices>
#include <QDesktopWidget>
#include <QDialogButtonBox>
#include <QFile>
#include <QFileDialog>
#include <QInputDialog>
#include <QMessageBox>
#include <QProgressBar>
#include <QProgressDialog>
#include <QShortcut>
#include <QStatusBar>
#include <QSysInfo>
#include <QtConcurrent/QtConcurrent>

#include <fmt/format.h>
#include "common/common_paths.h"
#include "common/detached_tasks.h"
#include "common/file_util.h"
#include "common/logging/backend.h"
#include "common/logging/filter.h"
#include "common/logging/log.h"
#include "common/microprofile.h"
#include "common/scm_rev.h"
#include "common/scope_exit.h"
#ifdef ARCHITECTURE_x86_64
#include "common/x64/cpu_detect.h"
#endif
#include "common/telemetry.h"
#include "core/core.h"
#include "core/crypto/key_manager.h"
#include "core/file_sys/card_image.h"
#include "core/file_sys/content_archive.h"
#include "core/file_sys/control_metadata.h"
#include "core/file_sys/patch_manager.h"
#include "core/file_sys/registered_cache.h"
#include "core/file_sys/romfs.h"
#include "core/file_sys/savedata_factory.h"
#include "core/file_sys/submission_package.h"
#include "core/frontend/applets/software_keyboard.h"
#include "core/hle/kernel/process.h"
#include "core/hle/service/am/am.h"
#include "core/hle/service/filesystem/filesystem.h"
#include "core/hle/service/nfp/nfp.h"
#include "core/hle/service/sm/sm.h"
#include "core/loader/loader.h"
#include "core/perf_stats.h"
#include "core/settings.h"
#include "core/telemetry_session.h"
#include "yuzu/about_dialog.h"
#include "yuzu/bootmanager.h"
#include "yuzu/compatdb.h"
#include "yuzu/compatibility_list.h"
#include "yuzu/configuration/config.h"
#include "yuzu/configuration/configure_dialog.h"
#include "yuzu/debugger/console.h"
#include "yuzu/debugger/profiler.h"
#include "yuzu/debugger/wait_tree.h"
#include "yuzu/discord.h"
#include "yuzu/game_list.h"
#include "yuzu/game_list_p.h"
#include "yuzu/hotkeys.h"
#include "yuzu/install_dialog.h"
#include "yuzu/loading_screen.h"
#include "yuzu/main.h"
#include "yuzu/uisettings.h"

#ifdef USE_DISCORD_PRESENCE
#include "yuzu/discord_impl.h"
#endif

#ifdef YUZU_USE_QT_WEB_ENGINE
#include <QWebEngineProfile>
#include <QWebEngineScript>
#include <QWebEngineScriptCollection>
#include <QWebEngineSettings>
#include <QWebEngineView>
#endif

#ifdef QT_STATICPLUGIN
Q_IMPORT_PLUGIN(QWindowsIntegrationPlugin);
#endif

#ifdef _WIN32
#include <windows.h>
extern "C" {
// tells Nvidia and AMD drivers to use the dedicated GPU by default on laptops with switchable
// graphics
__declspec(dllexport) unsigned long NvOptimusEnablement = 0x00000001;
__declspec(dllexport) int AmdPowerXpressRequestHighPerformance = 1;
}
#endif

constexpr u64 DLC_BASE_TITLE_ID_MASK = 0xFFFFFFFFFFFFE000;

/**
 * "Callouts" are one-time instructional messages shown to the user. In the config settings, there
 * is a bitfield "callout_flags" options, used to track if a message has already been shown to the
 * user. This is 32-bits - if we have more than 32 callouts, we should retire and recyle old ones.
 */
enum class CalloutFlag : uint32_t {
    Telemetry = 0x1,
    DRDDeprecation = 0x2,
};

void GMainWindow::ShowTelemetryCallout() {
    if (UISettings::values.callout_flags & static_cast<uint32_t>(CalloutFlag::Telemetry)) {
        return;
    }

    UISettings::values.callout_flags |= static_cast<uint32_t>(CalloutFlag::Telemetry);
    const QString telemetry_message =
        tr("<a href='https://yuzu-emu.org/help/feature/telemetry/'>Anonymous "
           "data is collected</a> to help improve yuzu. "
           "<br/><br/>Would you like to share your usage data with us?");
    if (QMessageBox::question(this, tr("Telemetry"), telemetry_message) != QMessageBox::Yes) {
        Settings::values.enable_telemetry = false;
        Settings::Apply();
    }
}

const int GMainWindow::max_recent_files_item;

static void InitializeLogging() {
    Log::Filter log_filter;
    log_filter.ParseFilterString(Settings::values.log_filter);
    Log::SetGlobalFilter(log_filter);

    const std::string& log_dir = FileUtil::GetUserPath(FileUtil::UserPath::LogDir);
    FileUtil::CreateFullPath(log_dir);
    Log::AddBackend(std::make_unique<Log::FileBackend>(log_dir + LOG_FILE));
#ifdef _WIN32
    Log::AddBackend(std::make_unique<Log::DebuggerBackend>());
#endif
}

GMainWindow::GMainWindow()
    : config(new Config()), emu_thread(nullptr),
      vfs(std::make_shared<FileSys::RealVfsFilesystem>()),
      provider(std::make_unique<FileSys::ManualContentProvider>()) {
    InitializeLogging();

    setAcceptDrops(true);
    ui.setupUi(this);
    statusBar()->hide();

    default_theme_paths = QIcon::themeSearchPaths();
    UpdateUITheme();

    SetDiscordEnabled(UISettings::values.enable_discord_presence);
    discord_rpc->Update();

    InitializeWidgets();
    InitializeDebugWidgets();
    InitializeRecentFileMenuActions();
    InitializeHotkeys();

    SetDefaultUIGeometry();
    RestoreUIState();

    ConnectMenuEvents();
    ConnectWidgetEvents();

    const auto build_id = std::string(Common::g_build_id);
    const auto fmt = std::string(Common::g_title_bar_format_idle);
    const auto yuzu_build_version =
        fmt::format(fmt.empty() ? "yuzu Development Build" : fmt, std::string{}, std::string{},
                    std::string{}, std::string{}, std::string{}, build_id);

    LOG_INFO(Frontend, "yuzu Version: {} | {}-{}", yuzu_build_version, Common::g_scm_branch,
             Common::g_scm_desc);
#ifdef ARCHITECTURE_x86_64
    LOG_INFO(Frontend, "Host CPU: {}", Common::GetCPUCaps().cpu_string);
#endif
    LOG_INFO(Frontend, "Host OS: {}", QSysInfo::prettyProductName().toStdString());
    UpdateWindowTitle();

    show();

    Core::System::GetInstance().SetContentProvider(
        std::make_unique<FileSys::ContentProviderUnion>());
    Core::System::GetInstance().RegisterContentProvider(
        FileSys::ContentProviderUnionSlot::FrontendManual, provider.get());
    Core::System::GetInstance().GetFileSystemController().CreateFactories(*vfs);

    // Gen keys if necessary
    OnReinitializeKeys(ReinitializeKeyBehavior::NoWarning);

    game_list->LoadCompatibilityList();
    game_list->PopulateAsync(UISettings::values.game_dirs);

    // Show one-time "callout" messages to the user
    ShowTelemetryCallout();

    QStringList args = QApplication::arguments();
    if (args.length() >= 2) {
        BootGame(args[1]);
    }
}

GMainWindow::~GMainWindow() {
    // will get automatically deleted otherwise
    if (render_window->parent() == nullptr)
        delete render_window;
}

void GMainWindow::ProfileSelectorSelectProfile() {
    QtProfileSelectionDialog dialog(this);
    dialog.setWindowFlags(Qt::Dialog | Qt::CustomizeWindowHint | Qt::WindowTitleHint |
                          Qt::WindowSystemMenuHint | Qt::WindowCloseButtonHint);
    dialog.setWindowModality(Qt::WindowModal);
    if (dialog.exec() == QDialog::Rejected) {
        emit ProfileSelectorFinishedSelection(std::nullopt);
        return;
    }

    Service::Account::ProfileManager manager;
    const auto uuid = manager.GetUser(static_cast<std::size_t>(dialog.GetIndex()));
    if (!uuid.has_value()) {
        emit ProfileSelectorFinishedSelection(std::nullopt);
        return;
    }

    emit ProfileSelectorFinishedSelection(uuid);
}

void GMainWindow::SoftwareKeyboardGetText(
    const Core::Frontend::SoftwareKeyboardParameters& parameters) {
    QtSoftwareKeyboardDialog dialog(this, parameters);
    dialog.setWindowFlags(Qt::Dialog | Qt::CustomizeWindowHint | Qt::WindowTitleHint |
                          Qt::WindowSystemMenuHint | Qt::WindowCloseButtonHint);
    dialog.setWindowModality(Qt::WindowModal);

    if (dialog.exec() == QDialog::Rejected) {
        emit SoftwareKeyboardFinishedText(std::nullopt);
        return;
    }

    emit SoftwareKeyboardFinishedText(dialog.GetText());
}

void GMainWindow::SoftwareKeyboardInvokeCheckDialog(std::u16string error_message) {
    QMessageBox::warning(this, tr("Text Check Failed"), QString::fromStdU16String(error_message));
    emit SoftwareKeyboardFinishedCheckDialog();
}

#ifdef YUZU_USE_QT_WEB_ENGINE

void GMainWindow::WebBrowserOpenPage(std::string_view filename, std::string_view additional_args) {
    NXInputWebEngineView web_browser_view(this);

    // Scope to contain the QProgressDialog for initialization
    {
        QProgressDialog progress(this);
        progress.setMinimumDuration(200);
        progress.setLabelText(tr("Loading Web Applet..."));
        progress.setRange(0, 4);
        progress.setValue(0);
        progress.show();

        auto future = QtConcurrent::run([this] { emit WebBrowserUnpackRomFS(); });

        while (!future.isFinished())
            QApplication::processEvents();

        progress.setValue(1);

        // Load the special shim script to handle input and exit.
        QWebEngineScript nx_shim;
        nx_shim.setSourceCode(GetNXShimInjectionScript());
        nx_shim.setWorldId(QWebEngineScript::MainWorld);
        nx_shim.setName(QStringLiteral("nx_inject.js"));
        nx_shim.setInjectionPoint(QWebEngineScript::DocumentCreation);
        nx_shim.setRunsOnSubFrames(true);
        web_browser_view.page()->profile()->scripts()->insert(nx_shim);

        web_browser_view.load(
            QUrl(QUrl::fromLocalFile(QString::fromStdString(std::string(filename))).toString() +
                 QString::fromStdString(std::string(additional_args))));

        progress.setValue(2);

        render_window->hide();
        web_browser_view.setFocus();

        const auto& layout = render_window->GetFramebufferLayout();
        web_browser_view.resize(layout.screen.GetWidth(), layout.screen.GetHeight());
        web_browser_view.move(layout.screen.left, layout.screen.top + menuBar()->height());
        web_browser_view.setZoomFactor(static_cast<qreal>(layout.screen.GetWidth()) /
                                       Layout::ScreenUndocked::Width);
        web_browser_view.settings()->setAttribute(
            QWebEngineSettings::LocalContentCanAccessRemoteUrls, true);

        web_browser_view.show();

        progress.setValue(3);

        QApplication::processEvents();

        progress.setValue(4);
    }

    bool finished = false;
    QAction* exit_action = new QAction(tr("Exit Web Applet"), this);
    connect(exit_action, &QAction::triggered, this, [&finished] { finished = true; });
    ui.menubar->addAction(exit_action);

    auto& npad =
        Core::System::GetInstance()
            .ServiceManager()
            .GetService<Service::HID::Hid>("hid")
            ->GetAppletResource()
            ->GetController<Service::HID::Controller_NPad>(Service::HID::HidController::NPad);

    const auto fire_js_keypress = [&web_browser_view](u32 key_code) {
        web_browser_view.page()->runJavaScript(
            QStringLiteral("document.dispatchEvent(new KeyboardEvent('keydown', {'key': %1}));")
                .arg(key_code));
    };

    QMessageBox::information(
        this, tr("Exit"),
        tr("To exit the web application, use the game provided controls to select exit, select the "
           "'Exit Web Applet' option in the menu bar, or press the 'Enter' key."));

    bool running_exit_check = false;
    while (!finished) {
        QApplication::processEvents();

        if (!running_exit_check) {
            web_browser_view.page()->runJavaScript(QStringLiteral("applet_done;"),
                                                   [&](const QVariant& res) {
                                                       running_exit_check = false;
                                                       if (res.toBool())
                                                           finished = true;
                                                   });
            running_exit_check = true;
        }

        const auto input = npad.GetAndResetPressState();
        for (std::size_t i = 0; i < Settings::NativeButton::NumButtons; ++i) {
            if ((input & (1 << i)) != 0) {
                LOG_DEBUG(Frontend, "firing input for button id={:02X}", i);
                web_browser_view.page()->runJavaScript(
                    QStringLiteral("yuzu_key_callbacks[%1]();").arg(i));
            }
        }

        if (input & 0x00888000)      // RStick Down | LStick Down | DPad Down
            fire_js_keypress(40);    // Down Arrow Key
        else if (input & 0x00444000) // RStick Right | LStick Right | DPad Right
            fire_js_keypress(39);    // Right Arrow Key
        else if (input & 0x00222000) // RStick Up | LStick Up | DPad Up
            fire_js_keypress(38);    // Up Arrow Key
        else if (input & 0x00111000) // RStick Left | LStick Left | DPad Left
            fire_js_keypress(37);    // Left Arrow Key
        else if (input & 0x00000001) // A Button
            fire_js_keypress(13);    // Enter Key
    }

    web_browser_view.hide();
    render_window->show();
    render_window->setFocus();
    ui.menubar->removeAction(exit_action);

    // Needed to update render window focus/show and remove menubar action
    QApplication::processEvents();
    emit WebBrowserFinishedBrowsing();
}

#else

void GMainWindow::WebBrowserOpenPage(std::string_view filename, std::string_view additional_args) {
    QMessageBox::warning(
        this, tr("Web Applet"),
        tr("This version of yuzu was built without QtWebEngine support, meaning that yuzu cannot "
           "properly display the game manual or web page requested."),
        QMessageBox::Ok, QMessageBox::Ok);

    LOG_INFO(Frontend,
             "(STUBBED) called - Missing QtWebEngine dependency needed to open website page at "
             "'{}' with arguments '{}'!",
             filename, additional_args);

    emit WebBrowserFinishedBrowsing();
}

#endif

void GMainWindow::InitializeWidgets() {
#ifdef YUZU_ENABLE_COMPATIBILITY_REPORTING
    ui.action_Report_Compatibility->setVisible(true);
#endif
    render_window = new GRenderWindow(this, emu_thread.get());
    render_window->hide();

    game_list = new GameList(vfs, provider.get(), this);
    ui.horizontalLayout->addWidget(game_list);

    game_list_placeholder = new GameListPlaceholder(this);
    ui.horizontalLayout->addWidget(game_list_placeholder);
    game_list_placeholder->setVisible(false);

    loading_screen = new LoadingScreen(this);
    loading_screen->hide();
    ui.horizontalLayout->addWidget(loading_screen);
    connect(loading_screen, &LoadingScreen::Hidden, [&] {
        loading_screen->Clear();
        if (emulation_running) {
            render_window->show();
            render_window->setFocus();
        }
    });

    // Create status bar
    message_label = new QLabel();
    // Configured separately for left alignment
    message_label->setFrameStyle(QFrame::NoFrame);
    message_label->setContentsMargins(4, 0, 4, 0);
    message_label->setAlignment(Qt::AlignLeft);
    statusBar()->addPermanentWidget(message_label, 1);

    emu_speed_label = new QLabel();
    emu_speed_label->setToolTip(
        tr("Current emulation speed. Values higher or lower than 100% "
           "indicate emulation is running faster or slower than a Switch."));
    game_fps_label = new QLabel();
    game_fps_label->setToolTip(tr("How many frames per second the game is currently displaying. "
                                  "This will vary from game to game and scene to scene."));
    emu_frametime_label = new QLabel();
    emu_frametime_label->setToolTip(
        tr("Time taken to emulate a Switch frame, not counting framelimiting or v-sync. For "
           "full-speed emulation this should be at most 16.67 ms."));

    for (auto& label : {emu_speed_label, game_fps_label, emu_frametime_label}) {
        label->setVisible(false);
        label->setFrameStyle(QFrame::NoFrame);
        label->setContentsMargins(4, 0, 4, 0);
        statusBar()->addPermanentWidget(label);
    }

    // Setup Dock button
    dock_status_button = new QPushButton();
    dock_status_button->setObjectName(QStringLiteral("TogglableStatusBarButton"));
    dock_status_button->setFocusPolicy(Qt::NoFocus);
    connect(dock_status_button, &QPushButton::clicked, [&] {
        Settings::values.use_docked_mode = !Settings::values.use_docked_mode;
        dock_status_button->setChecked(Settings::values.use_docked_mode);
        OnDockedModeChanged(!Settings::values.use_docked_mode, Settings::values.use_docked_mode);
    });
    dock_status_button->setText(tr("DOCK"));
    dock_status_button->setCheckable(true);
    dock_status_button->setChecked(Settings::values.use_docked_mode);
    statusBar()->insertPermanentWidget(0, dock_status_button);

    // Setup ASync button
    async_status_button = new QPushButton();
    async_status_button->setObjectName(QStringLiteral("TogglableStatusBarButton"));
    async_status_button->setFocusPolicy(Qt::NoFocus);
    connect(async_status_button, &QPushButton::clicked, [&] {
        if (emulation_running) {
            return;
        }
        Settings::values.use_asynchronous_gpu_emulation =
            !Settings::values.use_asynchronous_gpu_emulation;
        async_status_button->setChecked(Settings::values.use_asynchronous_gpu_emulation);
        Settings::Apply();
    });
    async_status_button->setText(tr("ASYNC"));
    async_status_button->setCheckable(true);
    async_status_button->setChecked(Settings::values.use_asynchronous_gpu_emulation);
    statusBar()->insertPermanentWidget(0, async_status_button);

    // Setup Renderer API button
    renderer_status_button = new QPushButton();
    renderer_status_button->setObjectName(QStringLiteral("RendererStatusBarButton"));
    renderer_status_button->setCheckable(true);
    renderer_status_button->setFocusPolicy(Qt::NoFocus);
    connect(renderer_status_button, &QPushButton::toggled, [=](bool checked) {
        renderer_status_button->setText(checked ? tr("VULKAN") : tr("OPENGL"));
    });
    renderer_status_button->toggle();

#ifndef HAS_VULKAN
    renderer_status_button->setChecked(false);
    renderer_status_button->setCheckable(false);
    renderer_status_button->setDisabled(true);
#else
    renderer_status_button->setChecked(Settings::values.renderer_backend ==
                                       Settings::RendererBackend::Vulkan);
    connect(renderer_status_button, &QPushButton::clicked, [=] {
        if (emulation_running) {
            return;
        }
        if (renderer_status_button->isChecked()) {
            Settings::values.renderer_backend = Settings::RendererBackend::Vulkan;
        } else {
            Settings::values.renderer_backend = Settings::RendererBackend::OpenGL;
        }

        Settings::Apply();
    });
#endif // HAS_VULKAN
    statusBar()->insertPermanentWidget(0, renderer_status_button);

    statusBar()->setVisible(true);
    setStyleSheet(QStringLiteral("QStatusBar::item{border: none;}"));
}

void GMainWindow::InitializeDebugWidgets() {
    QMenu* debug_menu = ui.menu_View_Debugging;

#if MICROPROFILE_ENABLED
    microProfileDialog = new MicroProfileDialog(this);
    microProfileDialog->hide();
    debug_menu->addAction(microProfileDialog->toggleViewAction());
#endif

    waitTreeWidget = new WaitTreeWidget(this);
    addDockWidget(Qt::LeftDockWidgetArea, waitTreeWidget);
    waitTreeWidget->hide();
    debug_menu->addAction(waitTreeWidget->toggleViewAction());
    connect(this, &GMainWindow::EmulationStarting, waitTreeWidget,
            &WaitTreeWidget::OnEmulationStarting);
    connect(this, &GMainWindow::EmulationStopping, waitTreeWidget,
            &WaitTreeWidget::OnEmulationStopping);
}

void GMainWindow::InitializeRecentFileMenuActions() {
    for (int i = 0; i < max_recent_files_item; ++i) {
        actions_recent_files[i] = new QAction(this);
        actions_recent_files[i]->setVisible(false);
        connect(actions_recent_files[i], &QAction::triggered, this, &GMainWindow::OnMenuRecentFile);

        ui.menu_recent_files->addAction(actions_recent_files[i]);
    }
    ui.menu_recent_files->addSeparator();
    QAction* action_clear_recent_files = new QAction(this);
    action_clear_recent_files->setText(tr("Clear Recent Files"));
    connect(action_clear_recent_files, &QAction::triggered, this, [this] {
        UISettings::values.recent_files.clear();
        UpdateRecentFiles();
    });
    ui.menu_recent_files->addAction(action_clear_recent_files);

    UpdateRecentFiles();
}

void GMainWindow::InitializeHotkeys() {
    hotkey_registry.LoadHotkeys();

    const QString main_window = QStringLiteral("Main Window");
    const QString load_file = QStringLiteral("Load File");
    const QString load_amiibo = QStringLiteral("Load Amiibo");
    const QString exit_yuzu = QStringLiteral("Exit yuzu");
    const QString restart_emulation = QStringLiteral("Restart Emulation");
    const QString stop_emulation = QStringLiteral("Stop Emulation");
    const QString toggle_filter_bar = QStringLiteral("Toggle Filter Bar");
    const QString toggle_status_bar = QStringLiteral("Toggle Status Bar");
    const QString fullscreen = QStringLiteral("Fullscreen");
    const QString capture_screenshot = QStringLiteral("Capture Screenshot");

    ui.action_Load_File->setShortcut(hotkey_registry.GetKeySequence(main_window, load_file));
    ui.action_Load_File->setShortcutContext(
        hotkey_registry.GetShortcutContext(main_window, load_file));

    ui.action_Load_Amiibo->setShortcut(hotkey_registry.GetKeySequence(main_window, load_amiibo));
    ui.action_Load_Amiibo->setShortcutContext(
        hotkey_registry.GetShortcutContext(main_window, load_amiibo));

    ui.action_Exit->setShortcut(hotkey_registry.GetKeySequence(main_window, exit_yuzu));
    ui.action_Exit->setShortcutContext(hotkey_registry.GetShortcutContext(main_window, exit_yuzu));

    ui.action_Restart->setShortcut(hotkey_registry.GetKeySequence(main_window, restart_emulation));
    ui.action_Restart->setShortcutContext(
        hotkey_registry.GetShortcutContext(main_window, restart_emulation));

    ui.action_Stop->setShortcut(hotkey_registry.GetKeySequence(main_window, stop_emulation));
    ui.action_Stop->setShortcutContext(
        hotkey_registry.GetShortcutContext(main_window, stop_emulation));

    ui.action_Show_Filter_Bar->setShortcut(
        hotkey_registry.GetKeySequence(main_window, toggle_filter_bar));
    ui.action_Show_Filter_Bar->setShortcutContext(
        hotkey_registry.GetShortcutContext(main_window, toggle_filter_bar));

    ui.action_Show_Status_Bar->setShortcut(
        hotkey_registry.GetKeySequence(main_window, toggle_status_bar));
    ui.action_Show_Status_Bar->setShortcutContext(
        hotkey_registry.GetShortcutContext(main_window, toggle_status_bar));

    ui.action_Capture_Screenshot->setShortcut(
        hotkey_registry.GetKeySequence(main_window, capture_screenshot));
    ui.action_Capture_Screenshot->setShortcutContext(
        hotkey_registry.GetShortcutContext(main_window, capture_screenshot));

    connect(hotkey_registry.GetHotkey(main_window, QStringLiteral("Load File"), this),
            &QShortcut::activated, this, &GMainWindow::OnMenuLoadFile);
    connect(
        hotkey_registry.GetHotkey(main_window, QStringLiteral("Continue/Pause Emulation"), this),
        &QShortcut::activated, this, [&] {
            if (emulation_running) {
                if (emu_thread->IsRunning()) {
                    OnPauseGame();
                } else {
                    OnStartGame();
                }
            }
        });
    connect(hotkey_registry.GetHotkey(main_window, QStringLiteral("Restart Emulation"), this),
            &QShortcut::activated, this, [this] {
                if (!Core::System::GetInstance().IsPoweredOn()) {
                    return;
                }
                BootGame(game_path);
            });
    connect(hotkey_registry.GetHotkey(main_window, fullscreen, render_window),
            &QShortcut::activated, ui.action_Fullscreen, &QAction::trigger);
    connect(hotkey_registry.GetHotkey(main_window, fullscreen, render_window),
            &QShortcut::activatedAmbiguously, ui.action_Fullscreen, &QAction::trigger);
    connect(hotkey_registry.GetHotkey(main_window, QStringLiteral("Exit Fullscreen"), this),
            &QShortcut::activated, this, [&] {
                if (emulation_running) {
                    ui.action_Fullscreen->setChecked(false);
                    ToggleFullscreen();
                }
            });
    connect(hotkey_registry.GetHotkey(main_window, QStringLiteral("Toggle Speed Limit"), this),
            &QShortcut::activated, this, [&] {
                Settings::values.use_frame_limit = !Settings::values.use_frame_limit;
                UpdateStatusBar();
            });
    // TODO: Remove this comment/static whenever the next major release of
    // MSVC occurs and we make it a requirement (see:
    // https://developercommunity.visualstudio.com/content/problem/93922/constexprs-are-trying-to-be-captured-in-lambda-fun.html)
    static constexpr u16 SPEED_LIMIT_STEP = 5;
    connect(hotkey_registry.GetHotkey(main_window, QStringLiteral("Increase Speed Limit"), this),
            &QShortcut::activated, this, [&] {
                if (Settings::values.frame_limit < 9999 - SPEED_LIMIT_STEP) {
                    Settings::values.frame_limit += SPEED_LIMIT_STEP;
                    UpdateStatusBar();
                }
            });
    connect(hotkey_registry.GetHotkey(main_window, QStringLiteral("Decrease Speed Limit"), this),
            &QShortcut::activated, this, [&] {
                if (Settings::values.frame_limit > SPEED_LIMIT_STEP) {
                    Settings::values.frame_limit -= SPEED_LIMIT_STEP;
                    UpdateStatusBar();
                }
            });
    connect(hotkey_registry.GetHotkey(main_window, QStringLiteral("Load Amiibo"), this),
            &QShortcut::activated, this, [&] {
                if (ui.action_Load_Amiibo->isEnabled()) {
                    OnLoadAmiibo();
                }
            });
    connect(hotkey_registry.GetHotkey(main_window, QStringLiteral("Capture Screenshot"), this),
            &QShortcut::activated, this, [&] {
                if (emu_thread->IsRunning()) {
                    OnCaptureScreenshot();
                }
            });
    connect(hotkey_registry.GetHotkey(main_window, QStringLiteral("Change Docked Mode"), this),
            &QShortcut::activated, this, [&] {
                Settings::values.use_docked_mode = !Settings::values.use_docked_mode;
                OnDockedModeChanged(!Settings::values.use_docked_mode,
                                    Settings::values.use_docked_mode);
                dock_status_button->setChecked(Settings::values.use_docked_mode);
            });
}

void GMainWindow::SetDefaultUIGeometry() {
    // geometry: 55% of the window contents are in the upper screen half, 45% in the lower half
    const QRect screenRect = QApplication::desktop()->screenGeometry(this);

    const int w = screenRect.width() * 2 / 3;
    const int h = screenRect.height() / 2;
    const int x = (screenRect.x() + screenRect.width()) / 2 - w / 2;
    const int y = (screenRect.y() + screenRect.height()) / 2 - h * 55 / 100;

    setGeometry(x, y, w, h);
}

void GMainWindow::RestoreUIState() {
    restoreGeometry(UISettings::values.geometry);
    restoreState(UISettings::values.state);
    render_window->restoreGeometry(UISettings::values.renderwindow_geometry);
#if MICROPROFILE_ENABLED
    microProfileDialog->restoreGeometry(UISettings::values.microprofile_geometry);
    microProfileDialog->setVisible(UISettings::values.microprofile_visible);
#endif

    game_list->LoadInterfaceLayout();

    ui.action_Single_Window_Mode->setChecked(UISettings::values.single_window_mode);
    ToggleWindowMode();

    ui.action_Fullscreen->setChecked(UISettings::values.fullscreen);

    ui.action_Display_Dock_Widget_Headers->setChecked(UISettings::values.display_titlebar);
    OnDisplayTitleBars(ui.action_Display_Dock_Widget_Headers->isChecked());

    ui.action_Show_Filter_Bar->setChecked(UISettings::values.show_filter_bar);
    game_list->setFilterVisible(ui.action_Show_Filter_Bar->isChecked());

    ui.action_Show_Status_Bar->setChecked(UISettings::values.show_status_bar);
    statusBar()->setVisible(ui.action_Show_Status_Bar->isChecked());
    Debugger::ToggleConsole();
}

void GMainWindow::OnAppFocusStateChanged(Qt::ApplicationState state) {
    if (!UISettings::values.pause_when_in_background) {
        return;
    }
    if (state != Qt::ApplicationHidden && state != Qt::ApplicationInactive &&
        state != Qt::ApplicationActive) {
        LOG_DEBUG(Frontend, "ApplicationState unusual flag: {} ", state);
    }
    if (ui.action_Pause->isEnabled() &&
        (state & (Qt::ApplicationHidden | Qt::ApplicationInactive))) {
        auto_paused = true;
        OnPauseGame();
    } else if (ui.action_Start->isEnabled() && auto_paused && state == Qt::ApplicationActive) {
        auto_paused = false;
        OnStartGame();
    }
}

void GMainWindow::ConnectWidgetEvents() {
    connect(game_list, &GameList::GameChosen, this, &GMainWindow::OnGameListLoadFile);
    connect(game_list, &GameList::OpenDirectory, this, &GMainWindow::OnGameListOpenDirectory);
    connect(game_list, &GameList::OpenFolderRequested, this, &GMainWindow::OnGameListOpenFolder);
    connect(game_list, &GameList::OpenTransferableShaderCacheRequested, this,
            &GMainWindow::OnTransferableShaderCacheOpenFile);
    connect(game_list, &GameList::DumpRomFSRequested, this, &GMainWindow::OnGameListDumpRomFS);
    connect(game_list, &GameList::CopyTIDRequested, this, &GMainWindow::OnGameListCopyTID);
    connect(game_list, &GameList::NavigateToGamedbEntryRequested, this,
            &GMainWindow::OnGameListNavigateToGamedbEntry);
    connect(game_list, &GameList::AddDirectory, this, &GMainWindow::OnGameListAddDirectory);
    connect(game_list_placeholder, &GameListPlaceholder::AddDirectory, this,
            &GMainWindow::OnGameListAddDirectory);
    connect(game_list, &GameList::ShowList, this, &GMainWindow::OnGameListShowList);

    connect(game_list, &GameList::OpenPerGameGeneralRequested, this,
            &GMainWindow::OnGameListOpenPerGameProperties);

    connect(this, &GMainWindow::EmulationStarting, render_window,
            &GRenderWindow::OnEmulationStarting);
    connect(this, &GMainWindow::EmulationStopping, render_window,
            &GRenderWindow::OnEmulationStopping);

    connect(&status_bar_update_timer, &QTimer::timeout, this, &GMainWindow::UpdateStatusBar);
}

void GMainWindow::ConnectMenuEvents() {
    // File
    connect(ui.action_Load_File, &QAction::triggered, this, &GMainWindow::OnMenuLoadFile);
    connect(ui.action_Load_Folder, &QAction::triggered, this, &GMainWindow::OnMenuLoadFolder);
    connect(ui.action_Install_File_NAND, &QAction::triggered, this,
            &GMainWindow::OnMenuInstallToNAND);
    connect(ui.action_Select_NAND_Directory, &QAction::triggered, this,
            [this] { OnMenuSelectEmulatedDirectory(EmulatedDirectoryTarget::NAND); });
    connect(ui.action_Select_SDMC_Directory, &QAction::triggered, this,
            [this] { OnMenuSelectEmulatedDirectory(EmulatedDirectoryTarget::SDMC); });
    connect(ui.action_Exit, &QAction::triggered, this, &QMainWindow::close);
    connect(ui.action_Load_Amiibo, &QAction::triggered, this, &GMainWindow::OnLoadAmiibo);

    // Emulation
    connect(ui.action_Start, &QAction::triggered, this, &GMainWindow::OnStartGame);
    connect(ui.action_Pause, &QAction::triggered, this, &GMainWindow::OnPauseGame);
    connect(ui.action_Stop, &QAction::triggered, this, &GMainWindow::OnStopGame);
    connect(ui.action_Report_Compatibility, &QAction::triggered, this,
            &GMainWindow::OnMenuReportCompatibility);
    connect(ui.action_Restart, &QAction::triggered, this, [this] { BootGame(QString(game_path)); });
    connect(ui.action_Configure, &QAction::triggered, this, &GMainWindow::OnConfigure);

    // View
    connect(ui.action_Single_Window_Mode, &QAction::triggered, this,
            &GMainWindow::ToggleWindowMode);
    connect(ui.action_Display_Dock_Widget_Headers, &QAction::triggered, this,
            &GMainWindow::OnDisplayTitleBars);
    connect(ui.action_Show_Filter_Bar, &QAction::triggered, this, &GMainWindow::OnToggleFilterBar);
    connect(ui.action_Show_Status_Bar, &QAction::triggered, statusBar(), &QStatusBar::setVisible);

    // Fullscreen
    ui.action_Fullscreen->setShortcut(
        hotkey_registry
            .GetHotkey(QStringLiteral("Main Window"), QStringLiteral("Fullscreen"), this)
            ->key());
    connect(ui.action_Fullscreen, &QAction::triggered, this, &GMainWindow::ToggleFullscreen);

    // Movie
    connect(ui.action_Capture_Screenshot, &QAction::triggered, this,
            &GMainWindow::OnCaptureScreenshot);

    // Help
    connect(ui.action_Open_yuzu_Folder, &QAction::triggered, this, &GMainWindow::OnOpenYuzuFolder);
    connect(ui.action_Rederive, &QAction::triggered, this,
            std::bind(&GMainWindow::OnReinitializeKeys, this, ReinitializeKeyBehavior::Warning));
    connect(ui.action_About, &QAction::triggered, this, &GMainWindow::OnAbout);
}

void GMainWindow::OnDisplayTitleBars(bool show) {
    QList<QDockWidget*> widgets = findChildren<QDockWidget*>();

    if (show) {
        for (QDockWidget* widget : widgets) {
            QWidget* old = widget->titleBarWidget();
            widget->setTitleBarWidget(nullptr);
            if (old != nullptr)
                delete old;
        }
    } else {
        for (QDockWidget* widget : widgets) {
            QWidget* old = widget->titleBarWidget();
            widget->setTitleBarWidget(new QWidget());
            if (old != nullptr)
                delete old;
        }
    }
}

void GMainWindow::PreventOSSleep() {
#ifdef _WIN32
    SetThreadExecutionState(ES_CONTINUOUS | ES_SYSTEM_REQUIRED | ES_DISPLAY_REQUIRED);
#endif
}

void GMainWindow::AllowOSSleep() {
#ifdef _WIN32
    SetThreadExecutionState(ES_CONTINUOUS);
#endif
}

bool GMainWindow::LoadROM(const QString& filename) {
    // Shutdown previous session if the emu thread is still active...
    if (emu_thread != nullptr)
        ShutdownGame();

    if (!render_window->InitRenderTarget()) {
        return false;
    }

    Core::System& system{Core::System::GetInstance()};
    system.SetFilesystem(vfs);

    system.SetAppletFrontendSet({
        nullptr,                                     // Parental Controls
        std::make_unique<QtErrorDisplay>(*this),     //
        nullptr,                                     // Photo Viewer
        std::make_unique<QtProfileSelector>(*this),  //
        std::make_unique<QtSoftwareKeyboard>(*this), //
        std::make_unique<QtWebBrowser>(*this),       //
        nullptr,                                     // E-Commerce
    });

    const Core::System::ResultStatus result{system.Load(*render_window, filename.toStdString())};

    const auto drd_callout =
        (UISettings::values.callout_flags & static_cast<u32>(CalloutFlag::DRDDeprecation)) == 0;

    if (result == Core::System::ResultStatus::Success &&
        system.GetAppLoader().GetFileType() == Loader::FileType::DeconstructedRomDirectory &&
        drd_callout) {
        UISettings::values.callout_flags |= static_cast<u32>(CalloutFlag::DRDDeprecation);
        QMessageBox::warning(
            this, tr("Warning Outdated Game Format"),
            tr("You are using the deconstructed ROM directory format for this game, which is an "
               "outdated format that has been superseded by others such as NCA, NAX, XCI, or "
               "NSP. Deconstructed ROM directories lack icons, metadata, and update "
               "support.<br><br>For an explanation of the various Switch formats yuzu supports, <a "
               "href='https://yuzu-emu.org/wiki/overview-of-switch-game-formats'>check out our "
               "wiki</a>. This message will not be shown again."));
    }

    if (result != Core::System::ResultStatus::Success) {
        switch (result) {
        case Core::System::ResultStatus::ErrorGetLoader:
            LOG_CRITICAL(Frontend, "Failed to obtain loader for {}!", filename.toStdString());
            QMessageBox::critical(this, tr("Error while loading ROM!"),
                                  tr("The ROM format is not supported."));
            break;
        case Core::System::ResultStatus::ErrorVideoCore:
            QMessageBox::critical(
                this, tr("An error occurred initializing the video core."),
                tr("yuzu has encountered an error while running the video core, please see the "
                   "log for more details."
                   "For more information on accessing the log, please see the following page: "
                   "<a href='https://community.citra-emu.org/t/how-to-upload-the-log-file/296'>How "
                   "to "
                   "Upload the Log File</a>."
                   "Ensure that you have the latest graphics drivers for your GPU."));

            break;

        default:
            if (static_cast<u32>(result) >
                static_cast<u32>(Core::System::ResultStatus::ErrorLoader)) {
                LOG_CRITICAL(Frontend, "Failed to load ROM!");
                const u16 loader_id = static_cast<u16>(Core::System::ResultStatus::ErrorLoader);
                const u16 error_id = static_cast<u16>(result) - loader_id;
                QMessageBox::critical(
                    this, tr("Error while loading ROM!"),
                    QString::fromStdString(fmt::format(
                        "While attempting to load the ROM requested, an error occured. Please "
                        "refer to the yuzu wiki for more information or the yuzu discord for "
                        "additional help.\n\nError Code: {:04X}-{:04X}\nError Description: {}",
                        loader_id, error_id, static_cast<Loader::ResultStatus>(error_id))));
            } else {
                QMessageBox::critical(
                    this, tr("Error while loading ROM!"),
                    tr("An unknown error occurred. Please see the log for more details."));
            }
            break;
        }
        return false;
    }
    game_path = filename;

    system.TelemetrySession().AddField(Telemetry::FieldType::App, "Frontend", "Qt");
    return true;
}

void GMainWindow::SelectAndSetCurrentUser() {
    QtProfileSelectionDialog dialog(this);
    dialog.setWindowFlags(Qt::Dialog | Qt::CustomizeWindowHint | Qt::WindowTitleHint |
                          Qt::WindowSystemMenuHint | Qt::WindowCloseButtonHint);
    dialog.setWindowModality(Qt::WindowModal);

    if (dialog.exec() == QDialog::Rejected) {
        return;
    }

    Settings::values.current_user = dialog.GetIndex();
}

void GMainWindow::BootGame(const QString& filename) {
    LOG_INFO(Frontend, "yuzu starting...");
    StoreRecentFile(filename); // Put the filename on top of the list

    if (UISettings::values.select_user_on_boot) {
        SelectAndSetCurrentUser();
    }

    if (!LoadROM(filename))
        return;

    // Create and start the emulation thread
    emu_thread = std::make_unique<EmuThread>();
    emit EmulationStarting(emu_thread.get());
    emu_thread->start();

    connect(render_window, &GRenderWindow::Closed, this, &GMainWindow::OnStopGame);
    // BlockingQueuedConnection is important here, it makes sure we've finished refreshing our views
    // before the CPU continues
    connect(emu_thread.get(), &EmuThread::DebugModeEntered, waitTreeWidget,
            &WaitTreeWidget::OnDebugModeEntered, Qt::BlockingQueuedConnection);
    connect(emu_thread.get(), &EmuThread::DebugModeLeft, waitTreeWidget,
            &WaitTreeWidget::OnDebugModeLeft, Qt::BlockingQueuedConnection);

    connect(emu_thread.get(), &EmuThread::LoadProgress, loading_screen,
            &LoadingScreen::OnLoadProgress, Qt::QueuedConnection);

    // Update the GUI
    if (ui.action_Single_Window_Mode->isChecked()) {
        game_list->hide();
        game_list_placeholder->hide();
    }
    status_bar_update_timer.start(2000);
    async_status_button->setDisabled(true);
    renderer_status_button->setDisabled(true);

    const u64 title_id = Core::System::GetInstance().CurrentProcess()->GetTitleID();

    std::string title_name;
    const auto res = Core::System::GetInstance().GetGameName(title_name);
    if (res != Loader::ResultStatus::Success) {
        const auto metadata = FileSys::PatchManager(title_id).GetControlMetadata();
        if (metadata.first != nullptr)
            title_name = metadata.first->GetApplicationName();

        if (title_name.empty())
            title_name = FileUtil::GetFilename(filename.toStdString());
    }
    LOG_INFO(Frontend, "Booting game: {:016X} | {}", title_id, title_name);
    UpdateWindowTitle(QString::fromStdString(title_name));

    loading_screen->Prepare(Core::System::GetInstance().GetAppLoader());
    loading_screen->show();

    emulation_running = true;
    if (ui.action_Fullscreen->isChecked()) {
        ShowFullscreen();
    }
    OnStartGame();
}

void GMainWindow::ShutdownGame() {
    if (!emulation_running) {
        return;
    }

    if (ui.action_Fullscreen->isChecked()) {
        HideFullscreen();
    }

    AllowOSSleep();

    discord_rpc->Pause();
    emu_thread->RequestStop();

    emit EmulationStopping();

    // Wait for emulation thread to complete and delete it
    emu_thread->wait();
    emu_thread = nullptr;

    discord_rpc->Update();

    // The emulation is stopped, so closing the window or not does not matter anymore
    disconnect(render_window, &GRenderWindow::Closed, this, &GMainWindow::OnStopGame);

    // Update the GUI
    ui.action_Start->setEnabled(false);
    ui.action_Start->setText(tr("Start"));
    ui.action_Pause->setEnabled(false);
    ui.action_Stop->setEnabled(false);
    ui.action_Restart->setEnabled(false);
    ui.action_Report_Compatibility->setEnabled(false);
    ui.action_Load_Amiibo->setEnabled(false);
    ui.action_Capture_Screenshot->setEnabled(false);
    render_window->hide();
    loading_screen->hide();
    loading_screen->Clear();
    if (game_list->isEmpty())
        game_list_placeholder->show();
    else
        game_list->show();
    game_list->setFilterFocus();

    UpdateWindowTitle();

    // Disable status bar updates
    status_bar_update_timer.stop();
    emu_speed_label->setVisible(false);
    game_fps_label->setVisible(false);
    emu_frametime_label->setVisible(false);
    async_status_button->setEnabled(true);
#ifdef HAS_VULKAN
    renderer_status_button->setEnabled(true);
#endif

    emulation_running = false;

    game_path.clear();

    // When closing the game, destroy the GLWindow to clear the context after the game is closed
    render_window->ReleaseRenderTarget();
}

void GMainWindow::StoreRecentFile(const QString& filename) {
    UISettings::values.recent_files.prepend(filename);
    UISettings::values.recent_files.removeDuplicates();
    while (UISettings::values.recent_files.size() > max_recent_files_item) {
        UISettings::values.recent_files.removeLast();
    }

    UpdateRecentFiles();
}

void GMainWindow::UpdateRecentFiles() {
    const int num_recent_files =
        std::min(UISettings::values.recent_files.size(), max_recent_files_item);

    for (int i = 0; i < num_recent_files; i++) {
        const QString text = QStringLiteral("&%1. %2").arg(i + 1).arg(
            QFileInfo(UISettings::values.recent_files[i]).fileName());
        actions_recent_files[i]->setText(text);
        actions_recent_files[i]->setData(UISettings::values.recent_files[i]);
        actions_recent_files[i]->setToolTip(UISettings::values.recent_files[i]);
        actions_recent_files[i]->setVisible(true);
    }

    for (int j = num_recent_files; j < max_recent_files_item; ++j) {
        actions_recent_files[j]->setVisible(false);
    }

    // Enable the recent files menu if the list isn't empty
    ui.menu_recent_files->setEnabled(num_recent_files != 0);
}

void GMainWindow::OnGameListLoadFile(QString game_path) {
    BootGame(game_path);
}

void GMainWindow::OnGameListOpenFolder(u64 program_id, GameListOpenTarget target) {
    std::string path;
    QString open_target;
    switch (target) {
    case GameListOpenTarget::SaveData: {
        open_target = tr("Save Data");
        const std::string nand_dir = FileUtil::GetUserPath(FileUtil::UserPath::NANDDir);
        ASSERT(program_id != 0);

        const auto select_profile = [this] {
            QtProfileSelectionDialog dialog(this);
            dialog.setWindowFlags(Qt::Dialog | Qt::CustomizeWindowHint | Qt::WindowTitleHint |
                                  Qt::WindowSystemMenuHint | Qt::WindowCloseButtonHint);
            dialog.setWindowModality(Qt::WindowModal);

            if (dialog.exec() == QDialog::Rejected) {
                return -1;
            }

            return dialog.GetIndex();
        };

        const auto index = select_profile();
        if (index == -1) {
            return;
        }

        Service::Account::ProfileManager manager;
        const auto user_id = manager.GetUser(static_cast<std::size_t>(index));
        ASSERT(user_id);
        path = nand_dir + FileSys::SaveDataFactory::GetFullPath(FileSys::SaveDataSpaceId::NandUser,
                                                                FileSys::SaveDataType::SaveData,
                                                                program_id, user_id->uuid, 0);

        if (!FileUtil::Exists(path)) {
            FileUtil::CreateFullPath(path);
            FileUtil::CreateDir(path);
        }

        break;
    }
    case GameListOpenTarget::ModData: {
        open_target = tr("Mod Data");
        const auto load_dir = FileUtil::GetUserPath(FileUtil::UserPath::LoadDir);
        path = fmt::format("{}{:016X}", load_dir, program_id);
        break;
    }
    default:
        UNIMPLEMENTED();
    }

    const QString qpath = QString::fromStdString(path);
    const QDir dir(qpath);
    if (!dir.exists()) {
        QMessageBox::warning(this, tr("Error Opening %1 Folder").arg(open_target),
                             tr("Folder does not exist!"));
        return;
    }
    LOG_INFO(Frontend, "Opening {} path for program_id={:016x}", open_target.toStdString(),
             program_id);
    QDesktopServices::openUrl(QUrl::fromLocalFile(qpath));
}

void GMainWindow::OnTransferableShaderCacheOpenFile(u64 program_id) {
    ASSERT(program_id != 0);

    const QString shader_dir =
        QString::fromStdString(FileUtil::GetUserPath(FileUtil::UserPath::ShaderDir));
    const QString tranferable_shader_cache_folder_path =
        shader_dir + QStringLiteral("opengl") + QDir::separator() + QStringLiteral("transferable");
    const QString transferable_shader_cache_file_path =
        tranferable_shader_cache_folder_path + QDir::separator() +
        QString::fromStdString(fmt::format("{:016X}.bin", program_id));

    if (!QFile::exists(transferable_shader_cache_file_path)) {
        QMessageBox::warning(this, tr("Error Opening Transferable Shader Cache"),
                             tr("A shader cache for this title does not exist."));
        return;
    }

    // Windows supports opening a folder with selecting a specified file in explorer. On every other
    // OS we just open the transferable shader cache folder without preselecting the transferable
    // shader cache file for the selected game.
#if defined(Q_OS_WIN)
    const QString explorer = QStringLiteral("explorer");
    QStringList param;
    if (!QFileInfo(transferable_shader_cache_file_path).isDir()) {
        param << QStringLiteral("/select,");
    }
    param << QDir::toNativeSeparators(transferable_shader_cache_file_path);
    QProcess::startDetached(explorer, param);
#else
    QDesktopServices::openUrl(QUrl::fromLocalFile(tranferable_shader_cache_folder_path));
#endif
}

static std::size_t CalculateRomFSEntrySize(const FileSys::VirtualDir& dir, bool full) {
    std::size_t out = 0;

    for (const auto& subdir : dir->GetSubdirectories()) {
        out += 1 + CalculateRomFSEntrySize(subdir, full);
    }

    return out + (full ? dir->GetFiles().size() : 0);
}

static bool RomFSRawCopy(QProgressDialog& dialog, const FileSys::VirtualDir& src,
                         const FileSys::VirtualDir& dest, std::size_t block_size, bool full) {
    if (src == nullptr || dest == nullptr || !src->IsReadable() || !dest->IsWritable())
        return false;
    if (dialog.wasCanceled())
        return false;

    if (full) {
        for (const auto& file : src->GetFiles()) {
            const auto out = VfsDirectoryCreateFileWrapper(dest, file->GetName());
            if (!FileSys::VfsRawCopy(file, out, block_size))
                return false;
            dialog.setValue(dialog.value() + 1);
            if (dialog.wasCanceled())
                return false;
        }
    }

    for (const auto& dir : src->GetSubdirectories()) {
        const auto out = dest->CreateSubdirectory(dir->GetName());
        if (!RomFSRawCopy(dialog, dir, out, block_size, full))
            return false;
        dialog.setValue(dialog.value() + 1);
        if (dialog.wasCanceled())
            return false;
    }

    return true;
}

void GMainWindow::OnGameListDumpRomFS(u64 program_id, const std::string& game_path) {
    const auto failed = [this] {
        QMessageBox::warning(this, tr("RomFS Extraction Failed!"),
                             tr("There was an error copying the RomFS files or the user "
                                "cancelled the operation."));
    };

    const auto loader = Loader::GetLoader(vfs->OpenFile(game_path, FileSys::Mode::Read));
    if (loader == nullptr) {
        failed();
        return;
    }

    FileSys::VirtualFile file;
    if (loader->ReadRomFS(file) != Loader::ResultStatus::Success) {
        failed();
        return;
    }

    const auto& installed = Core::System::GetInstance().GetContentProvider();
    const auto romfs_title_id = SelectRomFSDumpTarget(installed, program_id);

    if (!romfs_title_id) {
        failed();
        return;
    }

    const auto path = fmt::format(
        "{}{:016X}/romfs", FileUtil::GetUserPath(FileUtil::UserPath::DumpDir), *romfs_title_id);

    FileSys::VirtualFile romfs;

    if (*romfs_title_id == program_id) {
        romfs = file;
    } else {
        romfs = installed.GetEntry(*romfs_title_id, FileSys::ContentRecordType::Data)->GetRomFS();
    }

    const auto extracted = FileSys::ExtractRomFS(romfs, FileSys::RomFSExtractionType::Full);
    if (extracted == nullptr) {
        failed();
        return;
    }

    const auto out = VfsFilesystemCreateDirectoryWrapper(vfs, path, FileSys::Mode::ReadWrite);

    if (out == nullptr) {
        failed();
        vfs->DeleteDirectory(path);
        return;
    }

    bool ok = false;
    const QStringList selections{tr("Full"), tr("Skeleton")};
    const auto res = QInputDialog::getItem(
        this, tr("Select RomFS Dump Mode"),
        tr("Please select the how you would like the RomFS dumped.<br>Full will copy all of the "
           "files into the new directory while <br>skeleton will only create the directory "
           "structure."),
        selections, 0, false, &ok);
    if (!ok) {
        failed();
        vfs->DeleteDirectory(path);
        return;
    }

    const auto full = res == selections.constFirst();
    const auto entry_size = CalculateRomFSEntrySize(extracted, full);

    QProgressDialog progress(tr("Extracting RomFS..."), tr("Cancel"), 0,
                             static_cast<s32>(entry_size), this);
    progress.setWindowModality(Qt::WindowModal);
    progress.setMinimumDuration(100);

    if (RomFSRawCopy(progress, extracted, out, 0x400000, full)) {
        progress.close();
        QMessageBox::information(this, tr("RomFS Extraction Succeeded!"),
                                 tr("The operation completed successfully."));
        QDesktopServices::openUrl(QUrl::fromLocalFile(QString::fromStdString(path)));
    } else {
        progress.close();
        failed();
        vfs->DeleteDirectory(path);
    }
}

void GMainWindow::OnGameListCopyTID(u64 program_id) {
    QClipboard* clipboard = QGuiApplication::clipboard();
    clipboard->setText(QString::fromStdString(fmt::format("{:016X}", program_id)));
}

void GMainWindow::OnGameListNavigateToGamedbEntry(u64 program_id,
                                                  const CompatibilityList& compatibility_list) {
    const auto it = FindMatchingCompatibilityEntry(compatibility_list, program_id);

    QString directory;
    if (it != compatibility_list.end()) {
        directory = it->second.second;
    }

    QDesktopServices::openUrl(QUrl(QStringLiteral("https://yuzu-emu.org/game/") + directory));
}

void GMainWindow::OnGameListOpenDirectory(const QString& directory) {
    QString path;
    if (directory == QStringLiteral("SDMC")) {
        path = QString::fromStdString(FileUtil::GetUserPath(FileUtil::UserPath::SDMCDir) +
                                      "Nintendo/Contents/registered");
    } else if (directory == QStringLiteral("UserNAND")) {
        path = QString::fromStdString(FileUtil::GetUserPath(FileUtil::UserPath::NANDDir) +
                                      "user/Contents/registered");
    } else if (directory == QStringLiteral("SysNAND")) {
        path = QString::fromStdString(FileUtil::GetUserPath(FileUtil::UserPath::NANDDir) +
                                      "system/Contents/registered");
    } else {
        path = directory;
    }
    if (!QFileInfo::exists(path)) {
        QMessageBox::critical(this, tr("Error Opening %1").arg(path), tr("Folder does not exist!"));
        return;
    }
    QDesktopServices::openUrl(QUrl::fromLocalFile(path));
}

void GMainWindow::OnGameListAddDirectory() {
    const QString dir_path = QFileDialog::getExistingDirectory(this, tr("Select Directory"));
    if (dir_path.isEmpty())
        return;
    UISettings::GameDir game_dir{dir_path, false, true};
    if (!UISettings::values.game_dirs.contains(game_dir)) {
        UISettings::values.game_dirs.append(game_dir);
        game_list->PopulateAsync(UISettings::values.game_dirs);
    } else {
        LOG_WARNING(Frontend, "Selected directory is already in the game list");
    }
}

void GMainWindow::OnGameListShowList(bool show) {
    if (emulation_running && ui.action_Single_Window_Mode->isChecked())
        return;
    game_list->setVisible(show);
    game_list_placeholder->setVisible(!show);
};

void GMainWindow::OnGameListOpenPerGameProperties(const std::string& file) {
    u64 title_id{};
    const auto v_file = Core::GetGameFileFromPath(vfs, file);
    const auto loader = Loader::GetLoader(v_file);
    if (loader == nullptr || loader->ReadProgramId(title_id) != Loader::ResultStatus::Success) {
        QMessageBox::information(this, tr("Properties"),
                                 tr("The game properties could not be loaded."));
        return;
    }

    ConfigurePerGameGeneral dialog(this, title_id);
    dialog.LoadFromFile(v_file);
    auto result = dialog.exec();
    if (result == QDialog::Accepted) {
        dialog.ApplyConfiguration();

        const auto reload = UISettings::values.is_game_list_reload_pending.exchange(false);
        if (reload) {
            game_list->PopulateAsync(UISettings::values.game_dirs);
        }

        config->Save();
    }
}

void GMainWindow::OnMenuLoadFile() {
    const QString extensions =
        QStringLiteral("*.")
            .append(GameList::supported_file_extensions.join(QStringLiteral(" *.")))
            .append(QStringLiteral(" main"));
    const QString file_filter = tr("Switch Executable (%1);;All Files (*.*)",
                                   "%1 is an identifier for the Switch executable file extensions.")
                                    .arg(extensions);
    const QString filename = QFileDialog::getOpenFileName(
        this, tr("Load File"), UISettings::values.roms_path, file_filter);

    if (filename.isEmpty()) {
        return;
    }

    UISettings::values.roms_path = QFileInfo(filename).path();
    BootGame(filename);
}

void GMainWindow::OnMenuLoadFolder() {
    const QString dir_path =
        QFileDialog::getExistingDirectory(this, tr("Open Extracted ROM Directory"));

    if (dir_path.isNull()) {
        return;
    }

    const QDir dir{dir_path};
    const QStringList matching_main = dir.entryList({QStringLiteral("main")}, QDir::Files);
    if (matching_main.size() == 1) {
        BootGame(dir.path() + QDir::separator() + matching_main[0]);
    } else {
        QMessageBox::warning(this, tr("Invalid Directory Selected"),
                             tr("The directory you have selected does not contain a 'main' file."));
    }
}

void GMainWindow::OnMenuInstallToNAND() {
    const QString file_filter =
        tr("Installable Switch File (*.nca *.nsp *.xci);;Nintendo Content Archive "
           "(*.nca);;Nintendo Submission Package (*.nsp);;NX Cartridge "
           "Image (*.xci)");
    QStringList files = QFileDialog::getOpenFileNames(this, tr("Install Files"),
                                                      UISettings::values.roms_path, file_filter);

    if (files.isEmpty()) {
        return;
    }

    InstallDialog installDialog(this, files);
    if (installDialog.exec() == QDialog::Rejected) {
        return;
    }

    const QStringList filenames = installDialog.GetFilenames();
    const bool overwrite_files = installDialog.ShouldOverwriteFiles();

    int count = 0;
    int total_count = filenames.size();
    bool is_progressdialog_created = false;

    const auto qt_raw_copy = [this, &count, &total_count, &is_progressdialog_created](
                                 const FileSys::VirtualFile& src, const FileSys::VirtualFile& dest,
                                 std::size_t block_size) {
        if (src == nullptr || dest == nullptr) {
            return false;
        }
        if (!dest->Resize(src->GetSize())) {
            return false;
        }

        std::array<u8, 0x1000> buffer{};
        const int progress_maximum = static_cast<int>(src->GetSize() / buffer.size());

        if (!is_progressdialog_created) {
            ui.action_Install_File_NAND->setEnabled(false);
            install_progress = new QProgressDialog(
                tr("Installing file \"%1\"...").arg(QString::fromStdString(src->GetName())),
                tr("Cancel"), 0, progress_maximum, this);
            install_progress->setWindowTitle(
                tr("%n file(s) remaining", "", total_count - count - 1));
            install_progress->setWindowFlags(windowFlags() & ~Qt::WindowContextHelpButtonHint &
                                             ~Qt::WindowMaximizeButtonHint);
            install_progress->setAutoClose(false);
            is_progressdialog_created = true;
        } else {
            install_progress->setWindowTitle(
                tr("%n file(s) remaining", "", total_count - count - 1));
            install_progress->setLabelText(
                tr("Installing file \"%1\"...").arg(QString::fromStdString(src->GetName())));
            install_progress->setMaximum(progress_maximum);
        }

        for (std::size_t i = 0; i < src->GetSize(); i += buffer.size()) {
            if (install_progress->wasCanceled()) {
                dest->Resize(0);
                return false;
            }

            const int progress_value = static_cast<int>(i / buffer.size());
            install_progress->setValue(progress_value);

            const auto read = src->Read(buffer.data(), buffer.size(), i);
            dest->Write(buffer.data(), read, i);
        }

        return true;
    };

    const auto success = [this, &count, &is_progressdialog_created]() {
        if (is_progressdialog_created) {
            install_progress->close();
        }
        QMessageBox::information(this, tr("Successfully Installed"),
                                 tr("%n file(s) successfully installed", "", count));
        game_list->PopulateAsync(UISettings::values.game_dirs);
        FileUtil::DeleteDirRecursively(FileUtil::GetUserPath(FileUtil::UserPath::CacheDir) +
                                       DIR_SEP + "game_list");
        ui.action_Install_File_NAND->setEnabled(true);
    };

    const auto failed = [this, &is_progressdialog_created](const QString& file) {
        if (is_progressdialog_created) {
            install_progress->close();
        }
        QMessageBox::warning(
            this, tr("Failed to Install %1").arg(QFileInfo(file).fileName()),
            tr("There was an error while attempting to install the provided file. It "
               "could have an incorrect format or be missing metadata. Please "
               "double-check your file and try again."));
        game_list->PopulateAsync(UISettings::values.game_dirs);
        ui.action_Install_File_NAND->setEnabled(true);
    };

    const auto overwrite = [this](const QString& file) {
        return QMessageBox::question(
                   this, tr("Failed to Install %1").arg(QFileInfo(file).fileName()),
                   tr("The file you are attempting to install already exists "
                      "in the cache. Would you like to overwrite it?")) == QMessageBox::Yes;
    };

    for (const QString& filename : filenames) {
        if (filename.endsWith(QStringLiteral("xci"), Qt::CaseInsensitive) ||
            filename.endsWith(QStringLiteral("nsp"), Qt::CaseInsensitive)) {
            std::shared_ptr<FileSys::NSP> nsp;
            if (filename.endsWith(QStringLiteral("nsp"), Qt::CaseInsensitive)) {
                nsp = std::make_shared<FileSys::NSP>(
                    vfs->OpenFile(filename.toStdString(), FileSys::Mode::Read));
                if (nsp->IsExtractedType()) {
                    failed(filename);
                    break;
                }
            } else {
                const auto xci = std::make_shared<FileSys::XCI>(
                    vfs->OpenFile(filename.toStdString(), FileSys::Mode::Read));
                nsp = xci->GetSecurePartitionNSP();
            }

            if (nsp->GetStatus() != Loader::ResultStatus::Success) {
                failed(filename);
                break;
            }
            const auto res = Core::System::GetInstance()
                                 .GetFileSystemController()
                                 .GetUserNANDContents()
                                 ->InstallEntry(*nsp, false, qt_raw_copy);
            if (res == FileSys::InstallResult::Success) {
                ++count;
            } else if (res == FileSys::InstallResult::ErrorAlreadyExists) {
                if (overwrite_files && overwrite(filename)) {
                    const auto res2 = Core::System::GetInstance()
                                          .GetFileSystemController()
                                          .GetUserNANDContents()
                                          ->InstallEntry(*nsp, true, qt_raw_copy);
                    if (res2 != FileSys::InstallResult::Success) {
                        failed(filename);
                        break;
                    }
                    ++count;
                } else {
                    --total_count;
                }
            } else {
                failed(filename);
                break;
            }
        } else {
            const auto nca = std::make_shared<FileSys::NCA>(
                vfs->OpenFile(filename.toStdString(), FileSys::Mode::Read));
            const auto id = nca->GetStatus();

            // Game updates necessary are missing base RomFS
            if (id != Loader::ResultStatus::Success &&
                id != Loader::ResultStatus::ErrorMissingBKTRBaseRomFS) {
                failed(filename);
                break;
            }

            const QStringList tt_options{tr("System Application"),
                                         tr("System Archive"),
                                         tr("System Application Update"),
                                         tr("Firmware Package (Type A)"),
                                         tr("Firmware Package (Type B)"),
                                         tr("Game"),
                                         tr("Game Update"),
                                         tr("Game DLC"),
                                         tr("Delta Title")};
            bool ok;
            const auto item = QInputDialog::getItem(
                this, tr("Select NCA Install Type..."),
                tr("Please select the type of title you would like to install this NCA as:\n(In "
                   "most instances, the default 'Game' is fine.)"),
                tt_options, 5, false, &ok);

            auto index = tt_options.indexOf(item);
            if (!ok || index == -1) {
                QMessageBox::warning(this, tr("Failed to Install"),
                                     tr("The title type you selected for the NCA is invalid."));
                break;
            }

<<<<<<< HEAD
            // If index is equal to or past Game, add the jump in TitleType.
            if (index >= 5) {
                index += static_cast<size_t>(FileSys::TitleType::Application) -
                         static_cast<size_t>(FileSys::TitleType::FirmwarePackageB);
            }
=======
        FileSys::InstallResult res;
        if (index >= static_cast<s32>(FileSys::TitleType::Application)) {
            res = Core::System::GetInstance()
                      .GetFileSystemController()
                      .GetUserNANDContents()
                      ->InstallEntry(*nca, static_cast<FileSys::TitleType>(index), false,
                                     qt_raw_copy);
        } else {
            res = Core::System::GetInstance()
                      .GetFileSystemController()
                      .GetSystemNANDContents()
                      ->InstallEntry(*nca, static_cast<FileSys::TitleType>(index), false,
                                     qt_raw_copy);
        }
>>>>>>> b8f5c71f

            FileSys::InstallResult res;
            if (index >= static_cast<size_t>(FileSys::TitleType::Application)) {
                res = Core::System::GetInstance()
                          .GetFileSystemController()
                          .GetUserNANDContents()
                          ->InstallEntry(*nca, static_cast<FileSys::TitleType>(index), false,
                                         qt_raw_copy);
            } else {
                res = Core::System::GetInstance()
                          .GetFileSystemController()
                          .GetSystemNANDContents()
                          ->InstallEntry(*nca, static_cast<FileSys::TitleType>(index), false,
                                         qt_raw_copy);
            }

            if (res == FileSys::InstallResult::Success) {
                ++count;
            } else if (res == FileSys::InstallResult::ErrorAlreadyExists) {
                if (overwrite_files && overwrite(filename)) {
                    const auto res2 =
                        Core::System::GetInstance()
                            .GetFileSystemController()
                            .GetUserNANDContents()
                            ->InstallEntry(*nca, static_cast<FileSys::TitleType>(index), true,
                                           qt_raw_copy);
                    if (res2 != FileSys::InstallResult::Success) {
                        failed(filename);
                        break;
                    }
                    ++count;
                } else {
                    --total_count;
                }
            } else {
                failed(filename);
                break;
            }
        }

        // Return success only on the last file
        if (filename == filenames.last()) {
            success();
        }
    }
}

void GMainWindow::OnMenuSelectEmulatedDirectory(EmulatedDirectoryTarget target) {
    const auto res = QMessageBox::information(
        this, tr("Changing Emulated Directory"),
        tr("You are about to change the emulated %1 directory of the system. Please note "
           "that this does not also move the contents of the previous directory to the "
           "new one and you will have to do that yourself.")
            .arg(target == EmulatedDirectoryTarget::SDMC ? tr("SD card") : tr("NAND")),
        QMessageBox::StandardButtons{QMessageBox::Ok, QMessageBox::Cancel});

    if (res == QMessageBox::Cancel)
        return;

    QString dir_path = QFileDialog::getExistingDirectory(this, tr("Select Directory"));
    if (!dir_path.isEmpty()) {
        FileUtil::GetUserPath(target == EmulatedDirectoryTarget::SDMC ? FileUtil::UserPath::SDMCDir
                                                                      : FileUtil::UserPath::NANDDir,
                              dir_path.toStdString());
        Core::System::GetInstance().GetFileSystemController().CreateFactories(*vfs);
        game_list->PopulateAsync(UISettings::values.game_dirs);
    }
}

void GMainWindow::OnMenuRecentFile() {
    QAction* action = qobject_cast<QAction*>(sender());
    assert(action);

    const QString filename = action->data().toString();
    if (QFileInfo::exists(filename)) {
        BootGame(filename);
    } else {
        // Display an error message and remove the file from the list.
        QMessageBox::information(this, tr("File not found"),
                                 tr("File \"%1\" not found").arg(filename));

        UISettings::values.recent_files.removeOne(filename);
        UpdateRecentFiles();
    }
}

void GMainWindow::OnStartGame() {
    PreventOSSleep();

    emu_thread->SetRunning(true);

    qRegisterMetaType<Core::Frontend::SoftwareKeyboardParameters>(
        "Core::Frontend::SoftwareKeyboardParameters");
    qRegisterMetaType<Core::System::ResultStatus>("Core::System::ResultStatus");
    qRegisterMetaType<std::string>("std::string");
    qRegisterMetaType<std::optional<std::u16string>>("std::optional<std::u16string>");
    qRegisterMetaType<std::string_view>("std::string_view");

    connect(emu_thread.get(), &EmuThread::ErrorThrown, this, &GMainWindow::OnCoreError);

    ui.action_Start->setEnabled(false);
    ui.action_Start->setText(tr("Continue"));

    ui.action_Pause->setEnabled(true);
    ui.action_Stop->setEnabled(true);
    ui.action_Restart->setEnabled(true);
    ui.action_Report_Compatibility->setEnabled(true);

    discord_rpc->Update();
    ui.action_Load_Amiibo->setEnabled(true);
    ui.action_Capture_Screenshot->setEnabled(true);
}

void GMainWindow::OnPauseGame() {
    emu_thread->SetRunning(false);

    ui.action_Start->setEnabled(true);
    ui.action_Pause->setEnabled(false);
    ui.action_Stop->setEnabled(true);
    ui.action_Capture_Screenshot->setEnabled(false);

    AllowOSSleep();
}

void GMainWindow::OnStopGame() {
    Core::System& system{Core::System::GetInstance()};
    if (system.GetExitLock() && !ConfirmForceLockedExit()) {
        return;
    }

    ShutdownGame();
}

void GMainWindow::OnLoadComplete() {
    loading_screen->OnLoadComplete();
}

void GMainWindow::ErrorDisplayDisplayError(QString body) {
    QMessageBox::critical(this, tr("Error Display"), body);
    emit ErrorDisplayFinished();
}

void GMainWindow::OnMenuReportCompatibility() {
    if (!Settings::values.yuzu_token.empty() && !Settings::values.yuzu_username.empty()) {
        CompatDB compatdb{this};
        compatdb.exec();
    } else {
        QMessageBox::critical(
            this, tr("Missing yuzu Account"),
            tr("In order to submit a game compatibility test case, you must link your yuzu "
               "account.<br><br/>To link your yuzu account, go to Emulation &gt; Configuration "
               "&gt; "
               "Web."));
    }
}

void GMainWindow::ToggleFullscreen() {
    if (!emulation_running) {
        return;
    }
    if (ui.action_Fullscreen->isChecked()) {
        ShowFullscreen();
    } else {
        HideFullscreen();
    }
}

void GMainWindow::ShowFullscreen() {
    if (ui.action_Single_Window_Mode->isChecked()) {
        UISettings::values.geometry = saveGeometry();
        ui.menubar->hide();
        statusBar()->hide();
        showFullScreen();
    } else {
        UISettings::values.renderwindow_geometry = render_window->saveGeometry();
        render_window->showFullScreen();
    }
}

void GMainWindow::HideFullscreen() {
    if (ui.action_Single_Window_Mode->isChecked()) {
        statusBar()->setVisible(ui.action_Show_Status_Bar->isChecked());
        ui.menubar->show();
        showNormal();
        restoreGeometry(UISettings::values.geometry);
    } else {
        render_window->showNormal();
        render_window->restoreGeometry(UISettings::values.renderwindow_geometry);
    }
}

void GMainWindow::ToggleWindowMode() {
    if (ui.action_Single_Window_Mode->isChecked()) {
        // Render in the main window...
        render_window->BackupGeometry();
        ui.horizontalLayout->addWidget(render_window);
        render_window->setFocusPolicy(Qt::StrongFocus);
        if (emulation_running) {
            render_window->setVisible(true);
            render_window->setFocus();
            game_list->hide();
        }

    } else {
        // Render in a separate window...
        ui.horizontalLayout->removeWidget(render_window);
        render_window->setParent(nullptr);
        render_window->setFocusPolicy(Qt::NoFocus);
        if (emulation_running) {
            render_window->setVisible(true);
            render_window->RestoreGeometry();
            game_list->show();
        }
    }
}

void GMainWindow::OnConfigure() {
    const auto old_theme = UISettings::values.theme;
    const bool old_discord_presence = UISettings::values.enable_discord_presence;

    ConfigureDialog configure_dialog(this, hotkey_registry);
    const auto result = configure_dialog.exec();
    if (result != QDialog::Accepted) {
        return;
    }

    configure_dialog.ApplyConfiguration();
    InitializeHotkeys();
    if (UISettings::values.theme != old_theme) {
        UpdateUITheme();
    }
    if (UISettings::values.enable_discord_presence != old_discord_presence) {
        SetDiscordEnabled(UISettings::values.enable_discord_presence);
    }
    emit UpdateThemedIcons();

    const auto reload = UISettings::values.is_game_list_reload_pending.exchange(false);
    if (reload) {
        game_list->PopulateAsync(UISettings::values.game_dirs);
    }

    config->Save();

    dock_status_button->setChecked(Settings::values.use_docked_mode);
    async_status_button->setChecked(Settings::values.use_asynchronous_gpu_emulation);
#ifdef HAS_VULKAN
    renderer_status_button->setChecked(Settings::values.renderer_backend ==
                                       Settings::RendererBackend::Vulkan);
#endif
}

void GMainWindow::OnLoadAmiibo() {
    const QString extensions{QStringLiteral("*.bin")};
    const QString file_filter = tr("Amiibo File (%1);; All Files (*.*)").arg(extensions);
    const QString filename = QFileDialog::getOpenFileName(this, tr("Load Amiibo"), {}, file_filter);

    if (filename.isEmpty()) {
        return;
    }

    LoadAmiibo(filename);
}

void GMainWindow::LoadAmiibo(const QString& filename) {
    Core::System& system{Core::System::GetInstance()};
    Service::SM::ServiceManager& sm = system.ServiceManager();
    auto nfc = sm.GetService<Service::NFP::Module::Interface>("nfp:user");
    if (nfc == nullptr) {
        return;
    }

    QFile nfc_file{filename};
    if (!nfc_file.open(QIODevice::ReadOnly)) {
        QMessageBox::warning(this, tr("Error opening Amiibo data file"),
                             tr("Unable to open Amiibo file \"%1\" for reading.").arg(filename));
        return;
    }

    const u64 nfc_file_size = nfc_file.size();
    std::vector<u8> buffer(nfc_file_size);
    const u64 read_size = nfc_file.read(reinterpret_cast<char*>(buffer.data()), nfc_file_size);
    if (nfc_file_size != read_size) {
        QMessageBox::warning(this, tr("Error reading Amiibo data file"),
                             tr("Unable to fully read Amiibo data. Expected to read %1 bytes, but "
                                "was only able to read %2 bytes.")
                                 .arg(nfc_file_size)
                                 .arg(read_size));
        return;
    }

    if (!nfc->LoadAmiibo(buffer)) {
        QMessageBox::warning(this, tr("Error loading Amiibo data"),
                             tr("Unable to load Amiibo data."));
    }
}

void GMainWindow::OnOpenYuzuFolder() {
    QDesktopServices::openUrl(QUrl::fromLocalFile(
        QString::fromStdString(FileUtil::GetUserPath(FileUtil::UserPath::UserDir))));
}

void GMainWindow::OnAbout() {
    AboutDialog aboutDialog(this);
    aboutDialog.exec();
}

void GMainWindow::OnToggleFilterBar() {
    game_list->setFilterVisible(ui.action_Show_Filter_Bar->isChecked());
    if (ui.action_Show_Filter_Bar->isChecked()) {
        game_list->setFilterFocus();
    } else {
        game_list->clearFilter();
    }
}

void GMainWindow::OnCaptureScreenshot() {
    OnPauseGame();
    QFileDialog png_dialog(this, tr("Capture Screenshot"), UISettings::values.screenshot_path,
                           tr("PNG Image (*.png)"));
    png_dialog.setAcceptMode(QFileDialog::AcceptSave);
    png_dialog.setDefaultSuffix(QStringLiteral("png"));
    if (png_dialog.exec()) {
        const QString path = png_dialog.selectedFiles().first();
        if (!path.isEmpty()) {
            UISettings::values.screenshot_path = QFileInfo(path).path();
            render_window->CaptureScreenshot(UISettings::values.screenshot_resolution_factor, path);
        }
    }
    OnStartGame();
}

void GMainWindow::UpdateWindowTitle(const QString& title_name) {
    const auto full_name = std::string(Common::g_build_fullname);
    const auto branch_name = std::string(Common::g_scm_branch);
    const auto description = std::string(Common::g_scm_desc);
    const auto build_id = std::string(Common::g_build_id);

    const auto date =
        QDateTime::currentDateTime().toString(QStringLiteral("yyyy-MM-dd")).toStdString();

    if (title_name.isEmpty()) {
        const auto fmt = std::string(Common::g_title_bar_format_idle);
        setWindowTitle(QString::fromStdString(fmt::format(fmt.empty() ? "yuzu {0}| {1}-{2}" : fmt,
                                                          full_name, branch_name, description,
                                                          std::string{}, date, build_id)));
    } else {
        const auto fmt = std::string(Common::g_title_bar_format_running);
        setWindowTitle(QString::fromStdString(
            fmt::format(fmt.empty() ? "yuzu {0}| {3} | {1}-{2}" : fmt, full_name, branch_name,
                        description, title_name.toStdString(), date, build_id)));
    }
}

void GMainWindow::UpdateStatusBar() {
    if (emu_thread == nullptr) {
        status_bar_update_timer.stop();
        return;
    }

    auto results = Core::System::GetInstance().GetAndResetPerfStats();

    if (Settings::values.use_frame_limit) {
        emu_speed_label->setText(tr("Speed: %1% / %2%")
                                     .arg(results.emulation_speed * 100.0, 0, 'f', 0)
                                     .arg(Settings::values.frame_limit));
    } else {
        emu_speed_label->setText(tr("Speed: %1%").arg(results.emulation_speed * 100.0, 0, 'f', 0));
    }
    game_fps_label->setText(tr("Game: %1 FPS").arg(results.game_fps, 0, 'f', 0));
    emu_frametime_label->setText(tr("Frame: %1 ms").arg(results.frametime * 1000.0, 0, 'f', 2));

    emu_speed_label->setVisible(true);
    game_fps_label->setVisible(true);
    emu_frametime_label->setVisible(true);
}

void GMainWindow::OnCoreError(Core::System::ResultStatus result, std::string details) {
    QMessageBox::StandardButton answer;
    QString status_message;
    const QString common_message =
        tr("The game you are trying to load requires additional files from your Switch to be "
           "dumped "
           "before playing.<br/><br/>For more information on dumping these files, please see the "
           "following wiki page: <a "
           "href='https://yuzu-emu.org/wiki/"
           "dumping-system-archives-and-the-shared-fonts-from-a-switch-console/'>Dumping System "
           "Archives and the Shared Fonts from a Switch Console</a>.<br/><br/>Would you like to "
           "quit "
           "back to the game list? Continuing emulation may result in crashes, corrupted save "
           "data, or other bugs.");
    switch (result) {
    case Core::System::ResultStatus::ErrorSystemFiles: {
        QString message;
        if (details.empty()) {
            message =
                tr("yuzu was unable to locate a Switch system archive. %1").arg(common_message);
        } else {
            message = tr("yuzu was unable to locate a Switch system archive: %1. %2")
                          .arg(QString::fromStdString(details), common_message);
        }

        answer = QMessageBox::question(this, tr("System Archive Not Found"), message,
                                       QMessageBox::Yes | QMessageBox::No, QMessageBox::No);
        status_message = tr("System Archive Missing");
        break;
    }

    case Core::System::ResultStatus::ErrorSharedFont: {
        const QString message =
            tr("yuzu was unable to locate the Switch shared fonts. %1").arg(common_message);
        answer = QMessageBox::question(this, tr("Shared Fonts Not Found"), message,
                                       QMessageBox::Yes | QMessageBox::No, QMessageBox::No);
        status_message = tr("Shared Font Missing");
        break;
    }

    default:
        answer = QMessageBox::question(
            this, tr("Fatal Error"),
            tr("yuzu has encountered a fatal error, please see the log for more details. "
               "For more information on accessing the log, please see the following page: "
               "<a href='https://community.citra-emu.org/t/how-to-upload-the-log-file/296'>How "
               "to "
               "Upload the Log File</a>.<br/><br/>Would you like to quit back to the game "
               "list? "
               "Continuing emulation may result in crashes, corrupted save data, or other "
               "bugs."),
            QMessageBox::Yes | QMessageBox::No, QMessageBox::No);
        status_message = tr("Fatal Error encountered");
        break;
    }

    if (answer == QMessageBox::Yes) {
        if (emu_thread) {
            ShutdownGame();
        }
    } else {
        // Only show the message if the game is still running.
        if (emu_thread) {
            emu_thread->SetRunning(true);
            message_label->setText(status_message);
        }
    }
}

void GMainWindow::OnReinitializeKeys(ReinitializeKeyBehavior behavior) {
    if (behavior == ReinitializeKeyBehavior::Warning) {
        const auto res = QMessageBox::information(
            this, tr("Confirm Key Rederivation"),
            tr("You are about to force rederive all of your keys. \nIf you do not know what this "
               "means or what you are doing, \nthis is a potentially destructive action. \nPlease "
               "make sure this is what you want \nand optionally make backups.\n\nThis will delete "
               "your autogenerated key files and re-run the key derivation module."),
            QMessageBox::StandardButtons{QMessageBox::Ok, QMessageBox::Cancel});

        if (res == QMessageBox::Cancel)
            return;

        FileUtil::Delete(FileUtil::GetUserPath(FileUtil::UserPath::KeysDir) +
                         "prod.keys_autogenerated");
        FileUtil::Delete(FileUtil::GetUserPath(FileUtil::UserPath::KeysDir) +
                         "console.keys_autogenerated");
        FileUtil::Delete(FileUtil::GetUserPath(FileUtil::UserPath::KeysDir) +
                         "title.keys_autogenerated");
    }

    Core::Crypto::KeyManager keys{};
    if (keys.BaseDeriveNecessary()) {
        Core::Crypto::PartitionDataManager pdm{vfs->OpenDirectory(
            FileUtil::GetUserPath(FileUtil::UserPath::SysDataDir), FileSys::Mode::Read)};

        const auto function = [this, &keys, &pdm] {
            keys.PopulateFromPartitionData(pdm);
            Core::System::GetInstance().GetFileSystemController().CreateFactories(*vfs);
            keys.DeriveETicket(pdm);
        };

        QString errors;
        if (!pdm.HasFuses()) {
            errors += tr("- Missing fuses - Cannot derive SBK\n");
        }
        if (!pdm.HasBoot0()) {
            errors += tr("- Missing BOOT0 - Cannot derive master keys\n");
        }
        if (!pdm.HasPackage2()) {
            errors += tr("- Missing BCPKG2-1-Normal-Main - Cannot derive general keys\n");
        }
        if (!pdm.HasProdInfo()) {
            errors += tr("- Missing PRODINFO - Cannot derive title keys\n");
        }
        if (!errors.isEmpty()) {
            QMessageBox::warning(
                this, tr("Warning Missing Derivation Components"),
                tr("The following are missing from your configuration that may hinder key "
                   "derivation. It will be attempted but may not complete.<br><br>") +
                    errors +
                    tr("<br><br>You can get all of these and dump all of your games easily by "
                       "following <a href='https://yuzu-emu.org/help/quickstart/'>the "
                       "quickstart guide</a>. Alternatively, you can use another method of dumping "
                       "to obtain all of your keys."));
        }

        QProgressDialog prog;
        prog.setRange(0, 0);
        prog.setLabelText(tr("Deriving keys...\nThis may take up to a minute depending \non your "
                             "system's performance."));
        prog.setWindowTitle(tr("Deriving Keys"));

        prog.show();

        auto future = QtConcurrent::run(function);
        while (!future.isFinished()) {
            QCoreApplication::processEvents();
        }

        prog.close();
    }

    Core::System::GetInstance().GetFileSystemController().CreateFactories(*vfs);

    if (behavior == ReinitializeKeyBehavior::Warning) {
        game_list->PopulateAsync(UISettings::values.game_dirs);
    }
}

std::optional<u64> GMainWindow::SelectRomFSDumpTarget(const FileSys::ContentProvider& installed,
                                                      u64 program_id) {
    const auto dlc_entries =
        installed.ListEntriesFilter(FileSys::TitleType::AOC, FileSys::ContentRecordType::Data);
    std::vector<FileSys::ContentProviderEntry> dlc_match;
    dlc_match.reserve(dlc_entries.size());
    std::copy_if(dlc_entries.begin(), dlc_entries.end(), std::back_inserter(dlc_match),
                 [&program_id, &installed](const FileSys::ContentProviderEntry& entry) {
                     return (entry.title_id & DLC_BASE_TITLE_ID_MASK) == program_id &&
                            installed.GetEntry(entry)->GetStatus() == Loader::ResultStatus::Success;
                 });

    std::vector<u64> romfs_tids;
    romfs_tids.push_back(program_id);
    for (const auto& entry : dlc_match) {
        romfs_tids.push_back(entry.title_id);
    }

    if (romfs_tids.size() > 1) {
        QStringList list{QStringLiteral("Base")};
        for (std::size_t i = 1; i < romfs_tids.size(); ++i) {
            list.push_back(QStringLiteral("DLC %1").arg(romfs_tids[i] & 0x7FF));
        }

        bool ok;
        const auto res = QInputDialog::getItem(
            this, tr("Select RomFS Dump Target"),
            tr("Please select which RomFS you would like to dump."), list, 0, false, &ok);
        if (!ok) {
            return {};
        }

        return romfs_tids[list.indexOf(res)];
    }

    return program_id;
}

bool GMainWindow::ConfirmClose() {
    if (emu_thread == nullptr || !UISettings::values.confirm_before_closing)
        return true;

    QMessageBox::StandardButton answer =
        QMessageBox::question(this, tr("yuzu"), tr("Are you sure you want to close yuzu?"),
                              QMessageBox::Yes | QMessageBox::No, QMessageBox::No);
    return answer != QMessageBox::No;
}

void GMainWindow::closeEvent(QCloseEvent* event) {
    if (!ConfirmClose()) {
        event->ignore();
        return;
    }

    if (!ui.action_Fullscreen->isChecked()) {
        UISettings::values.geometry = saveGeometry();
        UISettings::values.renderwindow_geometry = render_window->saveGeometry();
    }
    UISettings::values.state = saveState();
#if MICROPROFILE_ENABLED
    UISettings::values.microprofile_geometry = microProfileDialog->saveGeometry();
    UISettings::values.microprofile_visible = microProfileDialog->isVisible();
#endif
    UISettings::values.single_window_mode = ui.action_Single_Window_Mode->isChecked();
    UISettings::values.fullscreen = ui.action_Fullscreen->isChecked();
    UISettings::values.display_titlebar = ui.action_Display_Dock_Widget_Headers->isChecked();
    UISettings::values.show_filter_bar = ui.action_Show_Filter_Bar->isChecked();
    UISettings::values.show_status_bar = ui.action_Show_Status_Bar->isChecked();
    UISettings::values.first_start = false;

    game_list->SaveInterfaceLayout();
    hotkey_registry.SaveHotkeys();

    // Shutdown session if the emu thread is active...
    if (emu_thread != nullptr)
        ShutdownGame();

    render_window->close();

    QWidget::closeEvent(event);
}

static bool IsSingleFileDropEvent(const QMimeData* mime) {
    return mime->hasUrls() && mime->urls().length() == 1;
}

void GMainWindow::AcceptDropEvent(QDropEvent* event) {
    if (IsSingleFileDropEvent(event->mimeData())) {
        event->setDropAction(Qt::DropAction::LinkAction);
        event->accept();
    }
}

bool GMainWindow::DropAction(QDropEvent* event) {
    if (!IsSingleFileDropEvent(event->mimeData())) {
        return false;
    }

    const QMimeData* mime_data = event->mimeData();
    const QString& filename = mime_data->urls().at(0).toLocalFile();

    if (emulation_running && QFileInfo(filename).suffix() == QStringLiteral("bin")) {
        // Amiibo
        LoadAmiibo(filename);
    } else {
        // Game
        if (ConfirmChangeGame()) {
            BootGame(filename);
        }
    }
    return true;
}

void GMainWindow::dropEvent(QDropEvent* event) {
    DropAction(event);
}

void GMainWindow::dragEnterEvent(QDragEnterEvent* event) {
    AcceptDropEvent(event);
}

void GMainWindow::dragMoveEvent(QDragMoveEvent* event) {
    AcceptDropEvent(event);
}

bool GMainWindow::ConfirmChangeGame() {
    if (emu_thread == nullptr)
        return true;

    const auto answer = QMessageBox::question(
        this, tr("yuzu"),
        tr("Are you sure you want to stop the emulation? Any unsaved progress will be lost."),
        QMessageBox::Yes | QMessageBox::No, QMessageBox::No);
    return answer != QMessageBox::No;
}

bool GMainWindow::ConfirmForceLockedExit() {
    if (emu_thread == nullptr)
        return true;

    const auto answer =
        QMessageBox::question(this, tr("yuzu"),
                              tr("The currently running application has requested yuzu to not "
                                 "exit.\n\nWould you like to bypass this and exit anyway?"),
                              QMessageBox::Yes | QMessageBox::No, QMessageBox::No);
    return answer != QMessageBox::No;
}

void GMainWindow::RequestGameExit() {
    auto& sm{Core::System::GetInstance().ServiceManager()};
    auto applet_oe = sm.GetService<Service::AM::AppletOE>("appletOE");
    auto applet_ae = sm.GetService<Service::AM::AppletAE>("appletAE");
    bool has_signalled = false;

    if (applet_oe != nullptr) {
        applet_oe->GetMessageQueue()->RequestExit();
        has_signalled = true;
    }

    if (applet_ae != nullptr && !has_signalled) {
        applet_ae->GetMessageQueue()->RequestExit();
    }
}

void GMainWindow::filterBarSetChecked(bool state) {
    ui.action_Show_Filter_Bar->setChecked(state);
    emit(OnToggleFilterBar());
}

void GMainWindow::UpdateUITheme() {
    const QString default_icons = QStringLiteral(":/icons/default");
    const QString& current_theme = UISettings::values.theme;
    const bool is_default_theme = current_theme == QString::fromUtf8(UISettings::themes[0].second);
    QStringList theme_paths(default_theme_paths);

    if (is_default_theme || current_theme.isEmpty()) {
        const QString theme_uri(QStringLiteral(":default/style.qss"));
        QFile f(theme_uri);
        if (f.open(QFile::ReadOnly | QFile::Text)) {
            QTextStream ts(&f);
            qApp->setStyleSheet(ts.readAll());
            setStyleSheet(ts.readAll());
        } else {
            qApp->setStyleSheet({});
            setStyleSheet({});
        }
        theme_paths.append(default_icons);
        QIcon::setThemeName(default_icons);
    } else {
        const QString theme_uri(QLatin1Char{':'} + current_theme + QStringLiteral("/style.qss"));
        QFile f(theme_uri);
        if (f.open(QFile::ReadOnly | QFile::Text)) {
            QTextStream ts(&f);
            qApp->setStyleSheet(ts.readAll());
            setStyleSheet(ts.readAll());
        } else {
            LOG_ERROR(Frontend, "Unable to set style, stylesheet file not found");
        }

        const QString theme_name = QStringLiteral(":/icons/") + current_theme;
        theme_paths.append({default_icons, theme_name});
        QIcon::setThemeName(theme_name);
    }

    QIcon::setThemeSearchPaths(theme_paths);
}

void GMainWindow::SetDiscordEnabled([[maybe_unused]] bool state) {
#ifdef USE_DISCORD_PRESENCE
    if (state) {
        discord_rpc = std::make_unique<DiscordRPC::DiscordImpl>();
    } else {
        discord_rpc = std::make_unique<DiscordRPC::NullImpl>();
    }
#else
    discord_rpc = std::make_unique<DiscordRPC::NullImpl>();
#endif
    discord_rpc->Update();
}

#ifdef main
#undef main
#endif

int main(int argc, char* argv[]) {
    Common::DetachedTasks detached_tasks;
    MicroProfileOnThreadCreate("Frontend");
    SCOPE_EXIT({ MicroProfileShutdown(); });

    // Init settings params
    QCoreApplication::setOrganizationName(QStringLiteral("yuzu team"));
    QCoreApplication::setApplicationName(QStringLiteral("yuzu"));

#ifdef __APPLE__
    // If you start a bundle (binary) on OSX without the Terminal, the working directory is "/".
    // But since we require the working directory to be the executable path for the location of the
    // user folder in the Qt Frontend, we need to cd into that working directory
    const std::string bin_path = FileUtil::GetBundleDirectory() + DIR_SEP + "..";
    chdir(bin_path.c_str());
#endif

    // Enables the core to make the qt created contexts current on std::threads
    QCoreApplication::setAttribute(Qt::AA_DontCheckOpenGLContextThreadAffinity);
    QApplication app(argc, argv);

    // Qt changes the locale and causes issues in float conversion using std::to_string() when
    // generating shaders
    setlocale(LC_ALL, "C");

    GMainWindow main_window;
    // After settings have been loaded by GMainWindow, apply the filter
    main_window.show();

    QObject::connect(&app, &QGuiApplication::applicationStateChanged, &main_window,
                     &GMainWindow::OnAppFocusStateChanged);

    Settings::LogSettings();

    int result = app.exec();
    detached_tasks.WaitForAllTasks();
    return result;
}<|MERGE_RESOLUTION|>--- conflicted
+++ resolved
@@ -1664,28 +1664,11 @@
                 break;
             }
 
-<<<<<<< HEAD
             // If index is equal to or past Game, add the jump in TitleType.
             if (index >= 5) {
                 index += static_cast<size_t>(FileSys::TitleType::Application) -
                          static_cast<size_t>(FileSys::TitleType::FirmwarePackageB);
             }
-=======
-        FileSys::InstallResult res;
-        if (index >= static_cast<s32>(FileSys::TitleType::Application)) {
-            res = Core::System::GetInstance()
-                      .GetFileSystemController()
-                      .GetUserNANDContents()
-                      ->InstallEntry(*nca, static_cast<FileSys::TitleType>(index), false,
-                                     qt_raw_copy);
-        } else {
-            res = Core::System::GetInstance()
-                      .GetFileSystemController()
-                      .GetSystemNANDContents()
-                      ->InstallEntry(*nca, static_cast<FileSys::TitleType>(index), false,
-                                     qt_raw_copy);
-        }
->>>>>>> b8f5c71f
 
             FileSys::InstallResult res;
             if (index >= static_cast<size_t>(FileSys::TitleType::Application)) {
