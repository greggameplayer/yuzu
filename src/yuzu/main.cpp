--- conflicted
+++ resolved
@@ -1623,73 +1623,6 @@
     }
 
     const QStringList files = installDialog.GetFiles();
-<<<<<<< HEAD
-    const bool overwrite_files = installDialog.ShouldOverwriteFiles();
-
-    int count = 0;
-    const int total_count = filenames.size();
-
-    QStringList new_files{};         // Newly installed files that do not yet exist in the NAND
-    QStringList overwritten_files{}; // Files that overwrote those existing in the NAND
-    QStringList existing_files{}; // Files that were not installed as they already exist in the NAND
-    QStringList failed_files{};   // Files that failed to install due to errors
-
-    ui.action_Install_File_NAND->setEnabled(false);
-
-    QProgressDialog install_progress(QStringLiteral(""), tr("Cancel"), 0, total_count, this);
-    install_progress.setWindowFlags(windowFlags() & ~Qt::WindowContextHelpButtonHint &
-                                    ~Qt::WindowMaximizeButtonHint);
-    install_progress.setAutoClose(false);
-    install_progress.setFixedWidth(installDialog.GetMinimumWidth());
-    install_progress.show();
-
-    for (const QString& file : files) {
-        install_progress.setWindowTitle(tr("%n file(s) remaining", "", total_count - count));
-        install_progress.setLabelText(
-            tr("Installing file \"%1\"...").arg(QFileInfo(file).fileName()));
-
-        QFuture<InstallResult> future;
-        InstallResult result;
-
-        if (file.endsWith(QStringLiteral("xci"), Qt::CaseInsensitive) ||
-            file.endsWith(QStringLiteral("nsp"), Qt::CaseInsensitive)) {
-
-            future = QtConcurrent::run([this, &file, &overwrite_files, &install_progress] {
-                return InstallNSPXCI(file, overwrite_files, install_progress);
-            });
-
-            while (!future.isFinished()) {
-                QCoreApplication::processEvents();
-            }
-
-            result = future.result();
-
-        } else {
-            result = InstallNCA(file, overwrite_files, install_progress);
-        }
-
-        std::this_thread::sleep_for(std::chrono::milliseconds(10));
-
-        switch (result) {
-        case InstallResult::Success:
-            new_files.append(QFileInfo(file).fileName());
-            break;
-        case InstallResult::Overwrite:
-            overwritten_files.append(QFileInfo(file).fileName());
-            break;
-        case InstallResult::AlreadyExists:
-            existing_files.append(QFileInfo(file).fileName());
-            break;
-        case InstallResult::Failure:
-            failed_files.append(QFileInfo(file).fileName());
-            break;
-        }
-
-        install_progress.setValue(++count);
-    }
-
-    install_progress.close();
-=======
 
     int remaining = filenames.size();
 
@@ -1757,7 +1690,6 @@
     }
 
     install_progress->close();
->>>>>>> aa28f66e
 
     const QString install_results =
         (new_files.isEmpty() ? QStringLiteral("")
@@ -1765,12 +1697,6 @@
         (overwritten_files.isEmpty()
              ? QStringLiteral("")
              : tr("%n file(s) were overwritten\n", "", overwritten_files.size())) +
-<<<<<<< HEAD
-        (existing_files.isEmpty()
-             ? QStringLiteral("")
-             : tr("%n file(s) already exist in NAND\n", "", existing_files.size())) +
-=======
->>>>>>> aa28f66e
         (failed_files.isEmpty() ? QStringLiteral("")
                                 : tr("%n file(s) failed to install\n", "", failed_files.size()));
 
@@ -1781,17 +1707,9 @@
     ui.action_Install_File_NAND->setEnabled(true);
 }
 
-<<<<<<< HEAD
-InstallResult GMainWindow::InstallNSPXCI(const QString& filename, bool overwrite_files,
-                                         QProgressDialog& install_progress) {
-    const auto qt_raw_copy = [this, &install_progress](const FileSys::VirtualFile& src,
-                                                       const FileSys::VirtualFile& dest,
-                                                       std::size_t block_size) {
-=======
 InstallResult GMainWindow::InstallNSPXCI(const QString& filename) {
     const auto qt_raw_copy = [this](const FileSys::VirtualFile& src,
                                     const FileSys::VirtualFile& dest, std::size_t block_size) {
->>>>>>> aa28f66e
         if (src == nullptr || dest == nullptr) {
             return false;
         }
@@ -1807,11 +1725,8 @@
                 return false;
             }
 
-<<<<<<< HEAD
-=======
             emit UpdateInstallProgress();
 
->>>>>>> aa28f66e
             const auto read = src->Read(buffer.data(), buffer.size(), i);
             dest->Write(buffer.data(), read, i);
         }
@@ -1836,56 +1751,15 @@
     }
     const auto res =
         Core::System::GetInstance().GetFileSystemController().GetUserNANDContents()->InstallEntry(
-<<<<<<< HEAD
-            *nsp, false, qt_raw_copy);
-    if (res == FileSys::InstallResult::Success) {
-        return InstallResult::Success;
-    } else if (res == FileSys::InstallResult::ErrorAlreadyExists) {
-        if (overwrite_files) {
-            const auto res2 = Core::System::GetInstance()
-                                  .GetFileSystemController()
-                                  .GetUserNANDContents()
-                                  ->InstallEntry(*nsp, true, qt_raw_copy);
-            if (res2 != FileSys::InstallResult::Success) {
-                return InstallResult::Failure;
-            }
-            return InstallResult::Overwrite;
-        } else {
-            return InstallResult::AlreadyExists;
-        }
-=======
             *nsp, true, qt_raw_copy);
     if (res == FileSys::InstallResult::Success) {
         return InstallResult::Success;
     } else if (res == FileSys::InstallResult::ErrorAlreadyExists) {
         return InstallResult::Overwrite;
->>>>>>> aa28f66e
     } else {
         return InstallResult::Failure;
     }
 }
-<<<<<<< HEAD
-
-InstallResult GMainWindow::InstallNCA(const QString& filename, bool overwrite_files,
-                                      QProgressDialog& install_progress) {
-    const auto qt_raw_copy = [this, &install_progress](const FileSys::VirtualFile& src,
-                                                       const FileSys::VirtualFile& dest,
-                                                       std::size_t block_size) {
-        if (src == nullptr || dest == nullptr) {
-            return false;
-        }
-        if (!dest->Resize(src->GetSize())) {
-            return false;
-        }
-
-        std::array<u8, 0x1000> buffer{};
-
-        for (std::size_t i = 0; i < src->GetSize(); i += buffer.size()) {
-            if (install_progress.wasCanceled()) {
-                dest->Resize(0);
-                return false;
-            }
-=======
 
 InstallResult GMainWindow::InstallNCA(const QString& filename) {
     const auto qt_raw_copy = [this](const FileSys::VirtualFile& src,
@@ -1906,7 +1780,6 @@
             }
 
             emit UpdateInstallProgress();
->>>>>>> aa28f66e
 
             const auto read = src->Read(buffer.data(), buffer.size(), i);
             dest->Write(buffer.data(), read, i);
@@ -1958,42 +1831,18 @@
         res = Core::System::GetInstance()
                   .GetFileSystemController()
                   .GetUserNANDContents()
-<<<<<<< HEAD
-                  ->InstallEntry(*nca, static_cast<FileSys::TitleType>(index), false, qt_raw_copy);
-=======
                   ->InstallEntry(*nca, static_cast<FileSys::TitleType>(index), true, qt_raw_copy);
->>>>>>> aa28f66e
     } else {
         res = Core::System::GetInstance()
                   .GetFileSystemController()
                   .GetSystemNANDContents()
-<<<<<<< HEAD
-                  ->InstallEntry(*nca, static_cast<FileSys::TitleType>(index), false, qt_raw_copy);
-=======
                   ->InstallEntry(*nca, static_cast<FileSys::TitleType>(index), true, qt_raw_copy);
->>>>>>> aa28f66e
     }
 
     if (res == FileSys::InstallResult::Success) {
         return InstallResult::Success;
     } else if (res == FileSys::InstallResult::ErrorAlreadyExists) {
-<<<<<<< HEAD
-        if (overwrite_files) {
-            const auto res2 =
-                Core::System::GetInstance()
-                    .GetFileSystemController()
-                    .GetUserNANDContents()
-                    ->InstallEntry(*nca, static_cast<FileSys::TitleType>(index), true, qt_raw_copy);
-            if (res2 != FileSys::InstallResult::Success) {
-                return InstallResult::Failure;
-            }
-            return InstallResult::Overwrite;
-        } else {
-            return InstallResult::AlreadyExists;
-        }
-=======
         return InstallResult::Overwrite;
->>>>>>> aa28f66e
     } else {
         return InstallResult::Failure;
     }
