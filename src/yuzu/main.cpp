--- conflicted
+++ resolved
@@ -993,28 +993,12 @@
         const std::string nand_dir = FileUtil::GetUserPath(FileUtil::UserPath::NANDDir);
         ASSERT(program_id != 0);
 
-<<<<<<< HEAD
-        Service::Account::ProfileManager manager{};
-        const auto user_ids = manager.GetAllUsers();
-        QStringList list;
-        for (const auto& user_id : user_ids) {
-            if (!user_id)
-                continue;
-            Service::Account::ProfileBase base;
-            if (!manager.GetProfileBase(user_id, base))
-                continue;
-
-            list.push_back(QString::fromStdString(Common::StringFromFixedZeroTerminatedBuffer(
-                reinterpret_cast<const char*>(base.username.data()), base.username.size())));
-        }
-=======
         const auto select_profile = [this]() -> s32 {
             QtProfileSelectionDialog dialog(this);
             dialog.setWindowFlags(Qt::Dialog | Qt::CustomizeWindowHint | Qt::WindowTitleHint |
                                   Qt::WindowSystemMenuHint | Qt::WindowCloseButtonHint);
             dialog.setWindowModality(Qt::WindowModal);
             dialog.exec();
->>>>>>> c9ef8b0a
 
             if (!dialog.GetStatus()) {
                 return -1;
