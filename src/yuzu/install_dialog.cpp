--- conflicted
+++ resolved
@@ -22,11 +22,7 @@
         item->setCheckState(Qt::Checked);
     }
 
-<<<<<<< HEAD
-    file_list->setMinimumWidth((file_list->sizeHintForColumn(0) * 10) / 9);
-=======
     file_list->setMinimumWidth((file_list->sizeHintForColumn(0) * 11) / 10);
->>>>>>> aa28f66e
 
     vbox_layout = new QVBoxLayout;
 
@@ -71,13 +67,6 @@
     return files;
 }
 
-<<<<<<< HEAD
-bool InstallDialog::ShouldOverwriteFiles() const {
-    return overwrite_files->isChecked();
-}
-
-=======
->>>>>>> aa28f66e
 int InstallDialog::GetMinimumWidth() const {
     return file_list->width();
 }