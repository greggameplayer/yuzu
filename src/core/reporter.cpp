--- conflicted
+++ resolved
@@ -304,15 +304,9 @@
     SaveToFile(std::move(out), GetPath("unimpl_applet_report", title_id, timestamp));
 }
 
-<<<<<<< HEAD
-void Reporter::SavePlayReport(PlayReportType type, u64 title_id, std::vector<std::vector<u8>> data,
-                              std::optional<u64> process_id, std::optional<u128> user_id) const {
-    if (!IsReportingEnabled())
-=======
 void Reporter::SavePlayReport(u64 title_id, u64 process_id, std::vector<std::vector<u8>> data,
                               std::optional<u128> user_id) const {
     if (!IsReportingEnabled()) {
->>>>>>> 9e689a81
         return;
     }
 
