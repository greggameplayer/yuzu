// Copyright 2018 yuzu emulator team
// Licensed under GPLv2 or any later version
// Refer to the license.txt file included.

#include <condition_variable>
#include <mutex>

#include "common/logging/log.h"
#ifdef ARCHITECTURE_x86_64
#include "core/arm/dynarmic/arm_dynarmic.h"
#endif
#include "core/arm/exclusive_monitor.h"
#include "core/arm/unicorn/arm_unicorn.h"
#include "core/core.h"
#include "core/core_cpu.h"
#include "core/core_timing.h"
#include "core/hle/kernel/scheduler.h"
#include "core/hle/kernel/thread.h"
#include "core/hle/lock.h"
#include "core/settings.h"

namespace Core {

void CpuBarrier::NotifyEnd() {
    std::unique_lock lock{mutex};
    end = true;
    condition.notify_all();
}

bool CpuBarrier::Rendezvous() {
    if (!Settings::values.use_multi_core) {
        // Meaningless when running in single-core mode
        return true;
    }

    if (!end) {
        std::unique_lock lock{mutex};

        --cores_waiting;
        if (!cores_waiting) {
            cores_waiting = NUM_CPU_CORES;
            condition.notify_all();
            return true;
        }

        condition.wait(lock);
        return true;
    }

    return false;
}

Cpu::Cpu(System& system, ExclusiveMonitor& exclusive_monitor, CpuBarrier& cpu_barrier,
         std::size_t core_index)
    : cpu_barrier{cpu_barrier}, global_scheduler{system.GlobalScheduler()},
      core_timing{system.CoreTiming()}, core_index{core_index} {
#ifdef ARCHITECTURE_x86_64
    arm_interface = std::make_unique<ARM_Dynarmic>(system, exclusive_monitor, core_index);
#else
    arm_interface = std::make_unique<ARM_Unicorn>(system);
    LOG_WARNING(Core, "CPU JIT requested, but Dynarmic not available");
#endif

    scheduler = std::make_unique<Kernel::Scheduler>(system, *arm_interface, core_index);
}

Cpu::~Cpu() = default;

std::unique_ptr<ExclusiveMonitor> Cpu::MakeExclusiveMonitor(std::size_t num_cores) {
#ifdef ARCHITECTURE_x86_64
    return std::make_unique<DynarmicExclusiveMonitor>(num_cores);
#else
    // TODO(merry): Passthrough exclusive monitor
    return nullptr;
#endif
}

void Cpu::RunLoop(bool tight_loop) {
    // Wait for all other CPU cores to complete the previous slice, such that they run in lock-step
    if (!cpu_barrier.Rendezvous()) {
        // If rendezvous failed, session has been killed
        return;
    }

    Reschedule();

    // If we don't have a currently active thread then don't execute instructions,
    // instead advance to the next event and try to yield to the next thread
    if (Kernel::GetCurrentThread() == nullptr) {
        LOG_TRACE(Core, "Core-{} idling", core_index);
<<<<<<< HEAD

        if (IsMainCore()) {
            // TODO(Subv): Only let CoreTiming idle if all 4 cores are idling.
            core_timing.Idle();
            core_timing.Advance();
        }

=======
        core_timing.Idle();
        core_timing.Advance();
        PrepareReschedule();
>>>>>>> 96f2b163
    } else {
        if (tight_loop) {
            arm_interface->Run();
        } else {
            arm_interface->Step();
        }
        core_timing.Advance();
    }

    Reschedule();
}

void Cpu::SingleStep() {
    return RunLoop(false);
}

void Cpu::PrepareReschedule() {
    arm_interface->PrepareReschedule();
}

void Cpu::Reschedule() {
    // Lock the global kernel mutex when we manipulate the HLE state
    std::lock_guard lock(HLE::g_hle_lock);

    global_scheduler.SelectThread(core_index);
    scheduler->TryDoContextSwitch();
}

} // namespace Core<|MERGE_RESOLUTION|>--- conflicted
+++ resolved
@@ -88,19 +88,9 @@
     // instead advance to the next event and try to yield to the next thread
     if (Kernel::GetCurrentThread() == nullptr) {
         LOG_TRACE(Core, "Core-{} idling", core_index);
-<<<<<<< HEAD
-
-        if (IsMainCore()) {
-            // TODO(Subv): Only let CoreTiming idle if all 4 cores are idling.
-            core_timing.Idle();
-            core_timing.Advance();
-        }
-
-=======
         core_timing.Idle();
         core_timing.Advance();
         PrepareReschedule();
->>>>>>> 96f2b163
     } else {
         if (tight_loop) {
             arm_interface->Run();
