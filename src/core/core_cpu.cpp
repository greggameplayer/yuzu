// Copyright 2018 yuzu emulator team
// Licensed under GPLv2 or any later version
// Refer to the license.txt file included.

#include <condition_variable>
#include <mutex>

#include "common/logging/log.h"
#ifdef ARCHITECTURE_x86_64
#include "core/arm/dynarmic/arm_dynarmic.h"
#endif
#include "core/arm/exclusive_monitor.h"
#include "core/arm/unicorn/arm_unicorn.h"
#include "core/core.h"
#include "core/core_cpu.h"
#include "core/core_timing.h"
#include "core/hle/kernel/scheduler.h"
#include "core/hle/kernel/thread.h"
#include "core/hle/lock.h"
#include "core/settings.h"

namespace Core {

void CpuBarrier::NotifyEnd() {
    std::unique_lock lock{mutex};
    end = true;
    condition.notify_all();
}

bool CpuBarrier::Rendezvous() {
    if (!Settings::values.use_multi_core) {
        // Meaningless when running in single-core mode
        return true;
    }

    if (!end) {
        std::unique_lock lock{mutex};

        --cores_waiting;
        if (!cores_waiting) {
            cores_waiting = NUM_CPU_CORES;
            condition.notify_all();
            return true;
        }

        condition.wait(lock);
        return true;
    }

    return false;
}

Cpu::Cpu(System& system, ExclusiveMonitor& exclusive_monitor, CpuBarrier& cpu_barrier,
         std::size_t core_index)
    : cpu_barrier{cpu_barrier}, global_scheduler{system.GlobalScheduler()},
      core_timing{system.CoreTiming()}, core_index{core_index} {
#ifdef ARCHITECTURE_x86_64
    arm_interface = std::make_unique<ARM_Dynarmic>(system, exclusive_monitor, core_index);
#else
    arm_interface = std::make_unique<ARM_Unicorn>(system);
    LOG_WARNING(Core, "CPU JIT requested, but Dynarmic not available");
#endif

    scheduler = std::make_unique<Kernel::Scheduler>(system, *arm_interface, core_index);
}

Cpu::~Cpu() = default;

std::unique_ptr<ExclusiveMonitor> Cpu::MakeExclusiveMonitor(std::size_t num_cores) {
#ifdef ARCHITECTURE_x86_64
    return std::make_unique<DynarmicExclusiveMonitor>(num_cores);
#else
    // TODO(merry): Passthrough exclusive monitor
    return nullptr;
#endif
}

void Cpu::RunLoop(bool tight_loop) {
    // Wait for all other CPU cores to complete the previous slice, such that they run in lock-step
    if (!cpu_barrier.Rendezvous()) {
        // If rendezvous failed, session has been killed
        return;
    }

    Reschedule();

    // If we don't have a currently active thread then don't execute instructions,
    // instead advance to the next event and try to yield to the next thread
    if (Kernel::GetCurrentThread() == nullptr) {
        LOG_TRACE(Core, "Core-{} idling", core_index);
        core_timing.Idle();
    } else {
        if (tight_loop) {
            arm_interface->Run();
        } else {
            arm_interface->Step();
        }
    }
    core_timing.Advance();

    Reschedule();
}

void Cpu::SingleStep() {
    return RunLoop(false);
}

void Cpu::PrepareReschedule() {
    arm_interface->PrepareReschedule();
}

void Cpu::Reschedule() {
    // Lock the global kernel mutex when we manipulate the HLE state
    std::lock_guard lock(HLE::g_hle_lock);

    global_scheduler.SelectThread(core_index);
    scheduler->TryDoContextSwitch();
<<<<<<< HEAD
=======
}

void Cpu::Shutdown() {
    scheduler->Shutdown();
>>>>>>> 0c0b829a
}

} // namespace Core<|MERGE_RESOLUTION|>--- conflicted
+++ resolved
@@ -115,13 +115,10 @@
 
     global_scheduler.SelectThread(core_index);
     scheduler->TryDoContextSwitch();
-<<<<<<< HEAD
-=======
 }
 
 void Cpu::Shutdown() {
     scheduler->Shutdown();
->>>>>>> 0c0b829a
 }
 
 } // namespace Core