--- conflicted
+++ resolved
@@ -511,15 +511,10 @@
         if (transaction == TransactionId::Connect) {
             IGBPConnectRequestParcel request{ctx.ReadBuffer()};
             IGBPConnectResponseParcel response{
-<<<<<<< HEAD
-                static_cast<u32>(1280 * Settings::values.resolution_factor),
-                static_cast<u32>(720 * Settings::values.resolution_factor)};
-=======
                 static_cast<u32>(static_cast<u32>(DisplayResolution::UndockedWidth) *
                                  Settings::values.resolution_factor),
                 static_cast<u32>(static_cast<u32>(DisplayResolution::UndockedHeight) *
                                  Settings::values.resolution_factor)};
->>>>>>> f7a1827a
             ctx.WriteBuffer(response.Serialize());
         } else if (transaction == TransactionId::SetPreallocatedBuffer) {
             IGBPSetPreallocatedBufferRequestParcel request{ctx.ReadBuffer()};
