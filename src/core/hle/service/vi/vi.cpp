--- conflicted
+++ resolved
@@ -240,12 +240,6 @@
 /// Represents a parcel containing one int '0' as its data
 /// Used by DetachBuffer and Disconnect
 class IGBPEmptyResponseParcel : public Parcel {
-<<<<<<< HEAD
-public:
-    ~IGBPEmptyResponseParcel() override = default;
-
-=======
->>>>>>> 048da724
 protected:
     void SerializeData() override {
         Write(data);
