--- conflicted
+++ resolved
@@ -598,10 +598,7 @@
             break;
         }
         case TransactionId::Disconnect: {
-<<<<<<< HEAD
-=======
             LOG_WARNING(Service_VI, "(STUBBED) called, transaction=Disconnect");
->>>>>>> fbf13d3f
             const auto buffer = ctx.ReadBuffer();
 
             buffer_queue.Disconnect();
