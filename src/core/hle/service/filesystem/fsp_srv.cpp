--- conflicted
+++ resolved
@@ -767,12 +767,8 @@
         {1014, nullptr, "OutputMultiProgramTagAccessLog"},
         {1100, nullptr, "OverrideSaveDataTransferTokenSignVerificationKey"},
         {1110, nullptr, "CorruptSaveDataFileSystemBySaveDataSpaceId2"},
-<<<<<<< HEAD
         {1200, &FSP_SRV::OpenMultiCommitManager, "OpenMultiCommitManager"},
-=======
-        {1200, nullptr, "OpenMultiCommitManager"},
         {1300, nullptr, "OpenBisWiper"},
->>>>>>> 4dca2298
     };
     // clang-format on
     RegisterHandlers(functions);
