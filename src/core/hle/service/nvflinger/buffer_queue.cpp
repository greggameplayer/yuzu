// Copyright 2018 yuzu emulator team
// Licensed under GPLv2 or any later version
// Refer to the license.txt file included.

#include <algorithm>

#include "common/assert.h"
#include "common/logging/log.h"
#include "core/core.h"
#include "core/hle/kernel/kernel.h"
#include "core/hle/kernel/readable_event.h"
#include "core/hle/kernel/writable_event.h"
#include "core/hle/service/nvflinger/buffer_queue.h"

namespace Service::NVFlinger {

BufferQueue::BufferQueue(u32 id, u64 layer_id) : id(id), layer_id(layer_id) {
    auto& kernel = Core::System::GetInstance().Kernel();
    buffer_wait_event = Kernel::WritableEvent::CreateEventPair(kernel, Kernel::ResetType::Manual,
                                                               "BufferQueue NativeHandle");
}

BufferQueue::~BufferQueue() = default;

void BufferQueue::SetPreallocatedBuffer(u32 slot, const IGBPBuffer& igbp_buffer) {
    LOG_WARNING(Service, "Adding graphics buffer {}", slot);

    Buffer buffer{};
    buffer.slot = slot;
    buffer.igbp_buffer = igbp_buffer;
    buffer.status = Buffer::Status::Free;

    queue.emplace_back(buffer);
    buffer_wait_event.writable->Signal();
}

std::optional<std::pair<u32, Service::Nvidia::MultiFence*>> BufferQueue::DequeueBuffer(u32 width,
                                                                                       u32 height) {
    auto itr = std::find_if(queue.begin(), queue.end(), [&](const Buffer& buffer) {
        // Only consider free buffers. Buffers become free once again after they've been Acquired
        // and Released by the compositor, see the NVFlinger::Compose method.
        if (buffer.status != Buffer::Status::Free) {
            return false;
        }

        // Make sure that the parameters match.
        return buffer.igbp_buffer.width == width && buffer.igbp_buffer.height == height;
    });

    if (itr == queue.end()) {
        return {};
    }

    itr->status = Buffer::Status::Dequeued;
    return {{itr->slot, &itr->multi_fence}};
}

const IGBPBuffer& BufferQueue::RequestBuffer(u32 slot) const {
    auto itr = std::find_if(queue.begin(), queue.end(),
                            [&](const Buffer& buffer) { return buffer.slot == slot; });
    ASSERT(itr != queue.end());
    ASSERT(itr->status == Buffer::Status::Dequeued);
    return itr->igbp_buffer;
}

void BufferQueue::QueueBuffer(u32 slot, BufferTransformFlags transform,
                              const Common::Rectangle<int>& crop_rect, u32 swap_interval,
                              Service::Nvidia::MultiFence& multi_fence) {
    auto itr = std::find_if(queue.begin(), queue.end(),
                            [&](const Buffer& buffer) { return buffer.slot == slot; });
    ASSERT(itr != queue.end());
    ASSERT(itr->status == Buffer::Status::Dequeued);
    itr->status = Buffer::Status::Queued;
    itr->transform = transform;
    itr->crop_rect = crop_rect;
    itr->swap_interval = swap_interval;
    itr->multi_fence = multi_fence;
    queue_sequence.push_back(slot);
}

std::optional<std::reference_wrapper<const BufferQueue::Buffer>> BufferQueue::AcquireBuffer() {
    auto itr = queue.end();
<<<<<<< HEAD
=======
    // Iterate to find a queued buffer matching the requested slot.
>>>>>>> 7a62a23b
    while (itr == queue.end() && !queue_sequence.empty()) {
        u32 slot = queue_sequence.front();
        itr = std::find_if(queue.begin(), queue.end(), [&slot](const Buffer& buffer) {
            return buffer.status == Buffer::Status::Queued && buffer.slot == slot;
        });
        queue_sequence.pop_front();
    }
    if (itr == queue.end())
        return {};
    itr->status = Buffer::Status::Acquired;
    return *itr;
}

void BufferQueue::ReleaseBuffer(u32 slot) {
    auto itr = std::find_if(queue.begin(), queue.end(),
                            [&](const Buffer& buffer) { return buffer.slot == slot; });
    ASSERT(itr != queue.end());
    ASSERT(itr->status == Buffer::Status::Acquired);
    itr->status = Buffer::Status::Free;

    buffer_wait_event.writable->Signal();
}

u32 BufferQueue::Query(QueryType type) {
    LOG_WARNING(Service, "(STUBBED) called type={}", static_cast<u32>(type));

    switch (type) {
    case QueryType::NativeWindowFormat:
        // TODO(Subv): Use an enum for this
        static constexpr u32 FormatABGR8 = 1;
        return FormatABGR8;
    }

    UNIMPLEMENTED();
    return 0;
}

Kernel::SharedPtr<Kernel::WritableEvent> BufferQueue::GetWritableBufferWaitEvent() const {
    return buffer_wait_event.writable;
}

Kernel::SharedPtr<Kernel::ReadableEvent> BufferQueue::GetBufferWaitEvent() const {
    return buffer_wait_event.readable;
}

} // namespace Service::NVFlinger<|MERGE_RESOLUTION|>--- conflicted
+++ resolved
@@ -80,10 +80,7 @@
 
 std::optional<std::reference_wrapper<const BufferQueue::Buffer>> BufferQueue::AcquireBuffer() {
     auto itr = queue.end();
-<<<<<<< HEAD
-=======
     // Iterate to find a queued buffer matching the requested slot.
->>>>>>> 7a62a23b
     while (itr == queue.end() && !queue_sequence.empty()) {
         u32 slot = queue_sequence.front();
         itr = std::find_if(queue.begin(), queue.end(), [&slot](const Buffer& buffer) {
