// Copyright 2018 yuzu emulator team
// Licensed under GPLv2 or any later version
// Refer to the license.txt file included.

#include <algorithm>
#include <cstring>
#include <vector>

#include <FontChineseSimplified.h>
#include <FontChineseTraditional.h>
#include <FontExtendedChineseSimplified.h>
#include <FontKorean.h>
#include <FontNintendoExtended.h>
#include <FontStandard.h>

#include "common/assert.h"
#include "common/common_paths.h"
#include "common/common_types.h"
#include "common/file_util.h"
#include "common/logging/log.h"
#include "common/swap.h"
#include "core/core.h"
#include "core/file_sys/content_archive.h"
#include "core/file_sys/nca_metadata.h"
#include "core/file_sys/registered_cache.h"
#include "core/file_sys/romfs.h"
#include "core/hle/ipc_helpers.h"
#include "core/hle/kernel/shared_memory.h"
#include "core/hle/service/filesystem/filesystem.h"
#include "core/hle/service/ns/pl_u.h"

namespace Service::NS {

enum class FontArchives : u64 {
    Extension = 0x0100000000000810,
    Standard = 0x0100000000000811,
    Korean = 0x0100000000000812,
    ChineseTraditional = 0x0100000000000813,
    ChineseSimple = 0x0100000000000814,
};

struct FontRegion {
    u32 offset;
    u32 size;
};

constexpr std::array<std::pair<FontArchives, const char*>, 7> SHARED_FONTS{
    std::make_pair(FontArchives::Standard, "nintendo_udsg-r_std_003.bfttf"),
    std::make_pair(FontArchives::ChineseSimple, "nintendo_udsg-r_org_zh-cn_003.bfttf"),
    std::make_pair(FontArchives::ChineseSimple, "nintendo_udsg-r_ext_zh-cn_003.bfttf"),
    std::make_pair(FontArchives::ChineseTraditional, "nintendo_udjxh-db_zh-tw_003.bfttf"),
    std::make_pair(FontArchives::Korean, "nintendo_udsg-r_ko_003.bfttf"),
    std::make_pair(FontArchives::Extension, "nintendo_ext_003.bfttf"),
    std::make_pair(FontArchives::Extension, "nintendo_ext2_003.bfttf"),
};

constexpr std::array<const char*, 7> SHARED_FONTS_TTF{
    "FontStandard.ttf",
    "FontChineseSimplified.ttf",
    "FontExtendedChineseSimplified.ttf",
    "FontChineseTraditional.ttf",
    "FontKorean.ttf",
    "FontNintendoExtended.ttf",
    "FontNintendoExtended2.ttf",
};

// The below data is specific to shared font data dumped from Switch on f/w 2.2
// Virtual address and offsets/sizes likely will vary by dump
constexpr VAddr SHARED_FONT_MEM_VADDR{0x00000009d3016000ULL};
constexpr u32 EXPECTED_RESULT{0x7f9a0218}; // What we expect the decrypted bfttf first 4 bytes to be
constexpr u32 EXPECTED_MAGIC{0x36f81a1e};  // What we expect the encrypted bfttf first 4 bytes to be
constexpr u64 SHARED_FONT_MEM_SIZE{0x1100000};
constexpr FontRegion EMPTY_REGION{0, 0};

enum class LoadState : u32 {
    Loading = 0,
    Done = 1,
};

static void DecryptSharedFont(const std::vector<u32>& input, Kernel::PhysicalMemory& output,
                              std::size_t& offset) {
    ASSERT_MSG(offset + (input.size() * sizeof(u32)) < SHARED_FONT_MEM_SIZE,
               "Shared fonts exceeds 17mb!");
    ASSERT_MSG(input[0] == EXPECTED_MAGIC, "Failed to derive key, unexpected magic number");

    const u32 KEY = input[0] ^ EXPECTED_RESULT; // Derive key using an inverse xor
    std::vector<u32> transformed_font(input.size());
    // TODO(ogniK): Figure out a better way to do this
    std::transform(input.begin(), input.end(), transformed_font.begin(),
                   [&KEY](u32 font_data) { return Common::swap32(font_data ^ KEY); });
    transformed_font[1] = Common::swap32(transformed_font[1]) ^ KEY; // "re-encrypt" the size
    std::memcpy(output.data() + offset, transformed_font.data(),
                transformed_font.size() * sizeof(u32));
    offset += transformed_font.size() * sizeof(u32);
}

static void EncryptSharedFont(const std::vector<u8>& input, Kernel::PhysicalMemory& output,
                              std::size_t& offset) {
    ASSERT_MSG(offset + input.size() + 8 < SHARED_FONT_MEM_SIZE, "Shared fonts exceeds 17mb!");
    const u32 KEY = EXPECTED_MAGIC ^ EXPECTED_RESULT;
    std::memcpy(output.data() + offset, &EXPECTED_RESULT, sizeof(u32)); // Magic header
    const u32 ENC_SIZE = static_cast<u32>(input.size()) ^ KEY;
    std::memcpy(output.data() + offset + sizeof(u32), &ENC_SIZE, sizeof(u32));
    std::memcpy(output.data() + offset + (sizeof(u32) * 2), input.data(), input.size());
    offset += input.size() + (sizeof(u32) * 2);
}

// Helper function to make BuildSharedFontsRawRegions a bit nicer
static u32 GetU32Swapped(const u8* data) {
    u32 value;
    std::memcpy(&value, data, sizeof(value));
    return Common::swap32(value);
}

struct PL_U::Impl {
    const FontRegion& GetSharedFontRegion(std::size_t index) const {
        if (index >= shared_font_regions.size() || shared_font_regions.empty()) {
            // No font fallback
            return EMPTY_REGION;
        }
        return shared_font_regions.at(index);
    }

    void BuildSharedFontsRawRegions(const Kernel::PhysicalMemory& input) {
        // As we can derive the xor key we can just populate the offsets
        // based on the shared memory dump
        unsigned cur_offset = 0;

        for (std::size_t i = 0; i < SHARED_FONTS.size(); i++) {
            // Out of shared fonts/invalid font
            if (GetU32Swapped(input.data() + cur_offset) != EXPECTED_RESULT) {
                break;
            }

            // Derive key withing inverse xor
            const u32 KEY = GetU32Swapped(input.data() + cur_offset) ^ EXPECTED_MAGIC;
            const u32 SIZE = GetU32Swapped(input.data() + cur_offset + 4) ^ KEY;
            shared_font_regions.push_back(FontRegion{cur_offset + 8, SIZE});
            cur_offset += SIZE + 8;
        }
    }

    /// Handle to shared memory region designated for a shared font
    Kernel::SharedPtr<Kernel::SharedMemory> shared_font_mem;

    /// Backing memory for the shared font data
    std::shared_ptr<Kernel::PhysicalMemory> shared_font;

    // Automatically populated based on shared_fonts dump or system archives.
    std::vector<FontRegion> shared_font_regions;
};

<<<<<<< HEAD
PL_U::PL_U(FileSystem::FileSystemController& fsc)
    : ServiceFramework("pl:u"), impl{std::make_unique<Impl>()} {
=======
PL_U::PL_U(Core::System& system)
    : ServiceFramework("pl:u"), impl{std::make_unique<Impl>()}, system(system) {

>>>>>>> aae7847e
    static const FunctionInfo functions[] = {
        {0, &PL_U::RequestLoad, "RequestLoad"},
        {1, &PL_U::GetLoadState, "GetLoadState"},
        {2, &PL_U::GetSize, "GetSize"},
        {3, &PL_U::GetSharedMemoryAddressOffset, "GetSharedMemoryAddressOffset"},
        {4, &PL_U::GetSharedMemoryNativeHandle, "GetSharedMemoryNativeHandle"},
        {5, &PL_U::GetSharedFontInOrderOfPriority, "GetSharedFontInOrderOfPriority"},
    };
    RegisterHandlers(functions);

    auto& fsc = system.GetFileSystemController();

    // Attempt to load shared font data from disk
    const auto* nand = fsc.GetSystemNANDContents();
    std::size_t offset = 0;
    // Rebuild shared fonts from data ncas
    if (nand->HasEntry(static_cast<u64>(FontArchives::Standard),
                       FileSys::ContentRecordType::Data)) {
        impl->shared_font = std::make_shared<Kernel::PhysicalMemory>(SHARED_FONT_MEM_SIZE);
        for (auto font : SHARED_FONTS) {
            const auto nca =
                nand->GetEntry(static_cast<u64>(font.first), FileSys::ContentRecordType::Data);
            if (!nca) {
                LOG_ERROR(Service_NS, "Failed to find {:016X}! Skipping",
                          static_cast<u64>(font.first));
                continue;
            }
            const auto romfs = nca->GetRomFS();
            if (!romfs) {
                LOG_ERROR(Service_NS, "{:016X} has no RomFS! Skipping",
                          static_cast<u64>(font.first));
                continue;
            }
            const auto extracted_romfs = FileSys::ExtractRomFS(romfs);
            if (!extracted_romfs) {
                LOG_ERROR(Service_NS, "Failed to extract RomFS for {:016X}! Skipping",
                          static_cast<u64>(font.first));
                continue;
            }
            const auto font_fp = extracted_romfs->GetFile(font.second);
            if (!font_fp) {
                LOG_ERROR(Service_NS, "{:016X} has no file \"{}\"! Skipping",
                          static_cast<u64>(font.first), font.second);
                continue;
            }
            std::vector<u32> font_data_u32(font_fp->GetSize() / sizeof(u32));
            font_fp->ReadBytes<u32>(font_data_u32.data(), font_fp->GetSize());
            // We need to be BigEndian as u32s for the xor encryption
            std::transform(font_data_u32.begin(), font_data_u32.end(), font_data_u32.begin(),
                           Common::swap32);
            FontRegion region{
                static_cast<u32>(offset + 8),
                static_cast<u32>((font_data_u32.size() * sizeof(u32)) -
                                 8)}; // Font offset and size do not account for the header
            DecryptSharedFont(font_data_u32, *impl->shared_font, offset);
            impl->shared_font_regions.push_back(region);
        }

    } else {
        impl->shared_font = std::make_shared<Kernel::PhysicalMemory>(
            SHARED_FONT_MEM_SIZE); // Shared memory needs to always be allocated and a fixed size

        const std::string user_path = FileUtil::GetUserPath(FileUtil::UserPath::SysDataDir);
        const std::string filepath{user_path + SHARED_FONT};

        // Create path if not already created
        if (!FileUtil::CreateFullPath(filepath)) {
            LOG_ERROR(Service_NS, "Failed to create sharedfonts path \"{}\"!", filepath);
            return;
        }

        bool using_ttf = false;
        for (const char* font_ttf : SHARED_FONTS_TTF) {
            if (FileUtil::Exists(user_path + font_ttf)) {
                using_ttf = true;
                FileUtil::IOFile file(user_path + font_ttf, "rb");
                if (file.IsOpen()) {
                    std::vector<u8> ttf_bytes(file.GetSize());
                    file.ReadBytes<u8>(ttf_bytes.data(), ttf_bytes.size());
                    FontRegion region{
                        static_cast<u32>(offset + 8),
                        static_cast<u32>(ttf_bytes.size())}; // Font offset and size do not account
                                                             // for the header
                    EncryptSharedFont(ttf_bytes, *impl->shared_font, offset);
                    impl->shared_font_regions.push_back(region);
                } else {
                    LOG_WARNING(Service_NS, "Unable to load font: {}", font_ttf);
                }
            } else if (using_ttf) {
                LOG_WARNING(Service_NS, "Unable to find font: {}", font_ttf);
            }
        }
        if (using_ttf)
            return;
        FileUtil::IOFile file(filepath, "rb");

        if (file.IsOpen()) {
            // Read shared font data
            ASSERT(file.GetSize() == SHARED_FONT_MEM_SIZE);
            file.ReadBytes(impl->shared_font->data(), impl->shared_font->size());
            impl->BuildSharedFontsRawRegions(*impl->shared_font);
        } else {
            LOG_WARNING(Service_NS,
                        "Shared Font file missing. Loading open source replacement from memory");

            // clang-format off
            const std::vector<std::vector<u8>> open_source_shared_fonts_ttf = {
                {std::begin(FontChineseSimplified), std::end(FontChineseSimplified)},
                {std::begin(FontChineseTraditional), std::end(FontChineseTraditional)},
                {std::begin(FontExtendedChineseSimplified), std::end(FontExtendedChineseSimplified)},
                {std::begin(FontKorean), std::end(FontKorean)},
                {std::begin(FontNintendoExtended), std::end(FontNintendoExtended)},
                {std::begin(FontStandard), std::end(FontStandard)},
            };
            // clang-format on

            for (const std::vector<u8>& font_ttf : open_source_shared_fonts_ttf) {
                const FontRegion region{static_cast<u32>(offset + 8),
                                        static_cast<u32>(font_ttf.size())};
                EncryptSharedFont(font_ttf, *impl->shared_font, offset);
                impl->shared_font_regions.push_back(region);
            }
        }
    }
}

PL_U::~PL_U() = default;

void PL_U::RequestLoad(Kernel::HLERequestContext& ctx) {
    IPC::RequestParser rp{ctx};
    const u32 shared_font_type{rp.Pop<u32>()};
    // Games don't call this so all fonts should be loaded
    LOG_DEBUG(Service_NS, "called, shared_font_type={}", shared_font_type);

    IPC::ResponseBuilder rb{ctx, 2};
    rb.Push(RESULT_SUCCESS);
}

void PL_U::GetLoadState(Kernel::HLERequestContext& ctx) {
    IPC::RequestParser rp{ctx};
    const u32 font_id{rp.Pop<u32>()};
    LOG_DEBUG(Service_NS, "called, font_id={}", font_id);

    IPC::ResponseBuilder rb{ctx, 3};
    rb.Push(RESULT_SUCCESS);
    rb.Push<u32>(static_cast<u32>(LoadState::Done));
}

void PL_U::GetSize(Kernel::HLERequestContext& ctx) {
    IPC::RequestParser rp{ctx};
    const u32 font_id{rp.Pop<u32>()};
    LOG_DEBUG(Service_NS, "called, font_id={}", font_id);

    IPC::ResponseBuilder rb{ctx, 3};
    rb.Push(RESULT_SUCCESS);
    rb.Push<u32>(impl->GetSharedFontRegion(font_id).size);
}

void PL_U::GetSharedMemoryAddressOffset(Kernel::HLERequestContext& ctx) {
    IPC::RequestParser rp{ctx};
    const u32 font_id{rp.Pop<u32>()};
    LOG_DEBUG(Service_NS, "called, font_id={}", font_id);

    IPC::ResponseBuilder rb{ctx, 3};
    rb.Push(RESULT_SUCCESS);
    rb.Push<u32>(impl->GetSharedFontRegion(font_id).offset);
}

void PL_U::GetSharedMemoryNativeHandle(Kernel::HLERequestContext& ctx) {
    // Map backing memory for the font data
    LOG_DEBUG(Service_NS, "called");
    Core::CurrentProcess()->VMManager().MapMemoryBlock(SHARED_FONT_MEM_VADDR, impl->shared_font, 0,
                                                       SHARED_FONT_MEM_SIZE,
                                                       Kernel::MemoryState::Shared);

    // Create shared font memory object
    auto& kernel = system.Kernel();
    impl->shared_font_mem = Kernel::SharedMemory::Create(
        kernel, Core::CurrentProcess(), SHARED_FONT_MEM_SIZE, Kernel::MemoryPermission::ReadWrite,
        Kernel::MemoryPermission::Read, SHARED_FONT_MEM_VADDR, Kernel::MemoryRegion::BASE,
        "PL_U:shared_font_mem");

    IPC::ResponseBuilder rb{ctx, 2, 1};
    rb.Push(RESULT_SUCCESS);
    rb.PushCopyObjects(impl->shared_font_mem);
}

void PL_U::GetSharedFontInOrderOfPriority(Kernel::HLERequestContext& ctx) {
    IPC::RequestParser rp{ctx};
    const u64 language_code{rp.Pop<u64>()}; // TODO(ogniK): Find out what this is used for
    LOG_DEBUG(Service_NS, "called, language_code={:X}", language_code);

    IPC::ResponseBuilder rb{ctx, 4};
    std::vector<u32> font_codes;
    std::vector<u32> font_offsets;
    std::vector<u32> font_sizes;

    // TODO(ogniK): Have actual priority order
    for (std::size_t i = 0; i < impl->shared_font_regions.size(); i++) {
        font_codes.push_back(static_cast<u32>(i));
        auto region = impl->GetSharedFontRegion(i);
        font_offsets.push_back(region.offset);
        font_sizes.push_back(region.size);
    }

    // Resize buffers if game requests smaller size output.
    font_codes.resize(
        std::min<std::size_t>(font_codes.size(), ctx.GetWriteBufferSize(0) / sizeof(u32)));
    font_offsets.resize(
        std::min<std::size_t>(font_offsets.size(), ctx.GetWriteBufferSize(1) / sizeof(u32)));
    font_sizes.resize(
        std::min<std::size_t>(font_sizes.size(), ctx.GetWriteBufferSize(2) / sizeof(u32)));

    ctx.WriteBuffer(font_codes, 0);
    ctx.WriteBuffer(font_offsets, 1);
    ctx.WriteBuffer(font_sizes, 2);

    rb.Push(RESULT_SUCCESS);
    rb.Push<u8>(static_cast<u8>(LoadState::Done)); // Fonts Loaded
    rb.Push<u32>(static_cast<u32>(font_codes.size()));
}

} // namespace Service::NS<|MERGE_RESOLUTION|>--- conflicted
+++ resolved
@@ -150,14 +150,9 @@
     std::vector<FontRegion> shared_font_regions;
 };
 
-<<<<<<< HEAD
-PL_U::PL_U(FileSystem::FileSystemController& fsc)
-    : ServiceFramework("pl:u"), impl{std::make_unique<Impl>()} {
-=======
 PL_U::PL_U(Core::System& system)
     : ServiceFramework("pl:u"), impl{std::make_unique<Impl>()}, system(system) {
 
->>>>>>> aae7847e
     static const FunctionInfo functions[] = {
         {0, &PL_U::RequestLoad, "RequestLoad"},
         {1, &PL_U::GetLoadState, "GetLoadState"},
