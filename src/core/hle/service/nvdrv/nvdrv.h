--- conflicted
+++ resolved
@@ -27,16 +27,6 @@
 }
 
 struct EventInterface {
-<<<<<<< HEAD
-    u64 events_mask{};
-    std::array<Kernel::EventPair, MaxNvEvents> events;
-    std::array<EventState, MaxNvEvents> status{};
-    std::array<bool, MaxNvEvents> registered{};
-    std::array<u32, MaxNvEvents> assigned_syncpt{};
-    std::array<u32, MaxNvEvents> assigned_value{};
-    static constexpr u32 null_event = 0xFFFFFFFF;
-    u32 GetFreeEvent() const {
-=======
     // Mask representing currently busy events
     u64 events_mask{};
     // Each kernel event associated to an NV event
@@ -54,26 +44,17 @@
     // Constant to denote an unasigned syncpoint.
     static constexpr u32 unassigned_syncpt = 0xFFFFFFFF;
     std::optional<u32> GetFreeEvent() const {
->>>>>>> 7a62a23b
         u64 mask = events_mask;
         for (u32 i = 0; i < MaxNvEvents; i++) {
             const bool is_free = (mask & 0x1) == 0;
             if (is_free) {
                 if (status[i] == EventState::Registered || status[i] == EventState::Free) {
-<<<<<<< HEAD
-                    return i;
-=======
                     return {i};
->>>>>>> 7a62a23b
                 }
             }
             mask = mask >> 1;
         }
-<<<<<<< HEAD
-        return null_event;
-=======
         return {};
->>>>>>> 7a62a23b
     }
     void SetEventStatus(const u32 event_id, EventState new_status) {
         EventState old_status = status[event_id];
@@ -85,11 +66,7 @@
             registered[event_id] = true;
         }
         if (new_status == EventState::Waiting || new_status == EventState::Busy) {
-<<<<<<< HEAD
-            events_mask |= (1 << event_id);
-=======
             events_mask |= (1ULL << event_id);
->>>>>>> 7a62a23b
         }
     }
     void RegisterEvent(const u32 event_id) {
@@ -106,13 +83,8 @@
     }
     void LiberateEvent(const u32 event_id) {
         status[event_id] = registered[event_id] ? EventState::Registered : EventState::Free;
-<<<<<<< HEAD
-        events_mask &= ~(1 << event_id);
-        assigned_syncpt[event_id] = 0xFFFFFFFF;
-=======
         events_mask &= ~(1ULL << event_id);
         assigned_syncpt[event_id] = unassigned_syncpt;
->>>>>>> 7a62a23b
         assigned_value[event_id] = 0;
     }
 };
