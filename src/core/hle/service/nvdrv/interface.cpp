--- conflicted
+++ resolved
@@ -46,34 +46,6 @@
 
     u32 result = nvdrv->Ioctl(fd, command, ctx.ReadBuffer(), output, ctrl);
 
-<<<<<<< HEAD
-    if (!ctrl.must_delay) {
-        IPC::ResponseBuilder rb{ctx, 3};
-        rb.Push(RESULT_SUCCESS);
-        rb.Push(result);
-
-        ctx.WriteBuffer(output);
-        return;
-    }
-    ctrl.fresh_call = false;
-    ctx.SleepClientThread(
-        "NVServices::DelayedResponse", ctrl.timeout,
-        [this, ctrl = ctrl](Kernel::SharedPtr<Kernel::Thread> thread,
-                            Kernel::HLERequestContext& ctx, Kernel::ThreadWakeupReason reason) {
-            IPC::RequestParser rp{ctx};
-            u32 fd = rp.Pop<u32>();
-            u32 command = rp.Pop<u32>();
-            std::vector<u8> output(ctx.GetWriteBufferSize());
-            IoctlCtrl ctrl2{ctrl};
-            u32 result = nvdrv->Ioctl(fd, command, ctx.ReadBuffer(), output, ctrl2);
-            IPC::ResponseBuilder rb{ctx, 3};
-            rb.Push(RESULT_SUCCESS);
-            rb.Push(result);
-
-            ctx.WriteBuffer(output);
-        },
-        nvdrv->GetEventWriteable(ctrl.event_id));
-=======
     if (ctrl.must_delay) {
         ctrl.fresh_call = false;
         ctx.SleepClientThread(
@@ -95,7 +67,6 @@
     IPC::ResponseBuilder rb{ctx, 3};
     rb.Push(RESULT_SUCCESS);
     rb.Push(result);
->>>>>>> 8746c744
 }
 
 void NVDRV::Close(Kernel::HLERequestContext& ctx) {
