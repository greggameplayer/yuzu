// Copyright 2018 yuzu emulator team
// Licensed under GPLv2 or any later version
// Refer to the license.txt file included.

#include <cinttypes>
#include "common/logging/log.h"
#include "core/core.h"
#include "core/hle/ipc_helpers.h"
#include "core/hle/kernel/kernel.h"
#include "core/hle/kernel/readable_event.h"
#include "core/hle/kernel/thread.h"
#include "core/hle/kernel/writable_event.h"
#include "core/hle/service/nvdrv/interface.h"
#include "core/hle/service/nvdrv/nvdata.h"
#include "core/hle/service/nvdrv/nvdrv.h"

namespace Service::Nvidia {

void NVDRV::SignalGPUInterruptSyncpt(const u32 syncpoint_id, const u32 value) {
    nvdrv->SignalSyncpt(syncpoint_id, value);
}

void NVDRV::Open(Kernel::HLERequestContext& ctx) {
    LOG_DEBUG(Service_NVDRV, "called");

    const auto& buffer = ctx.ReadBuffer();
    std::string device_name(buffer.begin(), buffer.end());

    u32 fd = nvdrv->Open(device_name);
    IPC::ResponseBuilder rb{ctx, 4};
    rb.Push(RESULT_SUCCESS);
    rb.Push<u32>(fd);
    rb.Push<u32>(0);
}

void NVDRV::Ioctl(Kernel::HLERequestContext& ctx) {
    LOG_DEBUG(Service_NVDRV, "called");

    IPC::RequestParser rp{ctx};
    u32 fd = rp.Pop<u32>();
    u32 command = rp.Pop<u32>();

    std::vector<u8> output(ctx.GetWriteBufferSize());

    IoctlCtrl ctrl{};

    u32 result = nvdrv->Ioctl(fd, command, ctx.ReadBuffer(), output, ctrl);

    if (!ctrl.must_delay) {
        IPC::ResponseBuilder rb{ctx, 3};
        rb.Push(RESULT_SUCCESS);
        rb.Push(result);

        ctx.WriteBuffer(output);
        return;
    }
    ctrl.fresh_call = false;
    ctx.SleepClientThread(
        "NVServices::DelayedResponse", ctrl.timeout,
        [this, ctrl = ctrl](Kernel::SharedPtr<Kernel::Thread> thread,
                            Kernel::HLERequestContext& ctx, Kernel::ThreadWakeupReason reason) {
            IPC::RequestParser rp{ctx};
            u32 fd = rp.Pop<u32>();
            u32 command = rp.Pop<u32>();
            std::vector<u8> output(ctx.GetWriteBufferSize());
            IoctlCtrl ctrl2{ctrl};
            u32 result = nvdrv->Ioctl(fd, command, ctx.ReadBuffer(), output, ctrl2);
            IPC::ResponseBuilder rb{ctx, 3};
            rb.Push(RESULT_SUCCESS);
            rb.Push(result);

            ctx.WriteBuffer(output);
        },
        nvdrv->GetEventWriteable(ctrl.event_id));
}

void NVDRV::Close(Kernel::HLERequestContext& ctx) {
    LOG_DEBUG(Service_NVDRV, "called");

    IPC::RequestParser rp{ctx};
    u32 fd = rp.Pop<u32>();

    auto result = nvdrv->Close(fd);

    IPC::ResponseBuilder rb{ctx, 2};
    rb.Push(result);
}

void NVDRV::Initialize(Kernel::HLERequestContext& ctx) {
    LOG_WARNING(Service_NVDRV, "(STUBBED) called");

    IPC::ResponseBuilder rb{ctx, 3};
    rb.Push(RESULT_SUCCESS);
    rb.Push<u32>(0);
}

void NVDRV::QueryEvent(Kernel::HLERequestContext& ctx) {
    IPC::RequestParser rp{ctx};
    u32 fd = rp.Pop<u32>();
    // TODO(Blinkhawk): Figure the meaning of the flag at bit 16
    u32 event_id = rp.Pop<u32>() & 0x000000FF;
    LOG_WARNING(Service_NVDRV, "(STUBBED) called, fd={:X}, event_id={:X}", fd, event_id);

    IPC::ResponseBuilder rb{ctx, 3, 1};
    rb.Push(RESULT_SUCCESS);
<<<<<<< HEAD
    if (event_id < 64) {
=======
    if (event_id < MaxNvEvents) {
>>>>>>> 7a62a23b
        rb.PushCopyObjects(nvdrv->GetEvent(event_id));
        rb.Push<u32>(NvResult::Success);
    } else {
        rb.Push<u32>(0);
        rb.Push<u32>(NvResult::BadParameter);
    }
}

void NVDRV::SetClientPID(Kernel::HLERequestContext& ctx) {
    IPC::RequestParser rp{ctx};
    pid = rp.Pop<u64>();
    LOG_WARNING(Service_NVDRV, "(STUBBED) called, pid=0x{:X}", pid);

    IPC::ResponseBuilder rb{ctx, 3};
    rb.Push(RESULT_SUCCESS);
    rb.Push<u32>(0);
}

void NVDRV::FinishInitialize(Kernel::HLERequestContext& ctx) {
    LOG_WARNING(Service_NVDRV, "(STUBBED) called");

    IPC::ResponseBuilder rb{ctx, 2};
    rb.Push(RESULT_SUCCESS);
}

void NVDRV::GetStatus(Kernel::HLERequestContext& ctx) {
    LOG_WARNING(Service_NVDRV, "(STUBBED) called");

    IPC::ResponseBuilder rb{ctx, 2};
    rb.Push(RESULT_SUCCESS);
}

void NVDRV::DumpGraphicsMemoryInfo(Kernel::HLERequestContext& ctx) {
    // According to SwitchBrew, this has no inputs and no outputs, so effectively does nothing on
    // retail hardware.
    LOG_DEBUG(Service_NVDRV, "called");

    IPC::ResponseBuilder rb{ctx, 2};
    rb.Push(RESULT_SUCCESS);
}

NVDRV::NVDRV(std::shared_ptr<Module> nvdrv, const char* name)
    : ServiceFramework(name), nvdrv(std::move(nvdrv)) {
    static const FunctionInfo functions[] = {
        {0, &NVDRV::Open, "Open"},
        {1, &NVDRV::Ioctl, "Ioctl"},
        {2, &NVDRV::Close, "Close"},
        {3, &NVDRV::Initialize, "Initialize"},
        {4, &NVDRV::QueryEvent, "QueryEvent"},
        {5, nullptr, "MapSharedMem"},
        {6, &NVDRV::GetStatus, "GetStatus"},
        {7, nullptr, "ForceSetClientPID"},
        {8, &NVDRV::SetClientPID, "SetClientPID"},
        {9, &NVDRV::DumpGraphicsMemoryInfo, "DumpGraphicsMemoryInfo"},
        {10, nullptr, "InitializeDevtools"},
        {11, &NVDRV::Ioctl, "Ioctl2"},
        {12, nullptr, "Ioctl3"},
        {13, &NVDRV::FinishInitialize, "FinishInitialize"},
    };
    RegisterHandlers(functions);
}

NVDRV::~NVDRV() = default;

} // namespace Service::Nvidia<|MERGE_RESOLUTION|>--- conflicted
+++ resolved
@@ -103,11 +103,7 @@
 
     IPC::ResponseBuilder rb{ctx, 3, 1};
     rb.Push(RESULT_SUCCESS);
-<<<<<<< HEAD
-    if (event_id < 64) {
-=======
     if (event_id < MaxNvEvents) {
->>>>>>> 7a62a23b
         rb.PushCopyObjects(nvdrv->GetEvent(event_id));
         rb.Push<u32>(NvResult::Success);
     } else {
