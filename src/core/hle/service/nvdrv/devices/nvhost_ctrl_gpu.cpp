--- conflicted
+++ resolved
@@ -188,11 +188,7 @@
 
     IoctlGetGpuTime params{};
     std::memcpy(&params, input.data(), input.size());
-<<<<<<< HEAD
-    const auto ns = Core::Timing::CyclesToNs(system.CoreTiming().GetTicks());
-=======
     const auto ns = Core::System::GetInstance().GPU().GetClock().GetNsTime();
->>>>>>> 6f0807b9
     params.gpu_time = static_cast<u64_le>(ns.count());
     std::memcpy(output.data(), &params, output.size());
     return 0;
