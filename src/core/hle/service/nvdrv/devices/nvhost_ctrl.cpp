// Copyright 2018 yuzu emulator team
// Licensed under GPLv2 or any later version
// Refer to the license.txt file included.

#include <cstdlib>
#include <cstring>

#include "common/assert.h"
#include "common/logging/log.h"
#include "core/core.h"
#include "core/hle/kernel/readable_event.h"
#include "core/hle/kernel/writable_event.h"
#include "core/hle/service/nvdrv/devices/nvhost_ctrl.h"
#include "video_core/gpu.h"

namespace Service::Nvidia::Devices {

nvhost_ctrl::nvhost_ctrl(Core::System& system, EventInterface& events_interface)
    : nvdevice(system), events_interface{events_interface} {}
nvhost_ctrl::~nvhost_ctrl() = default;

u32 nvhost_ctrl::ioctl(Ioctl command, const std::vector<u8>& input, std::vector<u8>& output,
                       IoctlCtrl& ctrl) {
    LOG_DEBUG(Service_NVDRV, "called, command=0x{:08X}, input_size=0x{:X}, output_size=0x{:X}",
              command.raw, input.size(), output.size());

    switch (static_cast<IoctlCommand>(command.raw)) {
    case IoctlCommand::IocGetConfigCommand:
        return NvOsGetConfigU32(input, output);
    case IoctlCommand::IocCtrlEventWaitCommand:
        return IocCtrlEventWait(input, output, false, ctrl);
    case IoctlCommand::IocCtrlEventWaitAsyncCommand:
        return IocCtrlEventWait(input, output, true, ctrl);
    case IoctlCommand::IocCtrlEventRegisterCommand:
        return IocCtrlEventRegister(input, output);
    case IoctlCommand::IocCtrlEventUnregisterCommand:
        return IocCtrlEventUnregister(input, output);
    case IoctlCommand::IocCtrlEventSignalCommand:
        return IocCtrlEventSignal(input, output);
    }
    UNIMPLEMENTED_MSG("Unimplemented ioctl");
    return 0;
}

u32 nvhost_ctrl::NvOsGetConfigU32(const std::vector<u8>& input, std::vector<u8>& output) {
    IocGetConfigParams params{};
    std::memcpy(&params, input.data(), sizeof(params));
    LOG_TRACE(Service_NVDRV, "called, setting={}!{}", params.domain_str.data(),
              params.param_str.data());
    return 0x30006; // Returns error on production mode
}

u32 nvhost_ctrl::IocCtrlEventWait(const std::vector<u8>& input, std::vector<u8>& output,
                                  bool is_async, IoctlCtrl& ctrl) {
    IocCtrlEventWaitParams params{};
    std::memcpy(&params, input.data(), sizeof(params));
    LOG_DEBUG(Service_NVDRV, "syncpt_id={}, threshold={}, timeout={}, is_async={}",
              params.syncpt_id, params.threshold, params.timeout, is_async);

    if (params.syncpt_id >= MaxSyncPoints) {
        return NvResult::BadParameter;
    }

    auto& gpu = system.GPU();
    // This is mostly to take into account unimplemented features. As synced
    // gpu is always synced.
    if (!gpu.IsAsync()) {
        return NvResult::Success;
    }
    auto lock = gpu.LockSync();
    u32 current_syncpoint_value = gpu.GetSyncpointValue(params.syncpt_id);
    if (current_syncpoint_value >= params.threshold) {
        params.value = current_syncpoint_value;
        std::memcpy(output.data(), &params, sizeof(params));
        return NvResult::Success;
    }

    if (!is_async) {
        params.value = 0;
    }

    if (params.timeout == 0) {
        std::memcpy(output.data(), &params, sizeof(params));
        return NvResult::Timeout;
    }

    u32 event_id;
    if (is_async) {
        event_id = params.value & 0x00FF;
<<<<<<< HEAD
        if (event_id >= 64) {
=======
        if (event_id >= MaxNvEvents) {
>>>>>>> 7a62a23b
            std::memcpy(output.data(), &params, sizeof(params));
            return NvResult::BadParameter;
        }
    } else {
        if (ctrl.fresh_call) {
<<<<<<< HEAD
            event_id = events_interface.GetFreeEvent();
=======
            const auto result = events_interface.GetFreeEvent();
            if (result) {
                event_id = *result;
            } else {
                LOG_CRITICAL(Service_NVDRV, "No Free Events available!");
                event_id = params.value & 0x00FF;
            }
>>>>>>> 7a62a23b
        } else {
            event_id = ctrl.event_id;
        }
    }

    EventState status = events_interface.status[event_id];
    if (event_id < MaxNvEvents || status == EventState::Free || status == EventState::Registered) {
        events_interface.SetEventStatus(event_id, EventState::Waiting);
        events_interface.assigned_syncpt[event_id] = params.syncpt_id;
        events_interface.assigned_value[event_id] = params.threshold;
        if (is_async) {
            params.value = params.syncpt_id << 4;
        } else {
            params.value = ((params.syncpt_id & 0xfff) << 16) | 0x10000000;
        }
        params.value |= event_id;
        events_interface.events[event_id].writable->Clear();
        gpu.RegisterSyncptInterrupt(params.syncpt_id, params.threshold);
        if (!is_async && ctrl.fresh_call) {
            ctrl.must_delay = true;
            ctrl.timeout = params.timeout;
            ctrl.event_id = event_id;
            return NvResult::Timeout;
        }
        std::memcpy(output.data(), &params, sizeof(params));
        return NvResult::Timeout;
    }
    std::memcpy(output.data(), &params, sizeof(params));
    return NvResult::BadParameter;
}

u32 nvhost_ctrl::IocCtrlEventRegister(const std::vector<u8>& input, std::vector<u8>& output) {
    IocCtrlEventRegisterParams params{};
    std::memcpy(&params, input.data(), sizeof(params));
    const u32 event_id = params.user_event_id & 0x00FF;
<<<<<<< HEAD
=======
    LOG_DEBUG(Service_NVDRV, " called, user_event_id: {:X}", event_id);
>>>>>>> 7a62a23b
    if (event_id >= MaxNvEvents) {
        return NvResult::BadParameter;
    }
    if (events_interface.registered[event_id]) {
        return NvResult::BadParameter;
    }
    events_interface.RegisterEvent(event_id);
    return NvResult::Success;
}

u32 nvhost_ctrl::IocCtrlEventUnregister(const std::vector<u8>& input, std::vector<u8>& output) {
    IocCtrlEventUnregisterParams params{};
    std::memcpy(&params, input.data(), sizeof(params));
    const u32 event_id = params.user_event_id & 0x00FF;
<<<<<<< HEAD
=======
    LOG_DEBUG(Service_NVDRV, " called, user_event_id: {:X}", event_id);
>>>>>>> 7a62a23b
    if (event_id >= MaxNvEvents) {
        return NvResult::BadParameter;
    }
    if (!events_interface.registered[event_id]) {
        return NvResult::BadParameter;
    }
    events_interface.UnregisterEvent(event_id);
    return NvResult::Success;
}

u32 nvhost_ctrl::IocCtrlEventSignal(const std::vector<u8>& input, std::vector<u8>& output) {
    IocCtrlEventSignalParams params{};
    std::memcpy(&params, input.data(), sizeof(params));
    // TODO(Blinkhawk): This is normally called when an NvEvents timeout on WaitSynchronization
    // It is believed from RE to cancel the GPU Event. However, better research is required
    u32 event_id = params.user_event_id & 0x00FF;
<<<<<<< HEAD
    LOG_WARNING(Service_NVDRV, "(STUBBED) called, user_event_id: {:X}", event_id);
=======
    LOG_DEBUG(Service_NVDRV, " called, user_event_id: {:X}", event_id);
>>>>>>> 7a62a23b
    if (event_id >= MaxNvEvents) {
        return NvResult::BadParameter;
    }
    if (events_interface.status[event_id] == EventState::Waiting) {
        auto& gpu = system.GPU();
        if (gpu.CancelSyncptInterrupt(events_interface.assigned_syncpt[event_id],
                                      events_interface.assigned_value[event_id])) {
            events_interface.LiberateEvent(event_id);
            events_interface.events[event_id].writable->Signal();
        }
    }
    return NvResult::Success;
}

} // namespace Service::Nvidia::Devices<|MERGE_RESOLUTION|>--- conflicted
+++ resolved
@@ -87,19 +87,12 @@
     u32 event_id;
     if (is_async) {
         event_id = params.value & 0x00FF;
-<<<<<<< HEAD
-        if (event_id >= 64) {
-=======
         if (event_id >= MaxNvEvents) {
->>>>>>> 7a62a23b
             std::memcpy(output.data(), &params, sizeof(params));
             return NvResult::BadParameter;
         }
     } else {
         if (ctrl.fresh_call) {
-<<<<<<< HEAD
-            event_id = events_interface.GetFreeEvent();
-=======
             const auto result = events_interface.GetFreeEvent();
             if (result) {
                 event_id = *result;
@@ -107,7 +100,6 @@
                 LOG_CRITICAL(Service_NVDRV, "No Free Events available!");
                 event_id = params.value & 0x00FF;
             }
->>>>>>> 7a62a23b
         } else {
             event_id = ctrl.event_id;
         }
@@ -143,10 +135,7 @@
     IocCtrlEventRegisterParams params{};
     std::memcpy(&params, input.data(), sizeof(params));
     const u32 event_id = params.user_event_id & 0x00FF;
-<<<<<<< HEAD
-=======
     LOG_DEBUG(Service_NVDRV, " called, user_event_id: {:X}", event_id);
->>>>>>> 7a62a23b
     if (event_id >= MaxNvEvents) {
         return NvResult::BadParameter;
     }
@@ -161,10 +150,7 @@
     IocCtrlEventUnregisterParams params{};
     std::memcpy(&params, input.data(), sizeof(params));
     const u32 event_id = params.user_event_id & 0x00FF;
-<<<<<<< HEAD
-=======
     LOG_DEBUG(Service_NVDRV, " called, user_event_id: {:X}", event_id);
->>>>>>> 7a62a23b
     if (event_id >= MaxNvEvents) {
         return NvResult::BadParameter;
     }
@@ -181,11 +167,7 @@
     // TODO(Blinkhawk): This is normally called when an NvEvents timeout on WaitSynchronization
     // It is believed from RE to cancel the GPU Event. However, better research is required
     u32 event_id = params.user_event_id & 0x00FF;
-<<<<<<< HEAD
-    LOG_WARNING(Service_NVDRV, "(STUBBED) called, user_event_id: {:X}", event_id);
-=======
     LOG_DEBUG(Service_NVDRV, " called, user_event_id: {:X}", event_id);
->>>>>>> 7a62a23b
     if (event_id >= MaxNvEvents) {
         return NvResult::BadParameter;
     }
