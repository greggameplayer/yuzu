--- conflicted
+++ resolved
@@ -254,18 +254,12 @@
 
     if (status != RESULT_SUCCESS) {
         complete = true;
-<<<<<<< HEAD
-        Finalize();
-        // Set the status to RESULT_SUCCESS, so the application doesn't svcBreak when returning
-        status = RESULT_SUCCESS;
-=======
 
         // This is a workaround in order not to softlock yuzu when an error happens during the
         // webapplet init. In order to avoid an svcBreak, the status is set to RESULT_SUCCESS
         Finalize();
         status = RESULT_SUCCESS;
 
->>>>>>> e731c4b9
         return;
     }
 
