// Copyright 2018 yuzu emulator team
// Licensed under GPLv2 or any later version
// Refer to the license.txt file included.

#include <algorithm>
#include <array>
#include <cinttypes>
#include <cstring>
#include "audio_core/audio_renderer.h"
#include "core/core.h"
#include "core/file_sys/control_metadata.h"
#include "core/file_sys/patch_manager.h"
#include "core/file_sys/savedata_factory.h"
#include "core/hle/ipc_helpers.h"
#include "core/hle/kernel/kernel.h"
#include "core/hle/kernel/process.h"
#include "core/hle/kernel/readable_event.h"
#include "core/hle/kernel/transfer_memory.h"
#include "core/hle/kernel/writable_event.h"
#include "core/hle/service/acc/profile_manager.h"
#include "core/hle/service/am/am.h"
#include "core/hle/service/am/applet_ae.h"
#include "core/hle/service/am/applet_oe.h"
#include "core/hle/service/am/applets/applets.h"
#include "core/hle/service/am/applets/profile_select.h"
#include "core/hle/service/am/applets/software_keyboard.h"
#include "core/hle/service/am/applets/web_browser.h"
#include "core/hle/service/am/idle.h"
#include "core/hle/service/am/omm.h"
#include "core/hle/service/am/spsm.h"
#include "core/hle/service/am/tcap.h"
#include "core/hle/service/apm/controller.h"
#include "core/hle/service/apm/interface.h"
#include "core/hle/service/filesystem/filesystem.h"
#include "core/hle/service/ns/ns.h"
#include "core/hle/service/nvflinger/nvflinger.h"
#include "core/hle/service/pm/pm.h"
#include "core/hle/service/set/set.h"
#include "core/hle/service/sm/sm.h"
#include "core/hle/service/vi/vi.h"
#include "core/settings.h"

namespace Service::AM {

constexpr ResultCode ERR_NO_DATA_IN_CHANNEL{ErrorModule::AM, 0x2};
constexpr ResultCode ERR_NO_MESSAGES{ErrorModule::AM, 0x3};
constexpr ResultCode ERR_SIZE_OUT_OF_BOUNDS{ErrorModule::AM, 0x1F7};

constexpr u32 POP_LAUNCH_PARAMETER_MAGIC = 0xC79497CA;

struct LaunchParameters {
    u32_le magic;
    u32_le is_account_selected;
    u128 current_user;
    INSERT_PADDING_BYTES(0x70);
};
static_assert(sizeof(LaunchParameters) == 0x88);

IWindowController::IWindowController() : ServiceFramework("IWindowController") {
    // clang-format off
    static const FunctionInfo functions[] = {
        {0, nullptr, "CreateWindow"},
        {1, &IWindowController::GetAppletResourceUserId, "GetAppletResourceUserId"},
        {10, &IWindowController::AcquireForegroundRights, "AcquireForegroundRights"},
        {11, nullptr, "ReleaseForegroundRights"},
        {12, nullptr, "RejectToChangeIntoBackground"},
        {20, nullptr, "SetAppletWindowVisibility"},
        {21, nullptr, "SetAppletGpuTimeSlice"},
    };
    // clang-format on

    RegisterHandlers(functions);
}

IWindowController::~IWindowController() = default;

void IWindowController::GetAppletResourceUserId(Kernel::HLERequestContext& ctx) {
    const u64 process_id = Core::System::GetInstance().Kernel().CurrentProcess()->GetProcessID();

    LOG_DEBUG(Service_AM, "called. Process ID=0x{:016X}", process_id);

    IPC::ResponseBuilder rb{ctx, 4};
    rb.Push(RESULT_SUCCESS);
    rb.Push<u64>(process_id);
}

void IWindowController::AcquireForegroundRights(Kernel::HLERequestContext& ctx) {
    LOG_WARNING(Service_AM, "(STUBBED) called");
    IPC::ResponseBuilder rb{ctx, 2};
    rb.Push(RESULT_SUCCESS);
}

IAudioController::IAudioController() : ServiceFramework("IAudioController") {
    // clang-format off
    static const FunctionInfo functions[] = {
        {0, &IAudioController::SetExpectedMasterVolume, "SetExpectedMasterVolume"},
        {1, &IAudioController::GetMainAppletExpectedMasterVolume, "GetMainAppletExpectedMasterVolume"},
        {2, &IAudioController::GetLibraryAppletExpectedMasterVolume, "GetLibraryAppletExpectedMasterVolume"},
        {3, &IAudioController::ChangeMainAppletMasterVolume, "ChangeMainAppletMasterVolume"},
        {4, &IAudioController::SetTransparentAudioRate, "SetTransparentVolumeRate"},
    };
    // clang-format on

    RegisterHandlers(functions);
}

IAudioController::~IAudioController() = default;

void IAudioController::SetExpectedMasterVolume(Kernel::HLERequestContext& ctx) {
    IPC::RequestParser rp{ctx};
    const float main_applet_volume_tmp = rp.Pop<float>();
    const float library_applet_volume_tmp = rp.Pop<float>();

    LOG_DEBUG(Service_AM, "called. main_applet_volume={}, library_applet_volume={}",
              main_applet_volume_tmp, library_applet_volume_tmp);

    // Ensure the volume values remain within the 0-100% range
    main_applet_volume = std::clamp(main_applet_volume_tmp, min_allowed_volume, max_allowed_volume);
    library_applet_volume =
        std::clamp(library_applet_volume_tmp, min_allowed_volume, max_allowed_volume);

    IPC::ResponseBuilder rb{ctx, 2};
    rb.Push(RESULT_SUCCESS);
}

void IAudioController::GetMainAppletExpectedMasterVolume(Kernel::HLERequestContext& ctx) {
    LOG_DEBUG(Service_AM, "called. main_applet_volume={}", main_applet_volume);
    IPC::ResponseBuilder rb{ctx, 3};
    rb.Push(RESULT_SUCCESS);
    rb.Push(main_applet_volume);
}

void IAudioController::GetLibraryAppletExpectedMasterVolume(Kernel::HLERequestContext& ctx) {
    LOG_DEBUG(Service_AM, "called. library_applet_volume={}", library_applet_volume);
    IPC::ResponseBuilder rb{ctx, 3};
    rb.Push(RESULT_SUCCESS);
    rb.Push(library_applet_volume);
}

void IAudioController::ChangeMainAppletMasterVolume(Kernel::HLERequestContext& ctx) {
    struct Parameters {
        float volume;
        s64 fade_time_ns;
    };
    static_assert(sizeof(Parameters) == 16);

    IPC::RequestParser rp{ctx};
    const auto parameters = rp.PopRaw<Parameters>();

    LOG_DEBUG(Service_AM, "called. volume={}, fade_time_ns={}", parameters.volume,
              parameters.fade_time_ns);

    main_applet_volume = std::clamp(parameters.volume, min_allowed_volume, max_allowed_volume);
    fade_time_ns = std::chrono::nanoseconds{parameters.fade_time_ns};

    IPC::ResponseBuilder rb{ctx, 2};
    rb.Push(RESULT_SUCCESS);
}

void IAudioController::SetTransparentAudioRate(Kernel::HLERequestContext& ctx) {
    IPC::RequestParser rp{ctx};
    const float transparent_volume_rate_tmp = rp.Pop<float>();

    LOG_DEBUG(Service_AM, "called. transparent_volume_rate={}", transparent_volume_rate_tmp);

    // Clamp volume range to 0-100%.
    transparent_volume_rate =
        std::clamp(transparent_volume_rate_tmp, min_allowed_volume, max_allowed_volume);

    IPC::ResponseBuilder rb{ctx, 2};
    rb.Push(RESULT_SUCCESS);
}

IDisplayController::IDisplayController() : ServiceFramework("IDisplayController") {
    // clang-format off
    static const FunctionInfo functions[] = {
        {0, nullptr, "GetLastForegroundCaptureImage"},
        {1, nullptr, "UpdateLastForegroundCaptureImage"},
        {2, nullptr, "GetLastApplicationCaptureImage"},
        {3, nullptr, "GetCallerAppletCaptureImage"},
        {4, nullptr, "UpdateCallerAppletCaptureImage"},
        {5, nullptr, "GetLastForegroundCaptureImageEx"},
        {6, nullptr, "GetLastApplicationCaptureImageEx"},
        {7, nullptr, "GetCallerAppletCaptureImageEx"},
        {8, nullptr, "TakeScreenShotOfOwnLayer"},  // 2.0.0+
        {9, nullptr, "CopyBetweenCaptureBuffers"}, // 5.0.0+
        {10, nullptr, "AcquireLastApplicationCaptureBuffer"},
        {11, nullptr, "ReleaseLastApplicationCaptureBuffer"},
        {12, nullptr, "AcquireLastForegroundCaptureBuffer"},
        {13, nullptr, "ReleaseLastForegroundCaptureBuffer"},
        {14, nullptr, "AcquireCallerAppletCaptureBuffer"},
        {15, nullptr, "ReleaseCallerAppletCaptureBuffer"},
        {16, nullptr, "AcquireLastApplicationCaptureBufferEx"},
        {17, nullptr, "AcquireLastForegroundCaptureBufferEx"},
        {18, nullptr, "AcquireCallerAppletCaptureBufferEx"},
        // 2.0.0+
        {20, nullptr, "ClearCaptureBuffer"},
        {21, nullptr, "ClearAppletTransitionBuffer"},
        // 4.0.0+
        {22, nullptr, "AcquireLastApplicationCaptureSharedBuffer"},
        {23, nullptr, "ReleaseLastApplicationCaptureSharedBuffer"},
        {24, nullptr, "AcquireLastForegroundCaptureSharedBuffer"},
        {25, nullptr, "ReleaseLastForegroundCaptureSharedBuffer"},
        {26, nullptr, "AcquireCallerAppletCaptureSharedBuffer"},
        {27, nullptr, "ReleaseCallerAppletCaptureSharedBuffer"},
        // 6.0.0+
        {28, nullptr, "TakeScreenShotOfOwnLayerEx"},
    };
    // clang-format on

    RegisterHandlers(functions);
}

IDisplayController::~IDisplayController() = default;

IDebugFunctions::IDebugFunctions() : ServiceFramework{"IDebugFunctions"} {
    // clang-format off
    static const FunctionInfo functions[] = {
        {0, nullptr, "NotifyMessageToHomeMenuForDebug"},
        {1, nullptr, "OpenMainApplication"},
        {10, nullptr, "EmulateButtonEvent"},
        {20, nullptr, "InvalidateTransitionLayer"},
        {30, nullptr, "RequestLaunchApplicationWithUserAndArgumentForDebug"},
        {40, nullptr, "GetAppletResourceUsageInfo"},
        {41, nullptr, "SetCpuBoostModeForApplet"},
    };
    // clang-format on

    RegisterHandlers(functions);
}

IDebugFunctions::~IDebugFunctions() = default;

ISelfController::ISelfController(Core::System& system,
                                 std::shared_ptr<NVFlinger::NVFlinger> nvflinger)
    : ServiceFramework("ISelfController"), system(system), nvflinger(std::move(nvflinger)) {
    // clang-format off
    static const FunctionInfo functions[] = {
        {0, &ISelfController::Exit, "Exit"},
        {1, &ISelfController::LockExit, "LockExit"},
        {2, &ISelfController::UnlockExit, "UnlockExit"},
        {3, &ISelfController::EnterFatalSection, "EnterFatalSection"},
        {4, &ISelfController::LeaveFatalSection, "LeaveFatalSection"},
        {9, &ISelfController::GetLibraryAppletLaunchableEvent, "GetLibraryAppletLaunchableEvent"},
        {10, &ISelfController::SetScreenShotPermission, "SetScreenShotPermission"},
        {11, &ISelfController::SetOperationModeChangedNotification, "SetOperationModeChangedNotification"},
        {12, &ISelfController::SetPerformanceModeChangedNotification, "SetPerformanceModeChangedNotification"},
        {13, &ISelfController::SetFocusHandlingMode, "SetFocusHandlingMode"},
        {14, &ISelfController::SetRestartMessageEnabled, "SetRestartMessageEnabled"},
        {15, nullptr, "SetScreenShotAppletIdentityInfo"},
        {16, &ISelfController::SetOutOfFocusSuspendingEnabled, "SetOutOfFocusSuspendingEnabled"},
        {17, nullptr, "SetControllerFirmwareUpdateSection"},
        {18, nullptr, "SetRequiresCaptureButtonShortPressedMessage"},
        {19, &ISelfController::SetScreenShotImageOrientation, "SetScreenShotImageOrientation"},
        {20, nullptr, "SetDesirableKeyboardLayout"},
        {40, &ISelfController::CreateManagedDisplayLayer, "CreateManagedDisplayLayer"},
        {41, nullptr, "IsSystemBufferSharingEnabled"},
        {42, nullptr, "GetSystemSharedLayerHandle"},
        {43, nullptr, "GetSystemSharedBufferHandle"},
        {50, &ISelfController::SetHandlesRequestToDisplay, "SetHandlesRequestToDisplay"},
        {51, nullptr, "ApproveToDisplay"},
        {60, nullptr, "OverrideAutoSleepTimeAndDimmingTime"},
        {61, nullptr, "SetMediaPlaybackState"},
        {62, &ISelfController::SetIdleTimeDetectionExtension, "SetIdleTimeDetectionExtension"},
        {63, &ISelfController::GetIdleTimeDetectionExtension, "GetIdleTimeDetectionExtension"},
        {64, nullptr, "SetInputDetectionSourceSet"},
        {65, nullptr, "ReportUserIsActive"},
        {66, nullptr, "GetCurrentIlluminance"},
        {67, nullptr, "IsIlluminanceAvailable"},
        {68, nullptr, "SetAutoSleepDisabled"},
        {69, nullptr, "IsAutoSleepDisabled"},
        {70, nullptr, "ReportMultimediaError"},
        {71, nullptr, "GetCurrentIlluminanceEx"},
        {80, nullptr, "SetWirelessPriorityMode"},
        {90, nullptr, "GetAccumulatedSuspendedTickValue"},
        {91, &ISelfController::GetAccumulatedSuspendedTickChangedEvent, "GetAccumulatedSuspendedTickChangedEvent"},
        {100, nullptr, "SetAlbumImageTakenNotificationEnabled"},
        {110, nullptr, "SetApplicationAlbumUserData"},
        {1000, nullptr, "GetDebugStorageChannel"},
    };
    // clang-format on

    RegisterHandlers(functions);

    auto& kernel = Core::System::GetInstance().Kernel();
    launchable_event = Kernel::WritableEvent::CreateEventPair(kernel, Kernel::ResetType::Manual,
                                                              "ISelfController:LaunchableEvent");

    // TODO(ogniK): Figure out where, when and why this event gets signalled
    accumulated_suspended_tick_changed_event = Kernel::WritableEvent::CreateEventPair(
        kernel, Kernel::ResetType::Manual, "ISelfController:AccumulatedSuspendedTickChangedEvent");
    accumulated_suspended_tick_changed_event.writable->Signal(); //	Is signalled on creation
}

ISelfController::~ISelfController() = default;

void ISelfController::Exit(Kernel::HLERequestContext& ctx) {
    LOG_DEBUG(Service_AM, "called");

    system.Shutdown();

    IPC::ResponseBuilder rb{ctx, 2};
    rb.Push(RESULT_SUCCESS);
}

void ISelfController::LockExit(Kernel::HLERequestContext& ctx) {
    LOG_DEBUG(Service_AM, "called");

    system.SetExitLock(true);

    IPC::ResponseBuilder rb{ctx, 2};
    rb.Push(RESULT_SUCCESS);
}

void ISelfController::UnlockExit(Kernel::HLERequestContext& ctx) {
    LOG_DEBUG(Service_AM, "called");

    system.SetExitLock(false);

    IPC::ResponseBuilder rb{ctx, 2};
    rb.Push(RESULT_SUCCESS);
}

void ISelfController::EnterFatalSection(Kernel::HLERequestContext& ctx) {
    ++num_fatal_sections_entered;
    LOG_DEBUG(Service_AM, "called. Num fatal sections entered: {}", num_fatal_sections_entered);

    IPC::ResponseBuilder rb{ctx, 2};
    rb.Push(RESULT_SUCCESS);
}

void ISelfController::LeaveFatalSection(Kernel::HLERequestContext& ctx) {
    LOG_DEBUG(Service_AM, "called.");

    // Entry and exit of fatal sections must be balanced.
    if (num_fatal_sections_entered == 0) {
        IPC::ResponseBuilder rb{ctx, 2};
        rb.Push(ResultCode{ErrorModule::AM, 512});
        return;
    }

    --num_fatal_sections_entered;

    IPC::ResponseBuilder rb{ctx, 2};
    rb.Push(RESULT_SUCCESS);
}

void ISelfController::GetLibraryAppletLaunchableEvent(Kernel::HLERequestContext& ctx) {
    LOG_WARNING(Service_AM, "(STUBBED) called");

    launchable_event.writable->Signal();

    IPC::ResponseBuilder rb{ctx, 2, 1};
    rb.Push(RESULT_SUCCESS);
    rb.PushCopyObjects(launchable_event.readable);
}

void ISelfController::SetScreenShotPermission(Kernel::HLERequestContext& ctx) {
    LOG_WARNING(Service_AM, "(STUBBED) called");

    IPC::ResponseBuilder rb{ctx, 2};
    rb.Push(RESULT_SUCCESS);
}

void ISelfController::SetOperationModeChangedNotification(Kernel::HLERequestContext& ctx) {
    IPC::RequestParser rp{ctx};

    bool flag = rp.Pop<bool>();
    LOG_WARNING(Service_AM, "(STUBBED) called flag={}", flag);

    IPC::ResponseBuilder rb{ctx, 2};
    rb.Push(RESULT_SUCCESS);
}

void ISelfController::SetPerformanceModeChangedNotification(Kernel::HLERequestContext& ctx) {
    IPC::RequestParser rp{ctx};

    bool flag = rp.Pop<bool>();
    LOG_WARNING(Service_AM, "(STUBBED) called flag={}", flag);

    IPC::ResponseBuilder rb{ctx, 2};
    rb.Push(RESULT_SUCCESS);
}

void ISelfController::SetFocusHandlingMode(Kernel::HLERequestContext& ctx) {
    // Takes 3 input u8s with each field located immediately after the previous
    // u8, these are bool flags. No output.
    IPC::RequestParser rp{ctx};

    struct FocusHandlingModeParams {
        u8 unknown0;
        u8 unknown1;
        u8 unknown2;
    };
    const auto flags = rp.PopRaw<FocusHandlingModeParams>();

    LOG_WARNING(Service_AM, "(STUBBED) called. unknown0={}, unknown1={}, unknown2={}",
                flags.unknown0, flags.unknown1, flags.unknown2);

    IPC::ResponseBuilder rb{ctx, 2};
    rb.Push(RESULT_SUCCESS);
}

void ISelfController::SetRestartMessageEnabled(Kernel::HLERequestContext& ctx) {
    LOG_WARNING(Service_AM, "(STUBBED) called");

    IPC::ResponseBuilder rb{ctx, 2};
    rb.Push(RESULT_SUCCESS);
}

void ISelfController::SetOutOfFocusSuspendingEnabled(Kernel::HLERequestContext& ctx) {
    // Takes 3 input u8s with each field located immediately after the previous
    // u8, these are bool flags. No output.
    IPC::RequestParser rp{ctx};

    bool enabled = rp.Pop<bool>();
    LOG_WARNING(Service_AM, "(STUBBED) called enabled={}", enabled);

    IPC::ResponseBuilder rb{ctx, 2};
    rb.Push(RESULT_SUCCESS);
}

void ISelfController::SetScreenShotImageOrientation(Kernel::HLERequestContext& ctx) {
    LOG_WARNING(Service_AM, "(STUBBED) called");

    IPC::ResponseBuilder rb{ctx, 2};
    rb.Push(RESULT_SUCCESS);
}

void ISelfController::CreateManagedDisplayLayer(Kernel::HLERequestContext& ctx) {
    LOG_WARNING(Service_AM, "(STUBBED) called");

    // TODO(Subv): Find out how AM determines the display to use, for now just
    // create the layer in the Default display.
    const auto display_id = nvflinger->OpenDisplay("Default");
    const auto layer_id = nvflinger->CreateLayer(*display_id);

    IPC::ResponseBuilder rb{ctx, 4};
    rb.Push(RESULT_SUCCESS);
    rb.Push(*layer_id);
}

void ISelfController::SetHandlesRequestToDisplay(Kernel::HLERequestContext& ctx) {
    LOG_WARNING(Service_AM, "(STUBBED) called");

    IPC::ResponseBuilder rb{ctx, 2};
    rb.Push(RESULT_SUCCESS);
}

void ISelfController::SetIdleTimeDetectionExtension(Kernel::HLERequestContext& ctx) {
    IPC::RequestParser rp{ctx};
    idle_time_detection_extension = rp.Pop<u32>();
    LOG_WARNING(Service_AM, "(STUBBED) called idle_time_detection_extension={}",
                idle_time_detection_extension);

    IPC::ResponseBuilder rb{ctx, 2};
    rb.Push(RESULT_SUCCESS);
}

void ISelfController::GetIdleTimeDetectionExtension(Kernel::HLERequestContext& ctx) {
    LOG_WARNING(Service_AM, "(STUBBED) called");

    IPC::ResponseBuilder rb{ctx, 3};
    rb.Push(RESULT_SUCCESS);
    rb.Push<u32>(idle_time_detection_extension);
}

void ISelfController::GetAccumulatedSuspendedTickChangedEvent(Kernel::HLERequestContext& ctx) {
    // The implementation of this function is fine as is, the reason we're labelling it as stubbed
    // is because we're currently unsure when and where accumulated_suspended_tick_changed_event is
    // actually signalled for the time being.
    LOG_WARNING(Service_AM, "(STUBBED) called");

    IPC::ResponseBuilder rb{ctx, 2, 1};
    rb.Push(RESULT_SUCCESS);
    rb.PushCopyObjects(accumulated_suspended_tick_changed_event.readable);
}

AppletMessageQueue::AppletMessageQueue() {
    auto& kernel = Core::System::GetInstance().Kernel();
    on_new_message = Kernel::WritableEvent::CreateEventPair(kernel, Kernel::ResetType::Manual,
                                                            "AMMessageQueue:OnMessageRecieved");
    on_operation_mode_changed = Kernel::WritableEvent::CreateEventPair(
        kernel, Kernel::ResetType::Automatic, "AMMessageQueue:OperationModeChanged");
}

AppletMessageQueue::~AppletMessageQueue() = default;

const Kernel::SharedPtr<Kernel::ReadableEvent>& AppletMessageQueue::GetMesssageRecieveEvent()
    const {
    return on_new_message.readable;
}

const Kernel::SharedPtr<Kernel::ReadableEvent>& AppletMessageQueue::GetOperationModeChangedEvent()
    const {
    return on_operation_mode_changed.readable;
}

void AppletMessageQueue::PushMessage(AppletMessage msg) {
    messages.push(msg);
    on_new_message.writable->Signal();
}

AppletMessageQueue::AppletMessage AppletMessageQueue::PopMessage() {
    if (messages.empty()) {
        on_new_message.writable->Clear();
        return AppletMessage::NoMessage;
    }
    auto msg = messages.front();
    messages.pop();
    if (messages.empty()) {
        on_new_message.writable->Clear();
    }
    return msg;
}

std::size_t AppletMessageQueue::GetMessageCount() const {
    return messages.size();
}

void AppletMessageQueue::OperationModeChanged() {
    PushMessage(AppletMessage::OperationModeChanged);
    PushMessage(AppletMessage::PerformanceModeChanged);
    on_operation_mode_changed.writable->Signal();
}

<<<<<<< HEAD
ICommonStateGetter::ICommonStateGetter(Core::System& system,
                                       std::shared_ptr<AppletMessageQueue> msg_queue)
    : ServiceFramework("ICommonStateGetter"), system(system), msg_queue(std::move(msg_queue)) {
=======
void AppletMessageQueue::RequestExit() {
    PushMessage(AppletMessage::ExitRequested);
}

ICommonStateGetter::ICommonStateGetter(std::shared_ptr<AppletMessageQueue> msg_queue)
    : ServiceFramework("ICommonStateGetter"), msg_queue(std::move(msg_queue)) {
>>>>>>> 738b183d
    // clang-format off
    static const FunctionInfo functions[] = {
        {0, &ICommonStateGetter::GetEventHandle, "GetEventHandle"},
        {1, &ICommonStateGetter::ReceiveMessage, "ReceiveMessage"},
        {2, nullptr, "GetThisAppletKind"},
        {3, nullptr, "AllowToEnterSleep"},
        {4, nullptr, "DisallowToEnterSleep"},
        {5, &ICommonStateGetter::GetOperationMode, "GetOperationMode"},
        {6, &ICommonStateGetter::GetPerformanceMode, "GetPerformanceMode"},
        {7, nullptr, "GetCradleStatus"},
        {8, &ICommonStateGetter::GetBootMode, "GetBootMode"},
        {9, &ICommonStateGetter::GetCurrentFocusState, "GetCurrentFocusState"},
        {10, nullptr, "RequestToAcquireSleepLock"},
        {11, nullptr, "ReleaseSleepLock"},
        {12, nullptr, "ReleaseSleepLockTransiently"},
        {13, nullptr, "GetAcquiredSleepLockEvent"},
        {20, nullptr, "PushToGeneralChannel"},
        {30, nullptr, "GetHomeButtonReaderLockAccessor"},
        {31, nullptr, "GetReaderLockAccessorEx"},
        {40, nullptr, "GetCradleFwVersion"},
        {50, nullptr, "IsVrModeEnabled"},
        {51, nullptr, "SetVrModeEnabled"},
        {52, nullptr, "SwitchLcdBacklight"},
        {53, nullptr, "BeginVrModeEx"},
        {54, nullptr, "EndVrModeEx"},
        {55, nullptr, "IsInControllerFirmwareUpdateSection"},
        {60, &ICommonStateGetter::GetDefaultDisplayResolution, "GetDefaultDisplayResolution"},
        {61, &ICommonStateGetter::GetDefaultDisplayResolutionChangeEvent, "GetDefaultDisplayResolutionChangeEvent"},
        {62, nullptr, "GetHdcpAuthenticationState"},
        {63, nullptr, "GetHdcpAuthenticationStateChangeEvent"},
        {64, nullptr, "SetTvPowerStateMatchingMode"},
        {65, nullptr, "GetApplicationIdByContentActionName"},
        {66, &ICommonStateGetter::SetCpuBoostMode, "SetCpuBoostMode"},
        {80, nullptr, "PerformSystemButtonPressingIfInFocus"},
        {90, nullptr, "SetPerformanceConfigurationChangedNotification"},
        {91, nullptr, "GetCurrentPerformanceConfiguration"},
        {200, nullptr, "GetOperationModeSystemInfo"},
    };
    // clang-format on

    RegisterHandlers(functions);
}

ICommonStateGetter::~ICommonStateGetter() = default;

void ICommonStateGetter::GetBootMode(Kernel::HLERequestContext& ctx) {
    LOG_DEBUG(Service_AM, "called");

    IPC::ResponseBuilder rb{ctx, 3};
    rb.Push(RESULT_SUCCESS);

    rb.Push<u8>(static_cast<u8>(Service::PM::SystemBootMode::Normal)); // Normal boot mode
}

void ICommonStateGetter::GetEventHandle(Kernel::HLERequestContext& ctx) {
    LOG_DEBUG(Service_AM, "called");

    IPC::ResponseBuilder rb{ctx, 2, 1};
    rb.Push(RESULT_SUCCESS);
    rb.PushCopyObjects(msg_queue->GetMesssageRecieveEvent());
}

void ICommonStateGetter::ReceiveMessage(Kernel::HLERequestContext& ctx) {
    LOG_DEBUG(Service_AM, "called");

    const auto message = msg_queue->PopMessage();
    IPC::ResponseBuilder rb{ctx, 3};

    if (message == AppletMessageQueue::AppletMessage::NoMessage) {
        LOG_ERROR(Service_AM, "Message queue is empty");
        rb.Push(ERR_NO_MESSAGES);
        rb.PushEnum<AppletMessageQueue::AppletMessage>(message);
        return;
    }
    rb.Push(RESULT_SUCCESS);
    rb.PushEnum<AppletMessageQueue::AppletMessage>(message);
}

void ICommonStateGetter::GetCurrentFocusState(Kernel::HLERequestContext& ctx) {
    LOG_WARNING(Service_AM, "(STUBBED) called");

    IPC::ResponseBuilder rb{ctx, 3};
    rb.Push(RESULT_SUCCESS);
    rb.Push(static_cast<u8>(FocusState::InFocus));
}

void ICommonStateGetter::GetDefaultDisplayResolutionChangeEvent(Kernel::HLERequestContext& ctx) {
    LOG_DEBUG(Service_AM, "called");

    IPC::ResponseBuilder rb{ctx, 2, 1};
    rb.Push(RESULT_SUCCESS);
    rb.PushCopyObjects(msg_queue->GetOperationModeChangedEvent());
}

void ICommonStateGetter::GetDefaultDisplayResolution(Kernel::HLERequestContext& ctx) {
    LOG_DEBUG(Service_AM, "called");

    IPC::ResponseBuilder rb{ctx, 4};
    rb.Push(RESULT_SUCCESS);

    if (Settings::values.use_docked_mode) {
        rb.Push(static_cast<u32>(Service::VI::DisplayResolution::DockedWidth) *
                static_cast<u32>(Settings::values.resolution_factor));
        rb.Push(static_cast<u32>(Service::VI::DisplayResolution::DockedHeight) *
                static_cast<u32>(Settings::values.resolution_factor));
    } else {
        rb.Push(static_cast<u32>(Service::VI::DisplayResolution::UndockedWidth) *
                static_cast<u32>(Settings::values.resolution_factor));
        rb.Push(static_cast<u32>(Service::VI::DisplayResolution::UndockedHeight) *
                static_cast<u32>(Settings::values.resolution_factor));
    }
}

void ICommonStateGetter::SetCpuBoostMode(Kernel::HLERequestContext& ctx) {
    LOG_DEBUG(Service_AM, "called, forwarding to APM:SYS");

    const auto& sm = system.ServiceManager();
    const auto apm_sys = sm.GetService<APM::APM_Sys>("apm:sys");
    ASSERT(apm_sys != nullptr);

    apm_sys->SetCpuBoostMode(ctx);
}

IStorage::IStorage(std::vector<u8> buffer)
    : ServiceFramework("IStorage"), buffer(std::move(buffer)) {
    // clang-format off
        static const FunctionInfo functions[] = {
            {0, &IStorage::Open, "Open"},
            {1, nullptr, "OpenTransferStorage"},
        };
    // clang-format on

    RegisterHandlers(functions);
}

IStorage::~IStorage() = default;

const std::vector<u8>& IStorage::GetData() const {
    return buffer;
}

void ICommonStateGetter::GetOperationMode(Kernel::HLERequestContext& ctx) {
    const bool use_docked_mode{Settings::values.use_docked_mode};
    LOG_DEBUG(Service_AM, "called, use_docked_mode={}", use_docked_mode);

    IPC::ResponseBuilder rb{ctx, 3};
    rb.Push(RESULT_SUCCESS);
    rb.Push(static_cast<u8>(use_docked_mode ? OperationMode::Docked : OperationMode::Handheld));
}

void ICommonStateGetter::GetPerformanceMode(Kernel::HLERequestContext& ctx) {
    LOG_DEBUG(Service_AM, "called");

    IPC::ResponseBuilder rb{ctx, 3};
    rb.Push(RESULT_SUCCESS);
    rb.PushEnum(system.GetAPMController().GetCurrentPerformanceMode());
}

class ILibraryAppletAccessor final : public ServiceFramework<ILibraryAppletAccessor> {
public:
    explicit ILibraryAppletAccessor(std::shared_ptr<Applets::Applet> applet)
        : ServiceFramework("ILibraryAppletAccessor"), applet(std::move(applet)) {
        // clang-format off
        static const FunctionInfo functions[] = {
            {0, &ILibraryAppletAccessor::GetAppletStateChangedEvent, "GetAppletStateChangedEvent"},
            {1, &ILibraryAppletAccessor::IsCompleted, "IsCompleted"},
            {10, &ILibraryAppletAccessor::Start, "Start"},
            {20, nullptr, "RequestExit"},
            {25, nullptr, "Terminate"},
            {30, &ILibraryAppletAccessor::GetResult, "GetResult"},
            {50, nullptr, "SetOutOfFocusApplicationSuspendingEnabled"},
            {100, &ILibraryAppletAccessor::PushInData, "PushInData"},
            {101, &ILibraryAppletAccessor::PopOutData, "PopOutData"},
            {102, nullptr, "PushExtraStorage"},
            {103, &ILibraryAppletAccessor::PushInteractiveInData, "PushInteractiveInData"},
            {104, &ILibraryAppletAccessor::PopInteractiveOutData, "PopInteractiveOutData"},
            {105, &ILibraryAppletAccessor::GetPopOutDataEvent, "GetPopOutDataEvent"},
            {106, &ILibraryAppletAccessor::GetPopInteractiveOutDataEvent, "GetPopInteractiveOutDataEvent"},
            {110, nullptr, "NeedsToExitProcess"},
            {120, nullptr, "GetLibraryAppletInfo"},
            {150, nullptr, "RequestForAppletToGetForeground"},
            {160, nullptr, "GetIndirectLayerConsumerHandle"},
        };
        // clang-format on

        RegisterHandlers(functions);
    }

private:
    void GetAppletStateChangedEvent(Kernel::HLERequestContext& ctx) {
        LOG_DEBUG(Service_AM, "called");

        const auto event = applet->GetBroker().GetStateChangedEvent();

        IPC::ResponseBuilder rb{ctx, 2, 1};
        rb.Push(RESULT_SUCCESS);
        rb.PushCopyObjects(event);
    }

    void IsCompleted(Kernel::HLERequestContext& ctx) {
        LOG_DEBUG(Service_AM, "called");

        IPC::ResponseBuilder rb{ctx, 3};
        rb.Push(RESULT_SUCCESS);
        rb.Push<u32>(applet->TransactionComplete());
    }

    void GetResult(Kernel::HLERequestContext& ctx) {
        LOG_DEBUG(Service_AM, "called");

        IPC::ResponseBuilder rb{ctx, 2};
        rb.Push(applet->GetStatus());
    }

    void Start(Kernel::HLERequestContext& ctx) {
        LOG_DEBUG(Service_AM, "called");

        ASSERT(applet != nullptr);

        applet->Initialize();
        applet->Execute();

        IPC::ResponseBuilder rb{ctx, 2};
        rb.Push(RESULT_SUCCESS);
    }

    void PushInData(Kernel::HLERequestContext& ctx) {
        LOG_DEBUG(Service_AM, "called");

        IPC::RequestParser rp{ctx};
        applet->GetBroker().PushNormalDataFromGame(*rp.PopIpcInterface<IStorage>());

        IPC::ResponseBuilder rb{ctx, 2};
        rb.Push(RESULT_SUCCESS);
    }

    void PopOutData(Kernel::HLERequestContext& ctx) {
        LOG_DEBUG(Service_AM, "called");

        IPC::ResponseBuilder rb{ctx, 2, 0, 1};

        const auto storage = applet->GetBroker().PopNormalDataToGame();
        if (storage == nullptr) {
            LOG_ERROR(Service_AM,
                      "storage is a nullptr. There is no data in the current normal channel");

            rb.Push(ERR_NO_DATA_IN_CHANNEL);
            return;
        }

        rb.Push(RESULT_SUCCESS);
        rb.PushIpcInterface<IStorage>(std::move(*storage));
    }

    void PushInteractiveInData(Kernel::HLERequestContext& ctx) {
        LOG_DEBUG(Service_AM, "called");

        IPC::RequestParser rp{ctx};
        applet->GetBroker().PushInteractiveDataFromGame(*rp.PopIpcInterface<IStorage>());

        ASSERT(applet->IsInitialized());
        applet->ExecuteInteractive();
        applet->Execute();

        IPC::ResponseBuilder rb{ctx, 2};
        rb.Push(RESULT_SUCCESS);
    }

    void PopInteractiveOutData(Kernel::HLERequestContext& ctx) {
        LOG_DEBUG(Service_AM, "called");

        IPC::ResponseBuilder rb{ctx, 2, 0, 1};

        const auto storage = applet->GetBroker().PopInteractiveDataToGame();
        if (storage == nullptr) {
            LOG_ERROR(Service_AM,
                      "storage is a nullptr. There is no data in the current interactive channel");

            rb.Push(ERR_NO_DATA_IN_CHANNEL);
            return;
        }

        rb.Push(RESULT_SUCCESS);
        rb.PushIpcInterface<IStorage>(std::move(*storage));
    }

    void GetPopOutDataEvent(Kernel::HLERequestContext& ctx) {
        LOG_DEBUG(Service_AM, "called");

        IPC::ResponseBuilder rb{ctx, 2, 1};
        rb.Push(RESULT_SUCCESS);
        rb.PushCopyObjects(applet->GetBroker().GetNormalDataEvent());
    }

    void GetPopInteractiveOutDataEvent(Kernel::HLERequestContext& ctx) {
        LOG_DEBUG(Service_AM, "called");

        IPC::ResponseBuilder rb{ctx, 2, 1};
        rb.Push(RESULT_SUCCESS);
        rb.PushCopyObjects(applet->GetBroker().GetInteractiveDataEvent());
    }

    std::shared_ptr<Applets::Applet> applet;
};

void IStorage::Open(Kernel::HLERequestContext& ctx) {
    LOG_DEBUG(Service_AM, "called");

    IPC::ResponseBuilder rb{ctx, 2, 0, 1};

    rb.Push(RESULT_SUCCESS);
    rb.PushIpcInterface<IStorageAccessor>(*this);
}

IStorageAccessor::IStorageAccessor(IStorage& storage)
    : ServiceFramework("IStorageAccessor"), backing(storage) {
    // clang-format off
        static const FunctionInfo functions[] = {
            {0, &IStorageAccessor::GetSize, "GetSize"},
            {10, &IStorageAccessor::Write, "Write"},
            {11, &IStorageAccessor::Read, "Read"},
        };
    // clang-format on

    RegisterHandlers(functions);
}

IStorageAccessor::~IStorageAccessor() = default;

void IStorageAccessor::GetSize(Kernel::HLERequestContext& ctx) {
    LOG_DEBUG(Service_AM, "called");

    IPC::ResponseBuilder rb{ctx, 4};

    rb.Push(RESULT_SUCCESS);
    rb.Push(static_cast<u64>(backing.buffer.size()));
}

void IStorageAccessor::Write(Kernel::HLERequestContext& ctx) {
    IPC::RequestParser rp{ctx};

    const u64 offset{rp.Pop<u64>()};
    const std::vector<u8> data{ctx.ReadBuffer()};

    LOG_DEBUG(Service_AM, "called, offset={}, size={}", offset, data.size());

    if (data.size() > backing.buffer.size() - offset) {
        LOG_ERROR(Service_AM,
                  "offset is out of bounds, backing_buffer_sz={}, data_size={}, offset={}",
                  backing.buffer.size(), data.size(), offset);

        IPC::ResponseBuilder rb{ctx, 2};
        rb.Push(ERR_SIZE_OUT_OF_BOUNDS);
        return;
    }

    std::memcpy(backing.buffer.data() + offset, data.data(), data.size());

    IPC::ResponseBuilder rb{ctx, 2};
    rb.Push(RESULT_SUCCESS);
}

void IStorageAccessor::Read(Kernel::HLERequestContext& ctx) {
    IPC::RequestParser rp{ctx};

    const u64 offset{rp.Pop<u64>()};
    const std::size_t size{ctx.GetWriteBufferSize()};

    LOG_DEBUG(Service_AM, "called, offset={}, size={}", offset, size);

    if (size > backing.buffer.size() - offset) {
        LOG_ERROR(Service_AM, "offset is out of bounds, backing_buffer_sz={}, size={}, offset={}",
                  backing.buffer.size(), size, offset);

        IPC::ResponseBuilder rb{ctx, 2};
        rb.Push(ERR_SIZE_OUT_OF_BOUNDS);
        return;
    }

    ctx.WriteBuffer(backing.buffer.data() + offset, size);

    IPC::ResponseBuilder rb{ctx, 2};
    rb.Push(RESULT_SUCCESS);
}

ILibraryAppletCreator::ILibraryAppletCreator(u64 current_process_title_id)
    : ServiceFramework("ILibraryAppletCreator"),
      current_process_title_id(current_process_title_id) {
    static const FunctionInfo functions[] = {
        {0, &ILibraryAppletCreator::CreateLibraryApplet, "CreateLibraryApplet"},
        {1, nullptr, "TerminateAllLibraryApplets"},
        {2, nullptr, "AreAnyLibraryAppletsLeft"},
        {10, &ILibraryAppletCreator::CreateStorage, "CreateStorage"},
        {11, &ILibraryAppletCreator::CreateTransferMemoryStorage, "CreateTransferMemoryStorage"},
        {12, nullptr, "CreateHandleStorage"},
    };
    RegisterHandlers(functions);
}

ILibraryAppletCreator::~ILibraryAppletCreator() = default;

void ILibraryAppletCreator::CreateLibraryApplet(Kernel::HLERequestContext& ctx) {
    IPC::RequestParser rp{ctx};
    const auto applet_id = rp.PopRaw<Applets::AppletId>();
    const auto applet_mode = rp.PopRaw<u32>();

    LOG_DEBUG(Service_AM, "called with applet_id={:08X}, applet_mode={:08X}",
              static_cast<u32>(applet_id), applet_mode);

    const auto& applet_manager{Core::System::GetInstance().GetAppletManager()};
    const auto applet = applet_manager.GetApplet(applet_id, current_process_title_id);

    if (applet == nullptr) {
        LOG_ERROR(Service_AM, "Applet doesn't exist! applet_id={}", static_cast<u32>(applet_id));

        IPC::ResponseBuilder rb{ctx, 2};
        rb.Push(ResultCode(-1));
        return;
    }

    IPC::ResponseBuilder rb{ctx, 2, 0, 1};

    rb.Push(RESULT_SUCCESS);
    rb.PushIpcInterface<AM::ILibraryAppletAccessor>(applet);
}

void ILibraryAppletCreator::CreateStorage(Kernel::HLERequestContext& ctx) {
    IPC::RequestParser rp{ctx};
    const u64 size{rp.Pop<u64>()};
    LOG_DEBUG(Service_AM, "called, size={}", size);

    std::vector<u8> buffer(size);

    IPC::ResponseBuilder rb{ctx, 2, 0, 1};
    rb.Push(RESULT_SUCCESS);
    rb.PushIpcInterface<AM::IStorage>(std::move(buffer));
}

void ILibraryAppletCreator::CreateTransferMemoryStorage(Kernel::HLERequestContext& ctx) {
    LOG_DEBUG(Service_AM, "called");

    IPC::RequestParser rp{ctx};

    rp.SetCurrentOffset(3);
    const auto handle{rp.Pop<Kernel::Handle>()};

    const auto transfer_mem =
        Core::System::GetInstance().CurrentProcess()->GetHandleTable().Get<Kernel::TransferMemory>(
            handle);

    if (transfer_mem == nullptr) {
        LOG_ERROR(Service_AM, "shared_mem is a nullpr for handle={:08X}", handle);
        IPC::ResponseBuilder rb{ctx, 2};
        rb.Push(ResultCode(-1));
        return;
    }

    const u8* const mem_begin = transfer_mem->GetPointer();
    const u8* const mem_end = mem_begin + transfer_mem->GetSize();
    std::vector<u8> memory{mem_begin, mem_end};

    IPC::ResponseBuilder rb{ctx, 2, 0, 1};
    rb.Push(RESULT_SUCCESS);
    rb.PushIpcInterface(std::make_shared<IStorage>(std::move(memory)));
}

IApplicationFunctions::IApplicationFunctions() : ServiceFramework("IApplicationFunctions") {
    // clang-format off
    static const FunctionInfo functions[] = {
        {1, &IApplicationFunctions::PopLaunchParameter, "PopLaunchParameter"},
        {10, nullptr, "CreateApplicationAndPushAndRequestToStart"},
        {11, nullptr, "CreateApplicationAndPushAndRequestToStartForQuest"},
        {12, nullptr, "CreateApplicationAndRequestToStart"},
        {13, &IApplicationFunctions::CreateApplicationAndRequestToStartForQuest, "CreateApplicationAndRequestToStartForQuest"},
        {14, nullptr, "CreateApplicationWithAttributeAndPushAndRequestToStartForQuest"},
        {15, nullptr, "CreateApplicationWithAttributeAndRequestToStartForQuest"},
        {20, &IApplicationFunctions::EnsureSaveData, "EnsureSaveData"},
        {21, &IApplicationFunctions::GetDesiredLanguage, "GetDesiredLanguage"},
        {22, &IApplicationFunctions::SetTerminateResult, "SetTerminateResult"},
        {23, &IApplicationFunctions::GetDisplayVersion, "GetDisplayVersion"},
        {24, nullptr, "GetLaunchStorageInfoForDebug"},
        {25, &IApplicationFunctions::ExtendSaveData, "ExtendSaveData"},
        {26, &IApplicationFunctions::GetSaveDataSize, "GetSaveDataSize"},
        {30, &IApplicationFunctions::BeginBlockingHomeButtonShortAndLongPressed, "BeginBlockingHomeButtonShortAndLongPressed"},
        {31, &IApplicationFunctions::EndBlockingHomeButtonShortAndLongPressed, "EndBlockingHomeButtonShortAndLongPressed"},
        {32, &IApplicationFunctions::BeginBlockingHomeButton, "BeginBlockingHomeButton"},
        {33, &IApplicationFunctions::EndBlockingHomeButton, "EndBlockingHomeButton"},
        {40, &IApplicationFunctions::NotifyRunning, "NotifyRunning"},
        {50, &IApplicationFunctions::GetPseudoDeviceId, "GetPseudoDeviceId"},
        {60, nullptr, "SetMediaPlaybackStateForApplication"},
        {65, nullptr, "IsGamePlayRecordingSupported"},
        {66, &IApplicationFunctions::InitializeGamePlayRecording, "InitializeGamePlayRecording"},
        {67, &IApplicationFunctions::SetGamePlayRecordingState, "SetGamePlayRecordingState"},
        {68, nullptr, "RequestFlushGamePlayingMovieForDebug"},
        {70, nullptr, "RequestToShutdown"},
        {71, nullptr, "RequestToReboot"},
        {80, nullptr, "ExitAndRequestToShowThanksMessage"},
        {90, &IApplicationFunctions::EnableApplicationCrashReport, "EnableApplicationCrashReport"},
        {100, nullptr, "InitializeApplicationCopyrightFrameBuffer"},
        {101, nullptr, "SetApplicationCopyrightImage"},
        {102, nullptr, "SetApplicationCopyrightVisibility"},
        {110, nullptr, "QueryApplicationPlayStatistics"},
        {120, nullptr, "ExecuteProgram"},
        {121, nullptr, "ClearUserChannel"},
        {122, nullptr, "UnpopToUserChannel"},
        {130, nullptr, "GetGpuErrorDetectedSystemEvent"},
        {500, nullptr, "StartContinuousRecordingFlushForDebug"},
        {1000, nullptr, "CreateMovieMaker"},
        {1001, nullptr, "PrepareForJit"},
    };
    // clang-format on

    RegisterHandlers(functions);
}

IApplicationFunctions::~IApplicationFunctions() = default;

void IApplicationFunctions::EnableApplicationCrashReport(Kernel::HLERequestContext& ctx) {
    LOG_WARNING(Service_AM, "(STUBBED) called");

    IPC::ResponseBuilder rb{ctx, 2};
    rb.Push(RESULT_SUCCESS);
}

void IApplicationFunctions::BeginBlockingHomeButtonShortAndLongPressed(
    Kernel::HLERequestContext& ctx) {
    LOG_WARNING(Service_AM, "(STUBBED) called");

    IPC::ResponseBuilder rb{ctx, 2};
    rb.Push(RESULT_SUCCESS);
}

void IApplicationFunctions::EndBlockingHomeButtonShortAndLongPressed(
    Kernel::HLERequestContext& ctx) {
    LOG_WARNING(Service_AM, "(STUBBED) called");

    IPC::ResponseBuilder rb{ctx, 2};
    rb.Push(RESULT_SUCCESS);
}

void IApplicationFunctions::BeginBlockingHomeButton(Kernel::HLERequestContext& ctx) {
    LOG_WARNING(Service_AM, "(STUBBED) called");

    IPC::ResponseBuilder rb{ctx, 2};
    rb.Push(RESULT_SUCCESS);
}

void IApplicationFunctions::EndBlockingHomeButton(Kernel::HLERequestContext& ctx) {
    LOG_WARNING(Service_AM, "(STUBBED) called");

    IPC::ResponseBuilder rb{ctx, 2};
    rb.Push(RESULT_SUCCESS);
}

void IApplicationFunctions::PopLaunchParameter(Kernel::HLERequestContext& ctx) {
    LOG_DEBUG(Service_AM, "called");

    LaunchParameters params{};

    params.magic = POP_LAUNCH_PARAMETER_MAGIC;
    params.is_account_selected = 1;

    Account::ProfileManager profile_manager{};
    const auto uuid = profile_manager.GetUser(Settings::values.current_user);
    ASSERT(uuid);
    params.current_user = uuid->uuid;

    IPC::ResponseBuilder rb{ctx, 2, 0, 1};

    rb.Push(RESULT_SUCCESS);

    std::vector<u8> buffer(sizeof(LaunchParameters));
    std::memcpy(buffer.data(), &params, buffer.size());

    rb.PushIpcInterface<AM::IStorage>(buffer);
}

void IApplicationFunctions::CreateApplicationAndRequestToStartForQuest(
    Kernel::HLERequestContext& ctx) {
    LOG_WARNING(Service_AM, "(STUBBED) called");

    IPC::ResponseBuilder rb{ctx, 2};
    rb.Push(RESULT_SUCCESS);
}

void IApplicationFunctions::EnsureSaveData(Kernel::HLERequestContext& ctx) {
    IPC::RequestParser rp{ctx};
    u128 uid = rp.PopRaw<u128>(); // What does this do?
    LOG_WARNING(Service, "(STUBBED) called uid = {:016X}{:016X}", uid[1], uid[0]);

    IPC::ResponseBuilder rb{ctx, 4};
    rb.Push(RESULT_SUCCESS);
    rb.Push<u64>(0);
} // namespace Service::AM

void IApplicationFunctions::SetTerminateResult(Kernel::HLERequestContext& ctx) {
    // Takes an input u32 Result, no output.
    // For example, in some cases official apps use this with error 0x2A2 then
    // uses svcBreak.

    IPC::RequestParser rp{ctx};
    u32 result = rp.Pop<u32>();
    LOG_WARNING(Service_AM, "(STUBBED) called, result=0x{:08X}", result);

    IPC::ResponseBuilder rb{ctx, 2};
    rb.Push(RESULT_SUCCESS);
}

void IApplicationFunctions::GetDisplayVersion(Kernel::HLERequestContext& ctx) {
    LOG_WARNING(Service_AM, "(STUBBED) called");

    IPC::ResponseBuilder rb{ctx, 6};
    rb.Push(RESULT_SUCCESS);
    rb.Push<u64>(1);
    rb.Push<u64>(0);
}

void IApplicationFunctions::GetDesiredLanguage(Kernel::HLERequestContext& ctx) {
    // TODO(bunnei): This should be configurable
    LOG_DEBUG(Service_AM, "called");

    // Get supported languages from NACP, if possible
    // Default to 0 (all languages supported)
    u32 supported_languages = 0;
    FileSys::PatchManager pm{Core::System::GetInstance().CurrentProcess()->GetTitleID()};

    const auto res = pm.GetControlMetadata();
    if (res.first != nullptr) {
        supported_languages = res.first->GetSupportedLanguages();
    }

    // Call IApplicationManagerInterface implementation.
    auto& service_manager = Core::System::GetInstance().ServiceManager();
    auto ns_am2 = service_manager.GetService<Service::NS::NS>("ns:am2");
    auto app_man = ns_am2->GetApplicationManagerInterface();

    // Get desired application language
    const auto res_lang = app_man->GetApplicationDesiredLanguage(supported_languages);
    if (res_lang.Failed()) {
        IPC::ResponseBuilder rb{ctx, 2};
        rb.Push(res_lang.Code());
        return;
    }

    // Convert to settings language code.
    const auto res_code = app_man->ConvertApplicationLanguageToLanguageCode(*res_lang);
    if (res_code.Failed()) {
        IPC::ResponseBuilder rb{ctx, 2};
        rb.Push(res_code.Code());
        return;
    }

    LOG_DEBUG(Service_AM, "got desired_language={:016X}", *res_code);

    IPC::ResponseBuilder rb{ctx, 4};
    rb.Push(RESULT_SUCCESS);
    rb.Push(*res_code);
}

void IApplicationFunctions::InitializeGamePlayRecording(Kernel::HLERequestContext& ctx) {
    LOG_WARNING(Service_AM, "(STUBBED) called");

    IPC::ResponseBuilder rb{ctx, 2};
    rb.Push(RESULT_SUCCESS);
}

void IApplicationFunctions::SetGamePlayRecordingState(Kernel::HLERequestContext& ctx) {
    LOG_WARNING(Service_AM, "(STUBBED) called");

    IPC::ResponseBuilder rb{ctx, 2};
    rb.Push(RESULT_SUCCESS);
}

void IApplicationFunctions::NotifyRunning(Kernel::HLERequestContext& ctx) {
    LOG_WARNING(Service_AM, "(STUBBED) called");

    IPC::ResponseBuilder rb{ctx, 3};
    rb.Push(RESULT_SUCCESS);
    rb.Push<u8>(0); // Unknown, seems to be ignored by official processes
}

void IApplicationFunctions::GetPseudoDeviceId(Kernel::HLERequestContext& ctx) {
    LOG_WARNING(Service_AM, "(STUBBED) called");

    IPC::ResponseBuilder rb{ctx, 6};
    rb.Push(RESULT_SUCCESS);

    // Returns a 128-bit UUID
    rb.Push<u64>(0);
    rb.Push<u64>(0);
}

void IApplicationFunctions::ExtendSaveData(Kernel::HLERequestContext& ctx) {
    IPC::RequestParser rp{ctx};
    const auto type{rp.PopRaw<FileSys::SaveDataType>()};
    rp.Skip(1, false);
    const auto user_id{rp.PopRaw<u128>()};
    const auto new_normal_size{rp.PopRaw<u64>()};
    const auto new_journal_size{rp.PopRaw<u64>()};

    LOG_DEBUG(Service_AM,
              "called with type={:02X}, user_id={:016X}{:016X}, new_normal={:016X}, "
              "new_journal={:016X}",
              static_cast<u8>(type), user_id[1], user_id[0], new_normal_size, new_journal_size);

    FileSystem::WriteSaveDataSize(type, Core::CurrentProcess()->GetTitleID(), user_id,
                                  {new_normal_size, new_journal_size});

    IPC::ResponseBuilder rb{ctx, 4};
    rb.Push(RESULT_SUCCESS);

    // The following value is used upon failure to help the system recover.
    // Since we always succeed, this should be 0.
    rb.Push<u64>(0);
}

void IApplicationFunctions::GetSaveDataSize(Kernel::HLERequestContext& ctx) {
    IPC::RequestParser rp{ctx};
    const auto type{rp.PopRaw<FileSys::SaveDataType>()};
    rp.Skip(1, false);
    const auto user_id{rp.PopRaw<u128>()};

    LOG_DEBUG(Service_AM, "called with type={:02X}, user_id={:016X}{:016X}", static_cast<u8>(type),
              user_id[1], user_id[0]);

    const auto size =
        FileSystem::ReadSaveDataSize(type, Core::CurrentProcess()->GetTitleID(), user_id);

    IPC::ResponseBuilder rb{ctx, 6};
    rb.Push(RESULT_SUCCESS);
    rb.Push(size.normal);
    rb.Push(size.journal);
}

void InstallInterfaces(SM::ServiceManager& service_manager,
                       std::shared_ptr<NVFlinger::NVFlinger> nvflinger, Core::System& system) {
    auto message_queue = std::make_shared<AppletMessageQueue>();
    message_queue->PushMessage(AppletMessageQueue::AppletMessage::FocusStateChanged); // Needed on
                                                                                      // game boot

    std::make_shared<AppletAE>(nvflinger, message_queue, system)->InstallAsService(service_manager);
    std::make_shared<AppletOE>(nvflinger, message_queue, system)->InstallAsService(service_manager);
    std::make_shared<IdleSys>()->InstallAsService(service_manager);
    std::make_shared<OMM>()->InstallAsService(service_manager);
    std::make_shared<SPSM>()->InstallAsService(service_manager);
    std::make_shared<TCAP>()->InstallAsService(service_manager);
}

IHomeMenuFunctions::IHomeMenuFunctions() : ServiceFramework("IHomeMenuFunctions") {
    // clang-format off
    static const FunctionInfo functions[] = {
        {10, &IHomeMenuFunctions::RequestToGetForeground, "RequestToGetForeground"},
        {11, nullptr, "LockForeground"},
        {12, nullptr, "UnlockForeground"},
        {20, nullptr, "PopFromGeneralChannel"},
        {21, nullptr, "GetPopFromGeneralChannelEvent"},
        {30, nullptr, "GetHomeButtonWriterLockAccessor"},
        {31, nullptr, "GetWriterLockAccessorEx"},
        {100, nullptr, "PopRequestLaunchApplicationForDebug"},
        {200, nullptr, "LaunchDevMenu"},
    };
    // clang-format on

    RegisterHandlers(functions);
}

IHomeMenuFunctions::~IHomeMenuFunctions() = default;

void IHomeMenuFunctions::RequestToGetForeground(Kernel::HLERequestContext& ctx) {
    LOG_WARNING(Service_AM, "(STUBBED) called");

    IPC::ResponseBuilder rb{ctx, 2};
    rb.Push(RESULT_SUCCESS);
}

IGlobalStateController::IGlobalStateController() : ServiceFramework("IGlobalStateController") {
    // clang-format off
    static const FunctionInfo functions[] = {
        {0, nullptr, "RequestToEnterSleep"},
        {1, nullptr, "EnterSleep"},
        {2, nullptr, "StartSleepSequence"},
        {3, nullptr, "StartShutdownSequence"},
        {4, nullptr, "StartRebootSequence"},
        {9, nullptr, "IsAutoPowerDownRequested"},
        {10, nullptr, "LoadAndApplyIdlePolicySettings"},
        {11, nullptr, "NotifyCecSettingsChanged"},
        {12, nullptr, "SetDefaultHomeButtonLongPressTime"},
        {13, nullptr, "UpdateDefaultDisplayResolution"},
        {14, nullptr, "ShouldSleepOnBoot"},
        {15, nullptr, "GetHdcpAuthenticationFailedEvent"},
    };
    // clang-format on

    RegisterHandlers(functions);
}

IGlobalStateController::~IGlobalStateController() = default;

IApplicationCreator::IApplicationCreator() : ServiceFramework("IApplicationCreator") {
    // clang-format off
    static const FunctionInfo functions[] = {
        {0, nullptr, "CreateApplication"},
        {1, nullptr, "PopLaunchRequestedApplication"},
        {10, nullptr, "CreateSystemApplication"},
        {100, nullptr, "PopFloatingApplicationForDevelopment"},
    };
    // clang-format on

    RegisterHandlers(functions);
}

IApplicationCreator::~IApplicationCreator() = default;

IProcessWindingController::IProcessWindingController()
    : ServiceFramework("IProcessWindingController") {
    // clang-format off
    static const FunctionInfo functions[] = {
        {0, nullptr, "GetLaunchReason"},
        {11, nullptr, "OpenCallingLibraryApplet"},
        {21, nullptr, "PushContext"},
        {22, nullptr, "PopContext"},
        {23, nullptr, "CancelWindingReservation"},
        {30, nullptr, "WindAndDoReserved"},
        {40, nullptr, "ReserveToStartAndWaitAndUnwindThis"},
        {41, nullptr, "ReserveToStartAndWait"},
    };
    // clang-format on

    RegisterHandlers(functions);
}

IProcessWindingController::~IProcessWindingController() = default;
} // namespace Service::AM<|MERGE_RESOLUTION|>--- conflicted
+++ resolved
@@ -524,18 +524,12 @@
     on_operation_mode_changed.writable->Signal();
 }
 
-<<<<<<< HEAD
-ICommonStateGetter::ICommonStateGetter(Core::System& system,
-                                       std::shared_ptr<AppletMessageQueue> msg_queue)
-    : ServiceFramework("ICommonStateGetter"), system(system), msg_queue(std::move(msg_queue)) {
-=======
 void AppletMessageQueue::RequestExit() {
     PushMessage(AppletMessage::ExitRequested);
 }
 
 ICommonStateGetter::ICommonStateGetter(std::shared_ptr<AppletMessageQueue> msg_queue)
     : ServiceFramework("ICommonStateGetter"), msg_queue(std::move(msg_queue)) {
->>>>>>> 738b183d
     // clang-format off
     static const FunctionInfo functions[] = {
         {0, &ICommonStateGetter::GetEventHandle, "GetEventHandle"},
