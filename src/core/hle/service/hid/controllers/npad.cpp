// Copyright 2018 yuzu emulator team
// Licensed under GPLv2 or any later version
// Refer to the license.txt file included.

#include <algorithm>
#include <array>
#include <cstring>
#include "common/assert.h"
#include "common/bit_field.h"
#include "common/common_types.h"
#include "common/logging/log.h"
#include "core/core.h"
#include "core/core_timing.h"
#include "core/frontend/input.h"
#include "core/hle/kernel/kernel.h"
#include "core/hle/kernel/readable_event.h"
#include "core/hle/kernel/writable_event.h"
#include "core/hle/service/hid/controllers/npad.h"
#include "core/settings.h"

namespace Service::HID {
constexpr s32 HID_JOYSTICK_MAX = 0x7fff;
constexpr s32 HID_JOYSTICK_MIN = -0x7fff;
constexpr std::size_t NPAD_OFFSET = 0x9A00;
constexpr u32 BATTERY_FULL = 2;
constexpr u32 MAX_NPAD_ID = 7;
constexpr std::array<u32, 10> npad_id_list{
    0, 1, 2, 3, 4, 5, 6, 7, NPAD_HANDHELD, NPAD_UNKNOWN,
};

enum class JoystickId : std::size_t {
    Joystick_Left,
    Joystick_Right,
};

static Controller_NPad::NPadControllerType MapSettingsTypeToNPad(Settings::ControllerType type) {
    switch (type) {
    case Settings::ControllerType::ProController:
        return Controller_NPad::NPadControllerType::ProController;
    case Settings::ControllerType::DualJoycon:
        return Controller_NPad::NPadControllerType::JoyDual;
    case Settings::ControllerType::LeftJoycon:
        return Controller_NPad::NPadControllerType::JoyLeft;
    case Settings::ControllerType::RightJoycon:
        return Controller_NPad::NPadControllerType::JoyRight;
    default:
        UNREACHABLE();
        return Controller_NPad::NPadControllerType::JoyDual;
    }
}

std::size_t Controller_NPad::NPadIdToIndex(u32 npad_id) {
    switch (npad_id) {
    case 0:
    case 1:
    case 2:
    case 3:
    case 4:
    case 5:
    case 6:
    case 7:
        return npad_id;
    case 8:
    case NPAD_HANDHELD:
        return 8;
    case 9:
    case NPAD_UNKNOWN:
        return 9;
    default:
        UNIMPLEMENTED_MSG("Unknown npad id {}", npad_id);
        return 0;
    }
}

u32 Controller_NPad::IndexToNPad(std::size_t index) {
    switch (index) {
    case 0:
    case 1:
    case 2:
    case 3:
    case 4:
    case 5:
    case 6:
    case 7:
        return static_cast<u32>(index);
    case 8:
        return NPAD_HANDHELD;
    case 9:
        return NPAD_UNKNOWN;
    default:
        UNIMPLEMENTED_MSG("Unknown npad index {}", index);
        return 0;
    };
}

Controller_NPad::Controller_NPad(Core::System& system) : ControllerBase(system), system(system) {}
Controller_NPad::~Controller_NPad() = default;

void Controller_NPad::InitNewlyAddedControler(std::size_t controller_idx) {
    const auto controller_type = connected_controllers[controller_idx].type;
    auto& controller = shared_memory_entries[controller_idx];
    if (controller_type == NPadControllerType::None) {
        return;
    }
    controller.joy_styles.raw = 0; // Zero out
    controller.device_type.raw = 0;
    switch (controller_type) {
    case NPadControllerType::Handheld:
        controller.joy_styles.handheld.Assign(1);
        controller.device_type.handheld.Assign(1);
        controller.pad_assignment = NPadAssignments::Dual;
        controller.properties.is_vertical.Assign(1);
        controller.properties.use_plus.Assign(1);
        controller.properties.use_minus.Assign(1);
        break;
    case NPadControllerType::JoyDual:
        controller.joy_styles.joycon_dual.Assign(1);
        controller.device_type.joycon_left.Assign(1);
        controller.device_type.joycon_right.Assign(1);
        controller.properties.is_vertical.Assign(1);
        controller.properties.use_plus.Assign(1);
        controller.properties.use_minus.Assign(1);
        controller.pad_assignment = NPadAssignments::Dual;
        break;
    case NPadControllerType::JoyLeft:
        controller.joy_styles.joycon_left.Assign(1);
        controller.device_type.joycon_left.Assign(1);
        controller.properties.is_horizontal.Assign(1);
        controller.properties.use_minus.Assign(1);
        controller.pad_assignment = NPadAssignments::Single;
        break;
    case NPadControllerType::JoyRight:
        controller.joy_styles.joycon_right.Assign(1);
        controller.device_type.joycon_right.Assign(1);
        controller.properties.is_horizontal.Assign(1);
        controller.properties.use_plus.Assign(1);
        controller.pad_assignment = NPadAssignments::Single;
        break;
    case NPadControllerType::Pokeball:
        controller.joy_styles.pokeball.Assign(1);
        controller.device_type.pokeball.Assign(1);
        controller.pad_assignment = NPadAssignments::Single;
        break;
    case NPadControllerType::ProController:
        controller.joy_styles.pro_controller.Assign(1);
        controller.device_type.pro_controller.Assign(1);
        controller.properties.is_vertical.Assign(1);
        controller.properties.use_plus.Assign(1);
        controller.properties.use_minus.Assign(1);
        controller.pad_assignment = NPadAssignments::Single;
        break;
    }

    controller.single_color_error = ColorReadError::ReadOk;
    controller.single_color.body_color = 0;
    controller.single_color.button_color = 0;

    controller.dual_color_error = ColorReadError::ReadOk;
    controller.left_color.body_color = Settings::values.players[controller_idx].body_color_left;
    controller.left_color.button_color = Settings::values.players[controller_idx].button_color_left;
    controller.right_color.body_color = Settings::values.players[controller_idx].body_color_right;
    controller.right_color.button_color =
        Settings::values.players[controller_idx].button_color_right;

    controller.battery_level[0] = BATTERY_FULL;
    controller.battery_level[1] = BATTERY_FULL;
    controller.battery_level[2] = BATTERY_FULL;
}

void Controller_NPad::OnInit() {
<<<<<<< HEAD
    auto& kernel = Core::System::GetInstance().Kernel();
=======
    auto& kernel = system.Kernel();
>>>>>>> aae7847e
    for (std::size_t i = 0; i < styleset_changed_events.size(); i++) {
        styleset_changed_events[i] = Kernel::WritableEvent::CreateEventPair(
            kernel, Kernel::ResetType::Automatic, fmt::format("npad:NpadStyleSetChanged_{}", i));
    }

    if (!IsControllerActivated()) {
        return;
    }

    if (style.raw == 0) {
        // We want to support all controllers
        style.handheld.Assign(1);
        style.joycon_left.Assign(1);
        style.joycon_right.Assign(1);
        style.joycon_dual.Assign(1);
        style.pro_controller.Assign(1);
        style.pokeball.Assign(1);
    }

    std::transform(
        Settings::values.players.begin(), Settings::values.players.end(),
        connected_controllers.begin(), [](const Settings::PlayerInput& player) {
            return ControllerHolder{MapSettingsTypeToNPad(player.type), player.connected};
        });

    std::stable_partition(connected_controllers.begin(), connected_controllers.begin() + 8,
                          [](const ControllerHolder& holder) { return holder.is_connected; });

    // Account for handheld
    if (connected_controllers[8].is_connected)
        connected_controllers[8].type = NPadControllerType::Handheld;

    supported_npad_id_types.resize(npad_id_list.size());
    std::memcpy(supported_npad_id_types.data(), npad_id_list.data(),
                npad_id_list.size() * sizeof(u32));

    // Add a default dual joycon controller if none are present.
    if (std::none_of(connected_controllers.begin(), connected_controllers.end(),
                     [](const ControllerHolder& controller) { return controller.is_connected; })) {
        supported_npad_id_types.resize(npad_id_list.size());
        std::memcpy(supported_npad_id_types.data(), npad_id_list.data(),
                    npad_id_list.size() * sizeof(u32));
        AddNewController(NPadControllerType::JoyDual);
    }

    for (std::size_t i = 0; i < connected_controllers.size(); ++i) {
        const auto& controller = connected_controllers[i];
        if (controller.is_connected) {
            AddNewControllerAt(controller.type, IndexToNPad(i));
        }
    }
}

void Controller_NPad::OnLoadInputDevices() {
    const auto& players = Settings::values.players;
    for (std::size_t i = 0; i < players.size(); ++i) {
        std::transform(players[i].buttons.begin() + Settings::NativeButton::BUTTON_HID_BEGIN,
                       players[i].buttons.begin() + Settings::NativeButton::BUTTON_HID_END,
                       buttons[i].begin(), Input::CreateDevice<Input::ButtonDevice>);
        std::transform(players[i].analogs.begin() + Settings::NativeAnalog::STICK_HID_BEGIN,
                       players[i].analogs.begin() + Settings::NativeAnalog::STICK_HID_END,
                       sticks[i].begin(), Input::CreateDevice<Input::AnalogDevice>);
    }
}

void Controller_NPad::OnRelease() {}

void Controller_NPad::RequestPadStateUpdate(u32 npad_id) {
    const auto controller_idx = NPadIdToIndex(npad_id);
    const auto controller_type = connected_controllers[controller_idx].type;
    if (!connected_controllers[controller_idx].is_connected) {
        return;
    }
    auto& pad_state = npad_pad_states[controller_idx].pad_states;
    auto& lstick_entry = npad_pad_states[controller_idx].l_stick;
    auto& rstick_entry = npad_pad_states[controller_idx].r_stick;
    const auto& button_state = buttons[controller_idx];
    const auto& analog_state = sticks[controller_idx];

    using namespace Settings::NativeButton;
    pad_state.a.Assign(button_state[A - BUTTON_HID_BEGIN]->GetStatus());
    pad_state.b.Assign(button_state[B - BUTTON_HID_BEGIN]->GetStatus());
    pad_state.x.Assign(button_state[X - BUTTON_HID_BEGIN]->GetStatus());
    pad_state.y.Assign(button_state[Y - BUTTON_HID_BEGIN]->GetStatus());
    pad_state.l_stick.Assign(button_state[LStick - BUTTON_HID_BEGIN]->GetStatus());
    pad_state.r_stick.Assign(button_state[RStick - BUTTON_HID_BEGIN]->GetStatus());
    pad_state.l.Assign(button_state[L - BUTTON_HID_BEGIN]->GetStatus());
    pad_state.r.Assign(button_state[R - BUTTON_HID_BEGIN]->GetStatus());
    pad_state.zl.Assign(button_state[ZL - BUTTON_HID_BEGIN]->GetStatus());
    pad_state.zr.Assign(button_state[ZR - BUTTON_HID_BEGIN]->GetStatus());
    pad_state.plus.Assign(button_state[Plus - BUTTON_HID_BEGIN]->GetStatus());
    pad_state.minus.Assign(button_state[Minus - BUTTON_HID_BEGIN]->GetStatus());

    pad_state.d_left.Assign(button_state[DLeft - BUTTON_HID_BEGIN]->GetStatus());
    pad_state.d_up.Assign(button_state[DUp - BUTTON_HID_BEGIN]->GetStatus());
    pad_state.d_right.Assign(button_state[DRight - BUTTON_HID_BEGIN]->GetStatus());
    pad_state.d_down.Assign(button_state[DDown - BUTTON_HID_BEGIN]->GetStatus());

    pad_state.l_stick_left.Assign(button_state[LStick_Left - BUTTON_HID_BEGIN]->GetStatus());
    pad_state.l_stick_up.Assign(button_state[LStick_Up - BUTTON_HID_BEGIN]->GetStatus());
    pad_state.l_stick_right.Assign(button_state[LStick_Right - BUTTON_HID_BEGIN]->GetStatus());
    pad_state.l_stick_down.Assign(button_state[LStick_Down - BUTTON_HID_BEGIN]->GetStatus());

    pad_state.r_stick_left.Assign(button_state[RStick_Left - BUTTON_HID_BEGIN]->GetStatus());
    pad_state.r_stick_up.Assign(button_state[RStick_Up - BUTTON_HID_BEGIN]->GetStatus());
    pad_state.r_stick_right.Assign(button_state[RStick_Right - BUTTON_HID_BEGIN]->GetStatus());
    pad_state.r_stick_down.Assign(button_state[RStick_Down - BUTTON_HID_BEGIN]->GetStatus());

    pad_state.left_sl.Assign(button_state[SL - BUTTON_HID_BEGIN]->GetStatus());
    pad_state.left_sr.Assign(button_state[SR - BUTTON_HID_BEGIN]->GetStatus());

    const auto [stick_l_x_f, stick_l_y_f] =
        analog_state[static_cast<std::size_t>(JoystickId::Joystick_Left)]->GetStatus();
    const auto [stick_r_x_f, stick_r_y_f] =
        analog_state[static_cast<std::size_t>(JoystickId::Joystick_Right)]->GetStatus();
    lstick_entry.x = static_cast<s32>(stick_l_x_f * HID_JOYSTICK_MAX);
    lstick_entry.y = static_cast<s32>(stick_l_y_f * HID_JOYSTICK_MAX);
    rstick_entry.x = static_cast<s32>(stick_r_x_f * HID_JOYSTICK_MAX);
    rstick_entry.y = static_cast<s32>(stick_r_y_f * HID_JOYSTICK_MAX);
}

void Controller_NPad::OnUpdate(const Core::Timing::CoreTiming& core_timing, u8* data,
                               std::size_t data_len) {
    if (!IsControllerActivated())
        return;
    for (std::size_t i = 0; i < shared_memory_entries.size(); i++) {
        auto& npad = shared_memory_entries[i];
        const std::array<NPadGeneric*, 7> controller_npads{&npad.main_controller_states,
                                                           &npad.handheld_states,
                                                           &npad.dual_states,
                                                           &npad.left_joy_states,
                                                           &npad.right_joy_states,
                                                           &npad.pokeball_states,
                                                           &npad.libnx};

        for (auto* main_controller : controller_npads) {
            main_controller->common.entry_count = 16;
            main_controller->common.total_entry_count = 17;

            const auto& last_entry =
                main_controller->npad[main_controller->common.last_entry_index];

            main_controller->common.timestamp = core_timing.GetTicks();
            main_controller->common.last_entry_index =
                (main_controller->common.last_entry_index + 1) % 17;

            auto& cur_entry = main_controller->npad[main_controller->common.last_entry_index];

            cur_entry.timestamp = last_entry.timestamp + 1;
            cur_entry.timestamp2 = cur_entry.timestamp;
        }

        const auto& controller_type = connected_controllers[i].type;

        if (controller_type == NPadControllerType::None || !connected_controllers[i].is_connected) {
            continue;
        }
        const u32 npad_index = static_cast<u32>(i);
        RequestPadStateUpdate(npad_index);
        auto& pad_state = npad_pad_states[npad_index];

        auto& main_controller =
            npad.main_controller_states.npad[npad.main_controller_states.common.last_entry_index];
        auto& handheld_entry =
            npad.handheld_states.npad[npad.handheld_states.common.last_entry_index];
        auto& dual_entry = npad.dual_states.npad[npad.dual_states.common.last_entry_index];
        auto& left_entry = npad.left_joy_states.npad[npad.left_joy_states.common.last_entry_index];
        auto& right_entry =
            npad.right_joy_states.npad[npad.right_joy_states.common.last_entry_index];
        auto& pokeball_entry =
            npad.pokeball_states.npad[npad.pokeball_states.common.last_entry_index];
        auto& libnx_entry = npad.libnx.npad[npad.libnx.common.last_entry_index];

        libnx_entry.connection_status.raw = 0;

        switch (controller_type) {
        case NPadControllerType::Handheld:
            handheld_entry.connection_status.raw = 0;
            handheld_entry.connection_status.IsWired.Assign(1);
            handheld_entry.connection_status.IsLeftJoyConnected.Assign(1);
            handheld_entry.connection_status.IsRightJoyConnected.Assign(1);
            handheld_entry.connection_status.IsLeftJoyWired.Assign(1);
            handheld_entry.connection_status.IsRightJoyWired.Assign(1);
            handheld_entry.pad.pad_states.raw = pad_state.pad_states.raw;
            handheld_entry.pad.l_stick = pad_state.l_stick;
            handheld_entry.pad.r_stick = pad_state.r_stick;
            break;
        case NPadControllerType::JoyDual:
            dual_entry.connection_status.raw = 0;

            dual_entry.connection_status.IsLeftJoyConnected.Assign(1);
            dual_entry.connection_status.IsRightJoyConnected.Assign(1);
            dual_entry.connection_status.IsConnected.Assign(1);

            libnx_entry.connection_status.IsLeftJoyConnected.Assign(1);
            libnx_entry.connection_status.IsRightJoyConnected.Assign(1);
            libnx_entry.connection_status.IsConnected.Assign(1);

            dual_entry.pad.pad_states.raw = pad_state.pad_states.raw;
            dual_entry.pad.l_stick = pad_state.l_stick;
            dual_entry.pad.r_stick = pad_state.r_stick;
            break;
        case NPadControllerType::JoyLeft:
            left_entry.connection_status.raw = 0;

            left_entry.connection_status.IsConnected.Assign(1);
            left_entry.pad.pad_states.raw = pad_state.pad_states.raw;
            left_entry.pad.l_stick = pad_state.l_stick;
            left_entry.pad.r_stick = pad_state.r_stick;
            break;
        case NPadControllerType::JoyRight:
            right_entry.connection_status.raw = 0;

            right_entry.connection_status.IsConnected.Assign(1);
            right_entry.pad.pad_states.raw = pad_state.pad_states.raw;
            right_entry.pad.l_stick = pad_state.l_stick;
            right_entry.pad.r_stick = pad_state.r_stick;
            break;
        case NPadControllerType::Pokeball:
            pokeball_entry.connection_status.raw = 0;

            pokeball_entry.connection_status.IsConnected.Assign(1);
            pokeball_entry.connection_status.IsWired.Assign(1);

            pokeball_entry.pad.pad_states.raw = pad_state.pad_states.raw;
            pokeball_entry.pad.l_stick = pad_state.l_stick;
            pokeball_entry.pad.r_stick = pad_state.r_stick;
            break;
        case NPadControllerType::ProController:
            main_controller.connection_status.raw = 0;

            main_controller.connection_status.IsConnected.Assign(1);
            main_controller.connection_status.IsWired.Assign(1);
            main_controller.pad.pad_states.raw = pad_state.pad_states.raw;
            main_controller.pad.l_stick = pad_state.l_stick;
            main_controller.pad.r_stick = pad_state.r_stick;
            break;
        }

        // LibNX exclusively uses this section, so we always update it since LibNX doesn't activate
        // any controllers.
        libnx_entry.pad.pad_states.raw = pad_state.pad_states.raw;
        libnx_entry.pad.l_stick = pad_state.l_stick;
        libnx_entry.pad.r_stick = pad_state.r_stick;

        press_state |= static_cast<u32>(pad_state.pad_states.raw);
    }
    std::memcpy(data + NPAD_OFFSET, shared_memory_entries.data(),
                shared_memory_entries.size() * sizeof(NPadEntry));
}

void Controller_NPad::SetSupportedStyleSet(NPadType style_set) {
    style.raw = style_set.raw;
}

Controller_NPad::NPadType Controller_NPad::GetSupportedStyleSet() const {
    return style;
}

void Controller_NPad::SetSupportedNPadIdTypes(u8* data, std::size_t length) {
    ASSERT(length > 0 && (length % sizeof(u32)) == 0);
    supported_npad_id_types.clear();
    supported_npad_id_types.resize(length / sizeof(u32));
    std::memcpy(supported_npad_id_types.data(), data, length);
    bool had_controller_update = false;
    for (std::size_t i = 0; i < connected_controllers.size(); i++) {
        auto& controller = connected_controllers[i];
        if (!controller.is_connected) {
            continue;
        }
        const auto requested_controller =
            i <= MAX_NPAD_ID ? MapSettingsTypeToNPad(Settings::values.players[i].type)
                             : NPadControllerType::Handheld;
        if (!IsControllerSupported(requested_controller)) {
            const auto is_handheld = requested_controller == NPadControllerType::Handheld;
            if (is_handheld) {
                controller.type = NPadControllerType::None;
                controller.is_connected = false;
                AddNewController(requested_controller);
            } else {
                controller.type = requested_controller;
                InitNewlyAddedControler(i);
            }
            had_controller_update = true;
        }
        if (had_controller_update) {
            styleset_changed_events[i].writable->Signal();
        }
    }
}

void Controller_NPad::GetSupportedNpadIdTypes(u32* data, std::size_t max_length) {
    ASSERT(max_length < supported_npad_id_types.size());
    std::memcpy(data, supported_npad_id_types.data(), supported_npad_id_types.size());
}

std::size_t Controller_NPad::GetSupportedNPadIdTypesSize() const {
    return supported_npad_id_types.size();
}

void Controller_NPad::SetHoldType(NpadHoldType joy_hold_type) {
    hold_type = joy_hold_type;
}

Controller_NPad::NpadHoldType Controller_NPad::GetHoldType() const {
    return hold_type;
}

void Controller_NPad::SetNpadMode(u32 npad_id, NPadAssignments assignment_mode) {
    const std::size_t npad_index = NPadIdToIndex(npad_id);
    ASSERT(npad_index < shared_memory_entries.size());
    if (shared_memory_entries[npad_index].pad_assignment != assignment_mode) {
        styleset_changed_events[npad_index].writable->Signal();
        shared_memory_entries[npad_index].pad_assignment = assignment_mode;
    }
}

void Controller_NPad::VibrateController(const std::vector<u32>& controller_ids,
                                        const std::vector<Vibration>& vibrations) {
    LOG_WARNING(Service_HID, "(STUBBED) called");

    if (!can_controllers_vibrate) {
        return;
    }
    for (std::size_t i = 0; i < controller_ids.size(); i++) {
        std::size_t controller_pos = NPadIdToIndex(static_cast<u32>(i));
        if (connected_controllers[controller_pos].is_connected) {
            // TODO(ogniK): Vibrate the physical controller
        }
    }
    last_processed_vibration = vibrations.back();
}

Kernel::SharedPtr<Kernel::ReadableEvent> Controller_NPad::GetStyleSetChangedEvent(
    u32 npad_id) const {
    // TODO(ogniK): Figure out the best time to signal this event. This event seems that it should
    // be signalled at least once, and signaled after a new controller is connected?
    const auto& styleset_event = styleset_changed_events[NPadIdToIndex(npad_id)];
    styleset_event.writable->Signal();
    return styleset_event.readable;
}

Controller_NPad::Vibration Controller_NPad::GetLastVibration() const {
    return last_processed_vibration;
}

void Controller_NPad::AddNewController(NPadControllerType controller) {
    controller = DecideBestController(controller);
    if (controller == NPadControllerType::Handheld) {
        connected_controllers[8] = {controller, true};
        InitNewlyAddedControler(8);
        return;
    }
    const auto pos =
        std::find_if(connected_controllers.begin(), connected_controllers.end() - 2,
                     [](const ControllerHolder& holder) { return !holder.is_connected; });
    if (pos == connected_controllers.end() - 2) {
        LOG_ERROR(Service_HID, "Cannot connect any more controllers!");
        return;
    }
    const auto controller_id = std::distance(connected_controllers.begin(), pos);
    connected_controllers[controller_id] = {controller, true};
    InitNewlyAddedControler(controller_id);
}

void Controller_NPad::AddNewControllerAt(NPadControllerType controller, u32 npad_id) {
    controller = DecideBestController(controller);
    if (controller == NPadControllerType::Handheld) {
        connected_controllers[NPadIdToIndex(NPAD_HANDHELD)] = {controller, true};
        InitNewlyAddedControler(NPadIdToIndex(NPAD_HANDHELD));
        return;
    }

    connected_controllers[NPadIdToIndex(npad_id)] = {controller, true};
    InitNewlyAddedControler(NPadIdToIndex(npad_id));
}

void Controller_NPad::ConnectNPad(u32 npad_id) {
    connected_controllers[NPadIdToIndex(npad_id)].is_connected = true;
}

void Controller_NPad::DisconnectNPad(u32 npad_id) {
    connected_controllers[NPadIdToIndex(npad_id)].is_connected = false;
}

void Controller_NPad::StartLRAssignmentMode() {
    // Nothing internally is used for lr assignment mode. Since we have the ability to set the
    // controller types from boot, it doesn't really matter about showing a selection screen
    is_in_lr_assignment_mode = true;
}

void Controller_NPad::StopLRAssignmentMode() {
    is_in_lr_assignment_mode = false;
}

bool Controller_NPad::SwapNpadAssignment(u32 npad_id_1, u32 npad_id_2) {
    if (npad_id_1 == NPAD_HANDHELD || npad_id_2 == NPAD_HANDHELD || npad_id_1 == NPAD_UNKNOWN ||
        npad_id_2 == NPAD_UNKNOWN) {
        return true;
    }
    const auto npad_index_1 = NPadIdToIndex(npad_id_1);
    const auto npad_index_2 = NPadIdToIndex(npad_id_2);

    if (!IsControllerSupported(connected_controllers[npad_index_1].type) ||
        !IsControllerSupported(connected_controllers[npad_index_2].type)) {
        return false;
    }

    std::swap(connected_controllers[npad_index_1].type, connected_controllers[npad_index_2].type);

    InitNewlyAddedControler(npad_index_1);
    InitNewlyAddedControler(npad_index_2);

    return true;
}

bool Controller_NPad::IsControllerSupported(NPadControllerType controller) {
    if (controller == NPadControllerType::Handheld) {
        // Handheld is not even a supported type, lets stop here
        if (std::find(supported_npad_id_types.begin(), supported_npad_id_types.end(),
                      NPAD_HANDHELD) == supported_npad_id_types.end()) {
            return false;
        }
        // Handheld should not be supported in docked mode
        if (Settings::values.use_docked_mode) {
            return false;
        }
    }
    switch (controller) {
    case NPadControllerType::ProController:
        return style.pro_controller;
    case NPadControllerType::Handheld:
        return style.handheld;
    case NPadControllerType::JoyDual:
        return style.joycon_dual;
    case NPadControllerType::JoyLeft:
        return style.joycon_left;
    case NPadControllerType::JoyRight:
        return style.joycon_right;
    case NPadControllerType::Pokeball:
        return style.pokeball;
    default:
        return false;
    }
}

Controller_NPad::LedPattern Controller_NPad::GetLedPattern(u32 npad_id) {
    if (npad_id == npad_id_list.back() || npad_id == npad_id_list[npad_id_list.size() - 2]) {
        // These are controllers without led patterns
        return LedPattern{0, 0, 0, 0};
    }
    switch (npad_id) {
    case 0:
        return LedPattern{1, 0, 0, 0};
    case 1:
        return LedPattern{0, 1, 0, 0};
    case 2:
        return LedPattern{0, 0, 1, 0};
    case 3:
        return LedPattern{0, 0, 0, 1};
    case 4:
        return LedPattern{1, 0, 0, 1};
    case 5:
        return LedPattern{1, 0, 1, 0};
    case 6:
        return LedPattern{1, 0, 1, 1};
    case 7:
        return LedPattern{0, 1, 1, 0};
    default:
        UNIMPLEMENTED_MSG("Unhandled npad_id {}", npad_id);
        return LedPattern{0, 0, 0, 0};
    };
}

void Controller_NPad::SetVibrationEnabled(bool can_vibrate) {
    can_controllers_vibrate = can_vibrate;
}

bool Controller_NPad::IsVibrationEnabled() const {
    return can_controllers_vibrate;
}

void Controller_NPad::ClearAllConnectedControllers() {
    for (auto& controller : connected_controllers) {
        if (controller.is_connected && controller.type != NPadControllerType::None) {
            controller.type = NPadControllerType::None;
            controller.is_connected = false;
        }
    }
}

void Controller_NPad::DisconnectAllConnectedControllers() {
    std::for_each(connected_controllers.begin(), connected_controllers.end(),
                  [](ControllerHolder& controller) { controller.is_connected = false; });
}

void Controller_NPad::ConnectAllDisconnectedControllers() {
    std::for_each(connected_controllers.begin(), connected_controllers.end(),
                  [](ControllerHolder& controller) {
                      if (controller.type != NPadControllerType::None && !controller.is_connected) {
                          controller.is_connected = false;
                      }
                  });
}

void Controller_NPad::ClearAllControllers() {
    std::for_each(connected_controllers.begin(), connected_controllers.end(),
                  [](ControllerHolder& controller) {
                      controller.type = NPadControllerType::None;
                      controller.is_connected = false;
                  });
}

u32 Controller_NPad::GetAndResetPressState() {
    return std::exchange(press_state, 0);
}

bool Controller_NPad::IsControllerSupported(NPadControllerType controller) const {
    const bool support_handheld =
        std::find(supported_npad_id_types.begin(), supported_npad_id_types.end(), NPAD_HANDHELD) !=
        supported_npad_id_types.end();
    if (controller == NPadControllerType::Handheld) {
        // Handheld is not even a supported type, lets stop here
        if (!support_handheld) {
            return false;
        }
        // Handheld should not be supported in docked mode
        if (Settings::values.use_docked_mode) {
            return false;
        }

        return true;
    }
    if (std::any_of(supported_npad_id_types.begin(), supported_npad_id_types.end(),
                    [](u32 npad_id) { return npad_id <= MAX_NPAD_ID; })) {
        switch (controller) {
        case NPadControllerType::ProController:
            return style.pro_controller;
        case NPadControllerType::JoyDual:
            return style.joycon_dual;
        case NPadControllerType::JoyLeft:
            return style.joycon_left;
        case NPadControllerType::JoyRight:
            return style.joycon_right;
        case NPadControllerType::Pokeball:
            return style.pokeball;
        default:
            return false;
        }
    }
    return false;
}

Controller_NPad::NPadControllerType Controller_NPad::DecideBestController(
    NPadControllerType priority) const {
    if (IsControllerSupported(priority)) {
        return priority;
    }
    const auto is_docked = Settings::values.use_docked_mode;
    if (is_docked && priority == NPadControllerType::Handheld) {
        priority = NPadControllerType::JoyDual;
        if (IsControllerSupported(priority)) {
            return priority;
        }
    }
    std::vector<NPadControllerType> priority_list;
    switch (priority) {
    case NPadControllerType::ProController:
        priority_list.push_back(NPadControllerType::JoyDual);
        if (!is_docked) {
            priority_list.push_back(NPadControllerType::Handheld);
        }
        priority_list.push_back(NPadControllerType::JoyLeft);
        priority_list.push_back(NPadControllerType::JoyRight);
        priority_list.push_back(NPadControllerType::Pokeball);
        break;
    case NPadControllerType::Handheld:
        priority_list.push_back(NPadControllerType::JoyDual);
        priority_list.push_back(NPadControllerType::ProController);
        priority_list.push_back(NPadControllerType::JoyLeft);
        priority_list.push_back(NPadControllerType::JoyRight);
        priority_list.push_back(NPadControllerType::Pokeball);
        break;
    case NPadControllerType::JoyDual:
        if (!is_docked) {
            priority_list.push_back(NPadControllerType::Handheld);
        }
        priority_list.push_back(NPadControllerType::ProController);
        priority_list.push_back(NPadControllerType::JoyLeft);
        priority_list.push_back(NPadControllerType::JoyRight);
        priority_list.push_back(NPadControllerType::Pokeball);
        break;
    case NPadControllerType::JoyLeft:
        priority_list.push_back(NPadControllerType::JoyRight);
        priority_list.push_back(NPadControllerType::JoyDual);
        if (!is_docked) {
            priority_list.push_back(NPadControllerType::Handheld);
        }
        priority_list.push_back(NPadControllerType::ProController);
        priority_list.push_back(NPadControllerType::Pokeball);
        break;
    case NPadControllerType::JoyRight:
        priority_list.push_back(NPadControllerType::JoyLeft);
        priority_list.push_back(NPadControllerType::JoyDual);
        if (!is_docked) {
            priority_list.push_back(NPadControllerType::Handheld);
        }
        priority_list.push_back(NPadControllerType::ProController);
        priority_list.push_back(NPadControllerType::Pokeball);
        break;
    case NPadControllerType::Pokeball:
        priority_list.push_back(NPadControllerType::JoyLeft);
        priority_list.push_back(NPadControllerType::JoyRight);
        priority_list.push_back(NPadControllerType::JoyDual);
        if (!is_docked) {
            priority_list.push_back(NPadControllerType::Handheld);
        }
        priority_list.push_back(NPadControllerType::ProController);
        break;
    default:
        priority_list.push_back(NPadControllerType::JoyDual);
        if (!is_docked) {
            priority_list.push_back(NPadControllerType::Handheld);
        }
        priority_list.push_back(NPadControllerType::ProController);
        priority_list.push_back(NPadControllerType::JoyLeft);
        priority_list.push_back(NPadControllerType::JoyRight);
        priority_list.push_back(NPadControllerType::JoyDual);
    }

    const auto iter = std::find_if(priority_list.begin(), priority_list.end(),
                                   [this](auto type) { return IsControllerSupported(type); });
    if (iter == priority_list.end()) {
        UNIMPLEMENTED_MSG("Could not find supported controller!");
        return priority;
    }

    return *iter;
}

} // namespace Service::HID<|MERGE_RESOLUTION|>--- conflicted
+++ resolved
@@ -168,11 +168,7 @@
 }
 
 void Controller_NPad::OnInit() {
-<<<<<<< HEAD
-    auto& kernel = Core::System::GetInstance().Kernel();
-=======
     auto& kernel = system.Kernel();
->>>>>>> aae7847e
     for (std::size_t i = 0; i < styleset_changed_events.size(); i++) {
         styleset_changed_events[i] = Kernel::WritableEvent::CreateEventPair(
             kernel, Kernel::ResetType::Automatic, fmt::format("npad:NpadStyleSetChanged_{}", i));
