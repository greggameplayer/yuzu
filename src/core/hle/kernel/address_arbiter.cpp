// Copyright 2018 yuzu emulator team
// Licensed under GPLv2 or any later version
// Refer to the license.txt file included.

#include <algorithm>
#include <vector>

#include "common/assert.h"
#include "common/common_types.h"
#include "core/core.h"
#include "core/core_cpu.h"
#include "core/hle/kernel/address_arbiter.h"
#include "core/hle/kernel/errors.h"
#include "core/hle/kernel/object.h"
#include "core/hle/kernel/process.h"
#include "core/hle/kernel/scheduler.h"
#include "core/hle/kernel/thread.h"
#include "core/hle/result.h"
#include "core/memory.h"

namespace Kernel {
namespace {
// Wake up num_to_wake (or all) threads in a vector.
void WakeThreads(const std::vector<SharedPtr<Thread>>& waiting_threads, s32 num_to_wake) {
<<<<<<< HEAD

=======
>>>>>>> f7e47105
    auto& system = Core::System::GetInstance();
    // Only process up to 'target' threads, unless 'target' is <= 0, in which case process
    // them all.
    std::size_t last = waiting_threads.size();
    if (num_to_wake > 0) {
        last = std::min(last, static_cast<std::size_t>(num_to_wake));
    }

    // Signal the waiting threads.
    for (std::size_t i = 0; i < last; i++) {
        ASSERT(waiting_threads[i]->GetStatus() == ThreadStatus::WaitArb);
        waiting_threads[i]->SetWaitSynchronizationResult(RESULT_SUCCESS);
        waiting_threads[i]->SetArbiterWaitAddress(0);
        waiting_threads[i]->ResumeFromWait();
        system.PrepareReschedule(waiting_threads[i]->GetProcessorID());
    }
}
} // Anonymous namespace

AddressArbiter::AddressArbiter(Core::System& system) : system{system} {}
AddressArbiter::~AddressArbiter() = default;

ResultCode AddressArbiter::SignalToAddress(VAddr address, SignalType type, s32 value,
                                           s32 num_to_wake) {
    switch (type) {
    case SignalType::Signal:
        return SignalToAddressOnly(address, num_to_wake);
    case SignalType::IncrementAndSignalIfEqual:
        return IncrementAndSignalToAddressIfEqual(address, value, num_to_wake);
    case SignalType::ModifyByWaitingCountAndSignalIfEqual:
        return ModifyByWaitingCountAndSignalToAddressIfEqual(address, value, num_to_wake);
    default:
        return ERR_INVALID_ENUM_VALUE;
    }
}

ResultCode AddressArbiter::SignalToAddressOnly(VAddr address, s32 num_to_wake) {
    const std::vector<SharedPtr<Thread>> waiting_threads = GetThreadsWaitingOnAddress(address);
    WakeThreads(waiting_threads, num_to_wake);
    return RESULT_SUCCESS;
}

ResultCode AddressArbiter::IncrementAndSignalToAddressIfEqual(VAddr address, s32 value,
                                                              s32 num_to_wake) {
    // Ensure that we can write to the address.
    if (!Memory::IsValidVirtualAddress(address)) {
        return ERR_INVALID_ADDRESS_STATE;
    }

    if (static_cast<s32>(Memory::Read32(address)) != value) {
        return ERR_INVALID_STATE;
    }

    Memory::Write32(address, static_cast<u32>(value + 1));
    return SignalToAddressOnly(address, num_to_wake);
}

ResultCode AddressArbiter::ModifyByWaitingCountAndSignalToAddressIfEqual(VAddr address, s32 value,
                                                                         s32 num_to_wake) {
    // Ensure that we can write to the address.
    if (!Memory::IsValidVirtualAddress(address)) {
        return ERR_INVALID_ADDRESS_STATE;
    }

    // Get threads waiting on the address.
    const std::vector<SharedPtr<Thread>> waiting_threads = GetThreadsWaitingOnAddress(address);

    // Determine the modified value depending on the waiting count.
    s32 updated_value;
    if (waiting_threads.empty()) {
        updated_value = value + 1;
    } else if (num_to_wake <= 0 || waiting_threads.size() <= static_cast<u32>(num_to_wake)) {
        updated_value = value - 1;
    } else {
        updated_value = value;
    }

    if (static_cast<s32>(Memory::Read32(address)) != value) {
        return ERR_INVALID_STATE;
    }

    Memory::Write32(address, static_cast<u32>(updated_value));
    WakeThreads(waiting_threads, num_to_wake);
    return RESULT_SUCCESS;
}

ResultCode AddressArbiter::WaitForAddress(VAddr address, ArbitrationType type, s32 value,
                                          s64 timeout_ns) {
    switch (type) {
    case ArbitrationType::WaitIfLessThan:
        return WaitForAddressIfLessThan(address, value, timeout_ns, false);
    case ArbitrationType::DecrementAndWaitIfLessThan:
        return WaitForAddressIfLessThan(address, value, timeout_ns, true);
    case ArbitrationType::WaitIfEqual:
        return WaitForAddressIfEqual(address, value, timeout_ns);
    default:
        return ERR_INVALID_ENUM_VALUE;
    }
}

ResultCode AddressArbiter::WaitForAddressIfLessThan(VAddr address, s32 value, s64 timeout,
                                                    bool should_decrement) {
    // Ensure that we can read the address.
    if (!Memory::IsValidVirtualAddress(address)) {
        return ERR_INVALID_ADDRESS_STATE;
    }

    const s32 cur_value = static_cast<s32>(Memory::Read32(address));
    if (cur_value >= value) {
        return ERR_INVALID_STATE;
    }

    if (should_decrement) {
        Memory::Write32(address, static_cast<u32>(cur_value - 1));
    }

    // Short-circuit without rescheduling, if timeout is zero.
    if (timeout == 0) {
        return RESULT_TIMEOUT;
    }

    return WaitForAddressImpl(address, timeout);
}

ResultCode AddressArbiter::WaitForAddressIfEqual(VAddr address, s32 value, s64 timeout) {
    // Ensure that we can read the address.
    if (!Memory::IsValidVirtualAddress(address)) {
        return ERR_INVALID_ADDRESS_STATE;
    }
    // Only wait for the address if equal.
    if (static_cast<s32>(Memory::Read32(address)) != value) {
        return ERR_INVALID_STATE;
    }
    // Short-circuit without rescheduling, if timeout is zero.
    if (timeout == 0) {
        return RESULT_TIMEOUT;
    }

    return WaitForAddressImpl(address, timeout);
}

ResultCode AddressArbiter::WaitForAddressImpl(VAddr address, s64 timeout) {
    SharedPtr<Thread> current_thread = system.CurrentScheduler().GetCurrentThread();
    current_thread->SetArbiterWaitAddress(address);
    current_thread->SetStatus(ThreadStatus::WaitArb);
    current_thread->InvalidateWakeupCallback();

    current_thread->WakeAfterDelay(timeout);

    system.PrepareReschedule(current_thread->GetProcessorID());
    return RESULT_TIMEOUT;
}

std::vector<SharedPtr<Thread>> AddressArbiter::GetThreadsWaitingOnAddress(VAddr address) const {

    // Retrieve all threads that are waiting for this address.
    std::vector<SharedPtr<Thread>> threads;
    const auto& scheduler = system.GlobalScheduler();
    const auto& thread_list = scheduler.GetThreadList();

    for (const auto& thread : thread_list) {
        if (thread->GetArbiterWaitAddress() == address) {
            threads.push_back(thread);
        }
    }

    // Sort them by priority, such that the highest priority ones come first.
    std::sort(threads.begin(), threads.end(),
              [](const SharedPtr<Thread>& lhs, const SharedPtr<Thread>& rhs) {
                  return lhs->GetPriority() < rhs->GetPriority();
              });

    return threads;
}
} // namespace Kernel<|MERGE_RESOLUTION|>--- conflicted
+++ resolved
@@ -22,10 +22,6 @@
 namespace {
 // Wake up num_to_wake (or all) threads in a vector.
 void WakeThreads(const std::vector<SharedPtr<Thread>>& waiting_threads, s32 num_to_wake) {
-<<<<<<< HEAD
-
-=======
->>>>>>> f7e47105
     auto& system = Core::System::GetInstance();
     // Only process up to 'target' threads, unless 'target' is <= 0, in which case process
     // them all.
