--- conflicted
+++ resolved
@@ -221,9 +221,6 @@
     FreeTLSRegion(tls_region_address);
     tls_region_address = 0;
 
-    FreeTLSRegion(tls_region_address);
-    tls_region_address = 0;
-
     ChangeStatus(ProcessStatus::Exited);
 }
 
@@ -335,8 +332,4 @@
         .Unwrap();
 }
 
-<<<<<<< HEAD
-
-=======
->>>>>>> 56c79121
 } // namespace Kernel