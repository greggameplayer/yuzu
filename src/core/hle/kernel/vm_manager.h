// Copyright 2015 Citra Emulator Project
// Licensed under GPLv2 or any later version
// Refer to the license.txt file included.

#pragma once

#include <map>
#include <memory>
#include <vector>
#include "common/common_types.h"
#include "core/hle/result.h"
#include "core/memory.h"
#include "core/memory_hook.h"

namespace FileSys {
enum class ProgramAddressSpaceType : u8;
}

namespace Kernel {

// Checks if address + size is greater than the given address
// This can return false if the size causes an overflow of a 64-bit type
// or if the given size is zero.
constexpr bool IsValidAddressRange(VAddr address, u64 size) {
    return address + size > address;
}

// Checks if a given address range lies within a larger address range.
constexpr bool IsInsideAddressRange(VAddr address, u64 size, VAddr address_range_begin,
                                    VAddr address_range_end) {
    const VAddr end_address = address + size - 1;
    return address_range_begin <= address && end_address <= address_range_end - 1;
}

enum class VMAType : u8 {
    /// VMA represents an unmapped region of the address space.
    Free,
    /// VMA is backed by a ref-counted allocate memory block.
    AllocatedMemoryBlock,
    /// VMA is backed by a raw, unmanaged pointer.
    BackingMemory,
    /// VMA is mapped to MMIO registers at a fixed PAddr.
    MMIO,
    // TODO(yuriks): Implement MemoryAlias to support MAP/UNMAP
};

/// Permissions for mapped memory blocks
enum class VMAPermission : u8 {
    None = 0,
    Read = 1,
    Write = 2,
    Execute = 4,

    ReadWrite = Read | Write,
    ReadExecute = Read | Execute,
    WriteExecute = Write | Execute,
    ReadWriteExecute = Read | Write | Execute,
};

/// Set of values returned in MemoryInfo.state by svcQueryMemory.
enum class MemoryState : u32 {
    Unmapped = 0x0,
    Io = 0x1,
    Normal = 0x2,
    CodeStatic = 0x3,
    CodeMutable = 0x4,
    Heap = 0x5,
    Shared = 0x6,
    ModuleCodeStatic = 0x8,
    ModuleCodeMutable = 0x9,
    IpcBuffer0 = 0xA,
    Mapped = 0xB,
    ThreadLocal = 0xC,
    TransferMemoryIsolated = 0xD,
    TransferMemory = 0xE,
    ProcessMemory = 0xF,
    IpcBuffer1 = 0x11,
    IpcBuffer3 = 0x12,
    KernelStack = 0x13,
};

/**
 * Represents a VMA in an address space. A VMA is a contiguous region of virtual addressing space
 * with homogeneous attributes across its extents. In this particular implementation each VMA is
 * also backed by a single host memory allocation.
 */
struct VirtualMemoryArea {
    /// Virtual base address of the region.
    VAddr base = 0;
    /// Size of the region.
    u64 size = 0;

    VMAType type = VMAType::Free;
    VMAPermission permissions = VMAPermission::None;
    /// Tag returned by svcQueryMemory. Not otherwise used.
    MemoryState meminfo_state = MemoryState::Unmapped;

    // Settings for type = AllocatedMemoryBlock
    /// Memory block backing this VMA.
    std::shared_ptr<std::vector<u8>> backing_block = nullptr;
    /// Offset into the backing_memory the mapping starts from.
    std::size_t offset = 0;

    // Settings for type = BackingMemory
    /// Pointer backing this VMA. It will not be destroyed or freed when the VMA is removed.
    u8* backing_memory = nullptr;

    // Settings for type = MMIO
    /// Physical address of the register area this VMA maps to.
    PAddr paddr = 0;
    Memory::MemoryHookPointer mmio_handler = nullptr;

    /// Tests if this area can be merged to the right with `next`.
    bool CanBeMergedWith(const VirtualMemoryArea& next) const;
};

/**
 * Manages a process' virtual addressing space. This class maintains a list of allocated and free
 * regions in the address space, along with their attributes, and allows kernel clients to
 * manipulate it, adjusting the page table to match.
 *
 * This is similar in idea and purpose to the VM manager present in operating system kernels, with
 * the main difference being that it doesn't have to support swapping or memory mapping of files.
 * The implementation is also simplified by not having to allocate page frames. See these articles
 * about the Linux kernel for an explantion of the concept and implementation:
 *  - http://duartes.org/gustavo/blog/post/how-the-kernel-manages-your-memory/
 *  - http://duartes.org/gustavo/blog/post/page-cache-the-affair-between-memory-and-files/
 */
class VMManager final {
public:
    /**
     * A map covering the entirety of the managed address space, keyed by the `base` field of each
     * VMA. It must always be modified by splitting or merging VMAs, so that the invariant
     * `elem.base + elem.size == next.base` is preserved, and mergeable regions must always be
     * merged when possible so that no two similar and adjacent regions exist that have not been
     * merged.
     */
    std::map<VAddr, VirtualMemoryArea> vma_map;
    using VMAHandle = decltype(vma_map)::const_iterator;

    VMManager();
    ~VMManager();

    /// Clears the address space map, re-initializing with a single free area.
    void Reset(FileSys::ProgramAddressSpaceType type);

    /// Finds the VMA in which the given address is included in, or `vma_map.end()`.
    VMAHandle FindVMA(VAddr target) const;

    // TODO(yuriks): Should these functions actually return the handle?

    /**
     * Maps part of a ref-counted block of memory at a given address.
     *
     * @param target The guest address to start the mapping at.
     * @param block The block to be mapped.
     * @param offset Offset into `block` to map from.
     * @param size Size of the mapping.
     * @param state MemoryState tag to attach to the VMA.
     */
    ResultVal<VMAHandle> MapMemoryBlock(VAddr target, std::shared_ptr<std::vector<u8>> block,
                                        std::size_t offset, u64 size, MemoryState state);

    /**
     * Maps an unmanaged host memory pointer at a given address.
     *
     * @param target The guest address to start the mapping at.
     * @param memory The memory to be mapped.
     * @param size Size of the mapping.
     * @param state MemoryState tag to attach to the VMA.
     */
    ResultVal<VMAHandle> MapBackingMemory(VAddr target, u8* memory, u64 size, MemoryState state);

    /**
     * Finds the first free address that can hold a region of the desired size.
     *
     * @param size Size of the desired region.
     * @return The found free address.
     */
    ResultVal<VAddr> FindFreeRegion(u64 size) const;

    /**
<<<<<<< HEAD
     * Maps memory to the PersonalMmHeap region at a given address.
=======
     * Maps memory to the PersonalMmHeap region at a given address. MapPhysicalMemory will not remap
     * any regions. The goal of MapPhysicalMemory is to "fill" a regions empty space given an offset
     * and a size. Any memory which is already mapped in the subsection we want to allocate is
     * ignored and we only map the remaining data needed. Reminder that we're not remapping, just
     * filling the space we want to fill. This is typically used with "PersonalMmHeap" which allows
     * processes to have extra resources mapped. Typically this is seen with 5.0.0+ games and
     * sysmodule specifically. The PersonalMmHeapSize is pulled from the NPDM and is passed to
     * loader when the process is created which is in turn passed to the kernel when
     * svcCreateProcess is called
>>>>>>> aa31dece
     *
     * @param target The address of where you want to map
     * @param size The size of the memory you want to map
     */
    ResultCode MapPhysicalMemory(VAddr target, u64 size);

    /**
     * Unmaps memory from the PersonalMmHeap region at a given address.
     *
     * @param target The address of where you want to unmap
     * @param size The size of the memory you want to unmap
     */
    ResultCode UnmapPhysicalMemory(VAddr target, u64 size);

    /**
     * Maps a memory-mapped IO region at a given address.
     *
     * @param target The guest address to start the mapping at.
     * @param paddr The physical address where the registers are present.
     * @param size Size of the mapping.
     * @param state MemoryState tag to attach to the VMA.
     * @param mmio_handler The handler that will implement read and write for this MMIO region.
     */
    ResultVal<VMAHandle> MapMMIO(VAddr target, PAddr paddr, u64 size, MemoryState state,
                                 Memory::MemoryHookPointer mmio_handler);

    /// Unmaps a range of addresses, splitting VMAs as necessary.
    ResultCode UnmapRange(VAddr target, u64 size);

    /// Changes the permissions of the given VMA.
    VMAHandle Reprotect(VMAHandle vma, VMAPermission new_perms);

    /// Changes the permissions of a range of addresses, splitting VMAs as necessary.
    ResultCode ReprotectRange(VAddr target, u64 size, VMAPermission new_perms);

    ResultVal<VAddr> HeapAllocate(VAddr target, u64 size, VMAPermission perms);
    ResultCode HeapFree(VAddr target, u64 size);

    ResultCode MirrorMemory(VAddr dst_addr, VAddr src_addr, u64 size,
                            MemoryState state = MemoryState::Mapped);

    /**
     * Scans all VMAs and updates the page table range of any that use the given vector as backing
     * memory. This should be called after any operation that causes reallocation of the vector.
     */
    void RefreshMemoryBlockMappings(const std::vector<u8>* block);

    /// Dumps the address space layout to the log, for debugging
    void LogLayout() const;

    /// Gets the total memory usage, used by svcGetInfo
    u64 GetTotalMemoryUsage() const;

    /// Gets the total heap usage, used by svcGetInfo
    u64 GetTotalHeapUsage() const;

    /// Gets the address space base address
    VAddr GetAddressSpaceBaseAddress() const;

    /// Gets the address space end address
    VAddr GetAddressSpaceEndAddress() const;

    /// Gets the total address space address size in bytes
    u64 GetAddressSpaceSize() const;

    /// Gets the address space width in bits.
    u64 GetAddressSpaceWidth() const;

    /// Gets the base address of the ASLR region.
    VAddr GetASLRRegionBaseAddress() const;

    /// Gets the end address of the ASLR region.
    VAddr GetASLRRegionEndAddress() const;

    /// Determines whether or not the specified address range is within the ASLR region.
    bool IsWithinASLRRegion(VAddr address, u64 size) const;

    /// Gets the size of the ASLR region
    u64 GetASLRRegionSize() const;

    /// Gets the base address of the code region.
    VAddr GetCodeRegionBaseAddress() const;

    /// Gets the end address of the code region.
    VAddr GetCodeRegionEndAddress() const;

    /// Gets the total size of the code region in bytes.
    u64 GetCodeRegionSize() const;

    /// Gets the base address of the heap region.
    VAddr GetHeapRegionBaseAddress() const;

    /// Gets the end address of the heap region;
    VAddr GetHeapRegionEndAddress() const;

    /// Gets the total size of the heap region in bytes.
    u64 GetHeapRegionSize() const;

    /// Gets the base address of the map region.
    VAddr GetMapRegionBaseAddress() const;

    /// Gets the end address of the map region.
    VAddr GetMapRegionEndAddress() const;

    /// Gets the total size of the map region in bytes.
    u64 GetMapRegionSize() const;

    /// Gets the base address of the new map region.
    VAddr GetNewMapRegionBaseAddress() const;

    /// Gets the end address of the new map region.
    VAddr GetNewMapRegionEndAddress() const;

    /// Gets the total size of the new map region in bytes.
    u64 GetNewMapRegionSize() const;

    /// Gets the base address of the TLS IO region.
    VAddr GetTLSIORegionBaseAddress() const;

    /// Gets the end address of the TLS IO region.
    VAddr GetTLSIORegionEndAddress() const;

    /// Gets the total size of the TLS IO region in bytes.
    u64 GetTLSIORegionSize() const;

    /// Gets the total size of the PersonalMmHeap region in bytes.
    u64 GetPersonalMmHeapUsage() const;

    bool IsInsideAddressSpace(VAddr address, u64 size) const;
    bool IsInsideNewMapRegion(VAddr address, u64 size) const;
    bool IsInsideMapRegion(VAddr address, u64 size) const;

    /// Each VMManager has its own page table, which is set as the main one when the owning process
    /// is scheduled.
    Memory::PageTable page_table;

private:
    using VMAIter = decltype(vma_map)::iterator;

    /// Converts a VMAHandle to a mutable VMAIter.
    VMAIter StripIterConstness(const VMAHandle& iter);

    /// Unmaps the given VMA.
    VMAIter Unmap(VMAIter vma);

    /**
     * Carves a VMA of a specific size at the specified address by splitting Free VMAs while doing
     * the appropriate error checking.
     */
    ResultVal<VMAIter> CarveVMA(VAddr base, u64 size);

    /**
     * Splits the edges of the given range of non-Free VMAs so that there is a VMA split at each
     * end of the range.
     */
    ResultVal<VMAIter> CarveVMARange(VAddr base, u64 size);

    /**
     * Splits a VMA in two, at the specified offset.
     * @returns the right side of the split, with the original iterator becoming the left side.
     */
    VMAIter SplitVMA(VMAIter vma, u64 offset_in_vma);

    /**
     * Checks for and merges the specified VMA with adjacent ones if possible.
     * @returns the merged VMA or the original if no merging was possible.
     */
    VMAIter MergeAdjacent(VMAIter vma);

    /// Updates the pages corresponding to this VMA so they match the VMA's attributes.
    void UpdatePageTableForVMA(const VirtualMemoryArea& vma);

    /// Initializes memory region ranges to adhere to a given address space type.
    void InitializeMemoryRegionRanges(FileSys::ProgramAddressSpaceType type);

    /// Clears the underlying map and page table.
    void Clear();

    /// Clears out the VMA map, unmapping any previously mapped ranges.
    void ClearVMAMap();

    /// Clears out the page table
    void ClearPageTable();

    u32 address_space_width = 0;
    VAddr address_space_base = 0;
    VAddr address_space_end = 0;

    VAddr aslr_region_base = 0;
    VAddr aslr_region_end = 0;

    VAddr code_region_base = 0;
    VAddr code_region_end = 0;

    VAddr heap_region_base = 0;
    VAddr heap_region_end = 0;

    VAddr map_region_base = 0;
    VAddr map_region_end = 0;

    VAddr new_map_region_base = 0;
    VAddr new_map_region_end = 0;

    VAddr tls_io_region_base = 0;
    VAddr tls_io_region_end = 0;

    // Memory used to back the allocations in the regular heap. A single vector is used to cover
    // the entire virtual address space extents that bound the allocations, including any holes.
    // This makes deallocation and reallocation of holes fast and keeps process memory contiguous
    // in the emulator address space, allowing Memory::GetPointer to be reasonably safe.
    std::shared_ptr<std::vector<u8>> heap_memory;
    // The left/right bounds of the address space covered by heap_memory.
    VAddr heap_start = 0;
    VAddr heap_end = 0;
    u64 heap_used = 0;

    u64 personal_heap_usage = 0;
};
} // namespace Kernel<|MERGE_RESOLUTION|>--- conflicted
+++ resolved
@@ -180,9 +180,6 @@
     ResultVal<VAddr> FindFreeRegion(u64 size) const;
 
     /**
-<<<<<<< HEAD
-     * Maps memory to the PersonalMmHeap region at a given address.
-=======
      * Maps memory to the PersonalMmHeap region at a given address. MapPhysicalMemory will not remap
      * any regions. The goal of MapPhysicalMemory is to "fill" a regions empty space given an offset
      * and a size. Any memory which is already mapped in the subsection we want to allocate is
@@ -192,7 +189,6 @@
      * sysmodule specifically. The PersonalMmHeapSize is pulled from the NPDM and is passed to
      * loader when the process is created which is in turn passed to the kernel when
      * svcCreateProcess is called
->>>>>>> aa31dece
      *
      * @param target The address of where you want to map
      * @param size The size of the memory you want to map
