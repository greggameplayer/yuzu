// Copyright 2014 Citra Emulator Project / PPSSPP Project
// Licensed under GPLv2 or any later version
// Refer to the license.txt file included.

#include <algorithm>
#include <cinttypes>
#include <optional>
#include <vector>

#include "common/assert.h"
#include "common/common_types.h"
#include "common/logging/log.h"
#include "common/thread_queue_list.h"
#include "core/arm/arm_interface.h"
#include "core/core.h"
#include "core/core_cpu.h"
#include "core/core_timing.h"
#include "core/core_timing_util.h"
#include "core/hle/kernel/errors.h"
#include "core/hle/kernel/handle_table.h"
#include "core/hle/kernel/kernel.h"
#include "core/hle/kernel/object.h"
#include "core/hle/kernel/process.h"
#include "core/hle/kernel/scheduler.h"
#include "core/hle/kernel/thread.h"
#include "core/hle/result.h"
#include "core/memory.h"

namespace Kernel {

bool Thread::ShouldWait(const Thread* thread) const {
    return status != ThreadStatus::Dead;
}

void Thread::Acquire(Thread* thread) {
    ASSERT_MSG(!ShouldWait(thread), "object unavailable!");
}

Thread::Thread(KernelCore& kernel) : WaitObject{kernel} {}
Thread::~Thread() = default;

void Thread::Stop() {
    // Cancel any outstanding wakeup events for this thread
    Core::System::GetInstance().CoreTiming().UnscheduleEvent(kernel.ThreadWakeupCallbackEventType(),
                                                             callback_handle);
    kernel.ThreadWakeupCallbackHandleTable().Close(callback_handle);
    callback_handle = 0;
    SetStatus(ThreadStatus::Dead);
    WakeupAllWaitingThreads();

    // Clean up any dangling references in objects that this thread was waiting for
    for (auto& wait_object : wait_objects) {
        wait_object->RemoveWaitingThread(this);
    }
    wait_objects.clear();

    owner_process->UnregisterThread(this);

    // Mark the TLS slot in the thread's page as free.
    owner_process->FreeTLSRegion(tls_address);
}

void Thread::WakeAfterDelay(s64 nanoseconds) {
    // Don't schedule a wakeup if the thread wants to wait forever
    if (nanoseconds == -1)
        return;

    // This function might be called from any thread so we have to be cautious and use the
    // thread-safe version of ScheduleEvent.
    const s64 cycles = Core::Timing::nsToCycles(std::chrono::nanoseconds{nanoseconds});
    Core::System::GetInstance().CoreTiming().ScheduleEvent(
        cycles, kernel.ThreadWakeupCallbackEventType(), callback_handle);
}

void Thread::CancelWakeupTimer() {
    Core::System::GetInstance().CoreTiming().UnscheduleEvent(kernel.ThreadWakeupCallbackEventType(),
                                                             callback_handle);
}

static std::optional<s32> GetNextProcessorId(u64 mask) {
    for (s32 index = 0; index < Core::NUM_CPU_CORES; ++index) {
        if (mask & (1ULL << index)) {
            if (!Core::System::GetInstance().Scheduler(index).GetCurrentThread()) {
                // Core is enabled and not running any threads, use this one
                return index;
            }
        }
    }
    return {};
}

void Thread::ResumeFromWait() {
    ASSERT_MSG(wait_objects.empty(), "Thread is waking up while waiting for objects");

    switch (status) {
    case ThreadStatus::WaitSynch:
    case ThreadStatus::WaitHLEEvent:
    case ThreadStatus::WaitSleep:
    case ThreadStatus::WaitIPC:
    case ThreadStatus::WaitMutex:
    case ThreadStatus::WaitCondVar:
    case ThreadStatus::WaitArb:
        break;

    case ThreadStatus::Ready:
        // The thread's wakeup callback must have already been cleared when the thread was first
        // awoken.
        ASSERT(wakeup_callback == nullptr);
        // If the thread is waiting on multiple wait objects, it might be awoken more than once
        // before actually resuming. We can ignore subsequent wakeups if the thread status has
        // already been set to ThreadStatus::Ready.
        return;

    case ThreadStatus::Running:
        DEBUG_ASSERT_MSG(false, "Thread with object id {} has already resumed.", GetObjectId());
        return;
    case ThreadStatus::Dead:
        // This should never happen, as threads must complete before being stopped.
        DEBUG_ASSERT_MSG(false, "Thread with object id {} cannot be resumed because it's DEAD.",
                         GetObjectId());
        return;
    }

    wakeup_callback = nullptr;

    if (activity == ThreadActivity::Paused) {
        SetStatus(ThreadStatus::Paused);
        return;
    }

    SetStatus(ThreadStatus::Ready);
}

void Thread::CancelWait() {
    ASSERT(GetStatus() == ThreadStatus::WaitSynch);
    SetWaitSynchronizationResult(ERR_SYNCHRONIZATION_CANCELED);
    ResumeFromWait();
}

/**
 * Resets a thread context, making it ready to be scheduled and run by the CPU
 * @param context Thread context to reset
 * @param stack_top Address of the top of the stack
 * @param entry_point Address of entry point for execution
 * @param arg User argument for thread
 */
static void ResetThreadContext(Core::ARM_Interface::ThreadContext& context, VAddr stack_top,
                               VAddr entry_point, u64 arg) {
    context = {};
    context.cpu_registers[0] = arg;
    context.pc = entry_point;
    context.sp = stack_top;
    // TODO(merry): Perform a hardware test to determine the below value.
    // AHP = 0, DN = 1, FTZ = 1, RMode = Round towards zero
    context.fpcr = 0x03C00000;
}

ResultVal<SharedPtr<Thread>> Thread::Create(KernelCore& kernel, std::string name, VAddr entry_point,
                                            u32 priority, u64 arg, s32 processor_id,
                                            VAddr stack_top, Process& owner_process) {
    // Check if priority is in ranged. Lowest priority -> highest priority id.
    if (priority > THREADPRIO_LOWEST) {
        LOG_ERROR(Kernel_SVC, "Invalid thread priority: {}", priority);
        return ERR_INVALID_THREAD_PRIORITY;
    }

    if (processor_id > THREADPROCESSORID_MAX) {
        LOG_ERROR(Kernel_SVC, "Invalid processor id: {}", processor_id);
        return ERR_INVALID_PROCESSOR_ID;
    }

    if (!Memory::IsValidVirtualAddress(owner_process, entry_point)) {
        LOG_ERROR(Kernel_SVC, "(name={}): invalid entry {:016X}", name, entry_point);
        // TODO (bunnei): Find the correct error code to use here
        return ResultCode(-1);
    }

    auto& system = Core::System::GetInstance();
    SharedPtr<Thread> thread(new Thread(kernel));

    thread->thread_id = kernel.CreateNewThreadID();
    thread->status = ThreadStatus::Dormant;
    thread->entry_point = entry_point;
    thread->stack_top = stack_top;
    thread->tpidr_el0 = 0;
    thread->nominal_priority = thread->current_priority = priority;
    thread->last_running_ticks = system.CoreTiming().GetTicks();
    thread->processor_id = processor_id;
    thread->ideal_core = processor_id;
    thread->affinity_mask = 1ULL << processor_id;
    thread->wait_objects.clear();
    thread->mutex_wait_address = 0;
    thread->condvar_wait_address = 0;
    thread->wait_handle = 0;
    thread->name = std::move(name);
    thread->callback_handle = kernel.ThreadWakeupCallbackHandleTable().Create(thread).Unwrap();
    thread->owner_process = &owner_process;
    auto& scheduler = kernel.GlobalScheduler();
    scheduler.AddThread(thread);
    thread->tls_address = thread->owner_process->CreateTLSRegion();

    thread->owner_process->RegisterThread(thread.get());

    // TODO(peachum): move to ScheduleThread() when scheduler is added so selected core is used
    // to initialize the context
    ResetThreadContext(thread->context, stack_top, entry_point, arg);

    return MakeResult<SharedPtr<Thread>>(std::move(thread));
}

void Thread::SetPriority(u32 priority) {
    ASSERT_MSG(priority <= THREADPRIO_LOWEST && priority >= THREADPRIO_HIGHEST,
               "Invalid priority value.");
    nominal_priority = priority;
    UpdatePriority();
}

void Thread::SetWaitSynchronizationResult(ResultCode result) {
    context.cpu_registers[0] = result.raw;
}

void Thread::SetWaitSynchronizationOutput(s32 output) {
    context.cpu_registers[1] = output;
}

s32 Thread::GetWaitObjectIndex(const WaitObject* object) const {
    ASSERT_MSG(!wait_objects.empty(), "Thread is not waiting for anything");
    const auto match = std::find(wait_objects.rbegin(), wait_objects.rend(), object);
    return static_cast<s32>(std::distance(match, wait_objects.rend()) - 1);
}

VAddr Thread::GetCommandBufferAddress() const {
    // Offset from the start of TLS at which the IPC command buffer begins.
    constexpr u64 command_header_offset = 0x80;
    return GetTLSAddress() + command_header_offset;
}

void Thread::SetStatus(ThreadStatus new_status) {
    if (new_status == status) {
        return;
    }

    switch (new_status) {
    case ThreadStatus::Ready:
    case ThreadStatus::Running:
        SetSchedulingStatus(ThreadSchedStatus::Runnable);
        break;
    case ThreadStatus::Dormant:
        SetSchedulingStatus(ThreadSchedStatus::None);
        break;
    case ThreadStatus::Dead:
        SetSchedulingStatus(ThreadSchedStatus::Exited);
        break;
    default:
        SetSchedulingStatus(ThreadSchedStatus::Paused);
        break;
    }

    if (status == ThreadStatus::Running) {
        last_running_ticks = Core::System::GetInstance().CoreTiming().GetTicks();
    }

    status = new_status;
}

void Thread::AddMutexWaiter(SharedPtr<Thread> thread) {
    if (thread->lock_owner == this) {
        // If the thread is already waiting for this thread to release the mutex, ensure that the
        // waiters list is consistent and return without doing anything.
        const auto iter = std::find(wait_mutex_threads.begin(), wait_mutex_threads.end(), thread);
        ASSERT(iter != wait_mutex_threads.end());
        return;
    }

    // A thread can't wait on two different mutexes at the same time.
    ASSERT(thread->lock_owner == nullptr);

    // Ensure that the thread is not already in the list of mutex waiters
    const auto iter = std::find(wait_mutex_threads.begin(), wait_mutex_threads.end(), thread);
    ASSERT(iter == wait_mutex_threads.end());

    // Keep the list in an ordered fashion
    const auto insertion_point = std::find_if(
        wait_mutex_threads.begin(), wait_mutex_threads.end(),
        [&thread](const auto& entry) { return entry->GetPriority() > thread->GetPriority(); });
    wait_mutex_threads.insert(insertion_point, thread);
    thread->lock_owner = this;

    UpdatePriority();
}

void Thread::RemoveMutexWaiter(SharedPtr<Thread> thread) {
    ASSERT(thread->lock_owner == this);

    // Ensure that the thread is in the list of mutex waiters
    const auto iter = std::find(wait_mutex_threads.begin(), wait_mutex_threads.end(), thread);
    ASSERT(iter != wait_mutex_threads.end());

    wait_mutex_threads.erase(iter);

    thread->lock_owner = nullptr;
    UpdatePriority();
}

void Thread::UpdatePriority() {
    // If any of the threads waiting on the mutex have a higher priority
    // (taking into account priority inheritance), then this thread inherits
    // that thread's priority.
    u32 new_priority = nominal_priority;
    if (!wait_mutex_threads.empty()) {
        if (wait_mutex_threads.front()->current_priority < new_priority) {
            new_priority = wait_mutex_threads.front()->current_priority;
        }
    }

    if (new_priority == current_priority) {
        return;
    }

    SetCurrentPriority(new_priority);

    if (!lock_owner) {
        return;
    }

    // Ensure that the thread is within the correct location in the waiting list.
    auto old_owner = lock_owner;
    lock_owner->RemoveMutexWaiter(this);
    old_owner->AddMutexWaiter(this);

    // Recursively update the priority of the thread that depends on the priority of this one.
    lock_owner->UpdatePriority();
}

void Thread::ChangeCore(u32 core, u64 mask) {
    SetCoreAndAffinityMask(core, mask);
}

bool Thread::AllWaitObjectsReady() const {
    return std::none_of(
        wait_objects.begin(), wait_objects.end(),
        [this](const SharedPtr<WaitObject>& object) { return object->ShouldWait(this); });
}

bool Thread::InvokeWakeupCallback(ThreadWakeupReason reason, SharedPtr<Thread> thread,
                                  SharedPtr<WaitObject> object, std::size_t index) {
    ASSERT(wakeup_callback);
    return wakeup_callback(reason, std::move(thread), std::move(object), index);
}

void Thread::SetActivity(ThreadActivity value) {
    activity = value;

    if (value == ThreadActivity::Paused) {
        // Set status if not waiting
        if (status == ThreadStatus::Ready) {
            status = ThreadStatus::Paused;
        } else if (status == ThreadStatus::Running) {
            SetStatus(ThreadStatus::Paused);
            Core::System::GetInstance().CpuCore(processor_id).PrepareReschedule();
        }
    } else if (status == ThreadStatus::Paused) {
        // Ready to reschedule
        ResumeFromWait();
    }
}

void Thread::Sleep(s64 nanoseconds) {
    // Sleep current thread and check for next thread to schedule
    SetStatus(ThreadStatus::WaitSleep);

    // Create an event to wake the thread up after the specified nanosecond delay has passed
    WakeAfterDelay(nanoseconds);
}

<<<<<<< HEAD
void Thread::YieldType0() {
=======
void Thread::YieldSimple() {
>>>>>>> f7e47105
    auto& scheduler = kernel.GlobalScheduler();
    scheduler.YieldThread(this);
}

<<<<<<< HEAD
void Thread::YieldType1() {
=======
void Thread::YieldAndBalanceLoad() {
>>>>>>> f7e47105
    auto& scheduler = kernel.GlobalScheduler();
    scheduler.YieldThreadAndBalanceLoad(this);
}

<<<<<<< HEAD
void Thread::YieldType2() {
=======
void Thread::YieldAndWaitForLoadBalancing() {
>>>>>>> f7e47105
    auto& scheduler = kernel.GlobalScheduler();
    scheduler.YieldThreadAndWaitForLoadBalancing(this);
}

void Thread::SetSchedulingStatus(ThreadSchedStatus new_status) {
<<<<<<< HEAD
    u32 old_flags = scheduling_state;
=======
    const u32 old_flags = scheduling_state;
>>>>>>> f7e47105
    scheduling_state =
        (scheduling_state & ThreadSchedMasks::HighMask) | static_cast<u32>(new_status);
    AdjustSchedulingOnStatus(old_flags);
}

void Thread::SetCurrentPriority(u32 new_priority) {
<<<<<<< HEAD
    u32 old_priority = current_priority;
    current_priority = new_priority;
=======
    u32 old_priority = std::exchange(current_priority, new_priority);
>>>>>>> f7e47105
    AdjustSchedulingOnPriority(old_priority);
}

ResultCode Thread::SetCoreAndAffinityMask(s32 new_core, u64 new_affinity_mask) {
<<<<<<< HEAD
    auto HighestSetCore = [](u64 mask, u32 max_cores) {
        for (s32 core = max_cores - 1; core >= 0; core--) {
            if (((mask >> core) & 1) != 0)
                return core;
        }
        return -1;
    };
    bool use_override = affinity_override_count != 0;
=======
    const auto HighestSetCore = [](u64 mask, u32 max_cores) {
        for (s32 core = max_cores - 1; core >= 0; core--) {
            if (((mask >> core) & 1) != 0) {
                return core;
            }
        }
        return -1;
    };

    const bool use_override = affinity_override_count != 0;
>>>>>>> f7e47105
    // The value -3 is "do not change the ideal core".
    if (new_core == -3) {
        new_core = use_override ? ideal_core_override : ideal_core;
        if ((new_affinity_mask & (1 << new_core)) == 0) {
            return ERR_INVALID_COMBINATION;
        }
    }
    if (use_override) {
        ideal_core_override = new_core;
        affinity_mask_override = new_affinity_mask;
    } else {
<<<<<<< HEAD
        u64 old_affinity_mask = affinity_mask;
        ideal_core = new_core;
        affinity_mask = new_affinity_mask;
        if (old_affinity_mask != new_affinity_mask) {
            s32 old_core = processor_id;
=======
        const u64 old_affinity_mask = std::exchange(affinity_mask, new_affinity_mask);
        ideal_core = new_core;
        if (old_affinity_mask != new_affinity_mask) {
            const s32 old_core = processor_id;
>>>>>>> f7e47105
            if (processor_id >= 0 && ((affinity_mask >> processor_id) & 1) == 0) {
                if (ideal_core < 0) {
                    processor_id = HighestSetCore(affinity_mask, GlobalScheduler::NUM_CPU_CORES);
                } else {
                    processor_id = ideal_core;
                }
            }
            AdjustSchedulingOnAffinity(old_affinity_mask, old_core);
        }
    }
    return RESULT_SUCCESS;
}

void Thread::AdjustSchedulingOnStatus(u32 old_flags) {
<<<<<<< HEAD
    if (old_flags == scheduling_state)
        return;
=======
    if (old_flags == scheduling_state) {
        return;
    }
>>>>>>> f7e47105

    auto& scheduler = kernel.GlobalScheduler();
    if (static_cast<ThreadSchedStatus>(old_flags & ThreadSchedMasks::LowMask) ==
        ThreadSchedStatus::Runnable) {
        // In this case the thread was running, now it's pausing/exitting
<<<<<<< HEAD
        if (processor_id >= 0)
            scheduler.Unschedule(current_priority, processor_id, this);

        for (s32 core = 0; core < GlobalScheduler::NUM_CPU_CORES; core++) {
            if (core != processor_id && ((affinity_mask >> core) & 1) != 0)
                scheduler.Unsuggest(current_priority, core, this);
        }
    } else if (GetSchedulingStatus() == ThreadSchedStatus::Runnable) {
        // The thread is now set to running from being stopped
        if (processor_id >= 0)
            scheduler.Schedule(current_priority, processor_id, this);

        for (s32 core = 0; core < GlobalScheduler::NUM_CPU_CORES; core++) {
            if (core != processor_id && ((affinity_mask >> core) & 1) != 0)
                scheduler.Suggest(current_priority, core, this);
=======
        if (processor_id >= 0) {
            scheduler.Unschedule(current_priority, processor_id, this);
        }

        for (u32 core = 0; core < GlobalScheduler::NUM_CPU_CORES; core++) {
            if (core != processor_id && ((affinity_mask >> core) & 1) != 0) {
                scheduler.Unsuggest(current_priority, core, this);
            }
        }
    } else if (GetSchedulingStatus() == ThreadSchedStatus::Runnable) {
        // The thread is now set to running from being stopped
        if (processor_id >= 0) {
            scheduler.Schedule(current_priority, processor_id, this);
        }

        for (u32 core = 0; core < GlobalScheduler::NUM_CPU_CORES; core++) {
            if (core != processor_id && ((affinity_mask >> core) & 1) != 0) {
                scheduler.Suggest(current_priority, core, this);
            }
>>>>>>> f7e47105
        }
    }

    scheduler.SetReselectionPending();
}

void Thread::AdjustSchedulingOnPriority(u32 old_priority) {
    if (GetSchedulingStatus() != ThreadSchedStatus::Runnable) {
        return;
    }
    auto& scheduler = Core::System::GetInstance().GlobalScheduler();
    if (processor_id >= 0) {
        scheduler.Unschedule(old_priority, processor_id, this);
    }

<<<<<<< HEAD
    for (s32 core = 0; core < GlobalScheduler::NUM_CPU_CORES; core++) {
=======
    for (u32 core = 0; core < GlobalScheduler::NUM_CPU_CORES; core++) {
>>>>>>> f7e47105
        if (core != processor_id && ((affinity_mask >> core) & 1) != 0) {
            scheduler.Unsuggest(old_priority, core, this);
        }
    }

    // Add thread to the new priority queues.
    Thread* current_thread = GetCurrentThread();

    if (processor_id >= 0) {
        if (current_thread == this) {
            scheduler.SchedulePrepend(current_priority, processor_id, this);
        } else {
            scheduler.Schedule(current_priority, processor_id, this);
        }
    }

<<<<<<< HEAD
    for (s32 core = 0; core < GlobalScheduler::NUM_CPU_CORES; core++) {
=======
    for (u32 core = 0; core < GlobalScheduler::NUM_CPU_CORES; core++) {
>>>>>>> f7e47105
        if (core != processor_id && ((affinity_mask >> core) & 1) != 0) {
            scheduler.Suggest(current_priority, core, this);
        }
    }

    scheduler.SetReselectionPending();
}

void Thread::AdjustSchedulingOnAffinity(u64 old_affinity_mask, s32 old_core) {
    auto& scheduler = Core::System::GetInstance().GlobalScheduler();
    if (GetSchedulingStatus() != ThreadSchedStatus::Runnable ||
<<<<<<< HEAD
        current_priority >= THREADPRIO_COUNT)
        return;

    for (s32 core = 0; core < GlobalScheduler::NUM_CPU_CORES; core++) {
=======
        current_priority >= THREADPRIO_COUNT) {
        return;
    }

    for (u32 core = 0; core < GlobalScheduler::NUM_CPU_CORES; core++) {
>>>>>>> f7e47105
        if (((old_affinity_mask >> core) & 1) != 0) {
            if (core == old_core) {
                scheduler.Unschedule(current_priority, core, this);
            } else {
                scheduler.Unsuggest(current_priority, core, this);
            }
        }
    }

<<<<<<< HEAD
    for (s32 core = 0; core < GlobalScheduler::NUM_CPU_CORES; core++) {
=======
    for (u32 core = 0; core < GlobalScheduler::NUM_CPU_CORES; core++) {
>>>>>>> f7e47105
        if (((affinity_mask >> core) & 1) != 0) {
            if (core == processor_id) {
                scheduler.Schedule(current_priority, core, this);
            } else {
                scheduler.Suggest(current_priority, core, this);
            }
        }
    }

    scheduler.SetReselectionPending();
}

////////////////////////////////////////////////////////////////////////////////////////////////////

/**
 * Gets the current thread
 */
Thread* GetCurrentThread() {
    return Core::System::GetInstance().CurrentScheduler().GetCurrentThread();
}

} // namespace Kernel<|MERGE_RESOLUTION|>--- conflicted
+++ resolved
@@ -373,65 +373,34 @@
     WakeAfterDelay(nanoseconds);
 }
 
-<<<<<<< HEAD
-void Thread::YieldType0() {
-=======
 void Thread::YieldSimple() {
->>>>>>> f7e47105
     auto& scheduler = kernel.GlobalScheduler();
     scheduler.YieldThread(this);
 }
 
-<<<<<<< HEAD
-void Thread::YieldType1() {
-=======
 void Thread::YieldAndBalanceLoad() {
->>>>>>> f7e47105
     auto& scheduler = kernel.GlobalScheduler();
     scheduler.YieldThreadAndBalanceLoad(this);
 }
 
-<<<<<<< HEAD
-void Thread::YieldType2() {
-=======
 void Thread::YieldAndWaitForLoadBalancing() {
->>>>>>> f7e47105
     auto& scheduler = kernel.GlobalScheduler();
     scheduler.YieldThreadAndWaitForLoadBalancing(this);
 }
 
 void Thread::SetSchedulingStatus(ThreadSchedStatus new_status) {
-<<<<<<< HEAD
-    u32 old_flags = scheduling_state;
-=======
     const u32 old_flags = scheduling_state;
->>>>>>> f7e47105
     scheduling_state =
         (scheduling_state & ThreadSchedMasks::HighMask) | static_cast<u32>(new_status);
     AdjustSchedulingOnStatus(old_flags);
 }
 
 void Thread::SetCurrentPriority(u32 new_priority) {
-<<<<<<< HEAD
-    u32 old_priority = current_priority;
-    current_priority = new_priority;
-=======
     u32 old_priority = std::exchange(current_priority, new_priority);
->>>>>>> f7e47105
     AdjustSchedulingOnPriority(old_priority);
 }
 
 ResultCode Thread::SetCoreAndAffinityMask(s32 new_core, u64 new_affinity_mask) {
-<<<<<<< HEAD
-    auto HighestSetCore = [](u64 mask, u32 max_cores) {
-        for (s32 core = max_cores - 1; core >= 0; core--) {
-            if (((mask >> core) & 1) != 0)
-                return core;
-        }
-        return -1;
-    };
-    bool use_override = affinity_override_count != 0;
-=======
     const auto HighestSetCore = [](u64 mask, u32 max_cores) {
         for (s32 core = max_cores - 1; core >= 0; core--) {
             if (((mask >> core) & 1) != 0) {
@@ -442,7 +411,6 @@
     };
 
     const bool use_override = affinity_override_count != 0;
->>>>>>> f7e47105
     // The value -3 is "do not change the ideal core".
     if (new_core == -3) {
         new_core = use_override ? ideal_core_override : ideal_core;
@@ -454,18 +422,10 @@
         ideal_core_override = new_core;
         affinity_mask_override = new_affinity_mask;
     } else {
-<<<<<<< HEAD
-        u64 old_affinity_mask = affinity_mask;
-        ideal_core = new_core;
-        affinity_mask = new_affinity_mask;
-        if (old_affinity_mask != new_affinity_mask) {
-            s32 old_core = processor_id;
-=======
         const u64 old_affinity_mask = std::exchange(affinity_mask, new_affinity_mask);
         ideal_core = new_core;
         if (old_affinity_mask != new_affinity_mask) {
             const s32 old_core = processor_id;
->>>>>>> f7e47105
             if (processor_id >= 0 && ((affinity_mask >> processor_id) & 1) == 0) {
                 if (ideal_core < 0) {
                     processor_id = HighestSetCore(affinity_mask, GlobalScheduler::NUM_CPU_CORES);
@@ -480,36 +440,14 @@
 }
 
 void Thread::AdjustSchedulingOnStatus(u32 old_flags) {
-<<<<<<< HEAD
-    if (old_flags == scheduling_state)
-        return;
-=======
     if (old_flags == scheduling_state) {
         return;
     }
->>>>>>> f7e47105
 
     auto& scheduler = kernel.GlobalScheduler();
     if (static_cast<ThreadSchedStatus>(old_flags & ThreadSchedMasks::LowMask) ==
         ThreadSchedStatus::Runnable) {
         // In this case the thread was running, now it's pausing/exitting
-<<<<<<< HEAD
-        if (processor_id >= 0)
-            scheduler.Unschedule(current_priority, processor_id, this);
-
-        for (s32 core = 0; core < GlobalScheduler::NUM_CPU_CORES; core++) {
-            if (core != processor_id && ((affinity_mask >> core) & 1) != 0)
-                scheduler.Unsuggest(current_priority, core, this);
-        }
-    } else if (GetSchedulingStatus() == ThreadSchedStatus::Runnable) {
-        // The thread is now set to running from being stopped
-        if (processor_id >= 0)
-            scheduler.Schedule(current_priority, processor_id, this);
-
-        for (s32 core = 0; core < GlobalScheduler::NUM_CPU_CORES; core++) {
-            if (core != processor_id && ((affinity_mask >> core) & 1) != 0)
-                scheduler.Suggest(current_priority, core, this);
-=======
         if (processor_id >= 0) {
             scheduler.Unschedule(current_priority, processor_id, this);
         }
@@ -529,7 +467,6 @@
             if (core != processor_id && ((affinity_mask >> core) & 1) != 0) {
                 scheduler.Suggest(current_priority, core, this);
             }
->>>>>>> f7e47105
         }
     }
 
@@ -545,11 +482,7 @@
         scheduler.Unschedule(old_priority, processor_id, this);
     }
 
-<<<<<<< HEAD
-    for (s32 core = 0; core < GlobalScheduler::NUM_CPU_CORES; core++) {
-=======
     for (u32 core = 0; core < GlobalScheduler::NUM_CPU_CORES; core++) {
->>>>>>> f7e47105
         if (core != processor_id && ((affinity_mask >> core) & 1) != 0) {
             scheduler.Unsuggest(old_priority, core, this);
         }
@@ -566,11 +499,7 @@
         }
     }
 
-<<<<<<< HEAD
-    for (s32 core = 0; core < GlobalScheduler::NUM_CPU_CORES; core++) {
-=======
     for (u32 core = 0; core < GlobalScheduler::NUM_CPU_CORES; core++) {
->>>>>>> f7e47105
         if (core != processor_id && ((affinity_mask >> core) & 1) != 0) {
             scheduler.Suggest(current_priority, core, this);
         }
@@ -582,18 +511,11 @@
 void Thread::AdjustSchedulingOnAffinity(u64 old_affinity_mask, s32 old_core) {
     auto& scheduler = Core::System::GetInstance().GlobalScheduler();
     if (GetSchedulingStatus() != ThreadSchedStatus::Runnable ||
-<<<<<<< HEAD
-        current_priority >= THREADPRIO_COUNT)
-        return;
-
-    for (s32 core = 0; core < GlobalScheduler::NUM_CPU_CORES; core++) {
-=======
         current_priority >= THREADPRIO_COUNT) {
         return;
     }
 
     for (u32 core = 0; core < GlobalScheduler::NUM_CPU_CORES; core++) {
->>>>>>> f7e47105
         if (((old_affinity_mask >> core) & 1) != 0) {
             if (core == old_core) {
                 scheduler.Unschedule(current_priority, core, this);
@@ -603,11 +525,7 @@
         }
     }
 
-<<<<<<< HEAD
-    for (s32 core = 0; core < GlobalScheduler::NUM_CPU_CORES; core++) {
-=======
     for (u32 core = 0; core < GlobalScheduler::NUM_CPU_CORES; core++) {
->>>>>>> f7e47105
         if (((affinity_mask >> core) & 1) != 0) {
             if (core == processor_id) {
                 scheduler.Schedule(current_priority, core, this);
