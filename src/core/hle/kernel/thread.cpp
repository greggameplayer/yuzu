// Copyright 2014 Citra Emulator Project / PPSSPP Project
// Licensed under GPLv2 or any later version
// Refer to the license.txt file included.

#include <algorithm>
#include <cinttypes>
#include <optional>
#include <vector>

#include "common/assert.h"
#include "common/common_types.h"
#include "common/logging/log.h"
#include "common/thread_queue_list.h"
#include "core/arm/arm_interface.h"
#include "core/core.h"
#include "core/core_cpu.h"
#include "core/core_timing.h"
#include "core/core_timing_util.h"
#include "core/hle/kernel/errors.h"
#include "core/hle/kernel/handle_table.h"
#include "core/hle/kernel/kernel.h"
#include "core/hle/kernel/object.h"
#include "core/hle/kernel/process.h"
#include "core/hle/kernel/scheduler.h"
#include "core/hle/kernel/thread.h"
#include "core/hle/result.h"
#include "core/memory.h"

namespace Kernel {

bool Thread::ShouldWait(const Thread* thread) const {
    return status != ThreadStatus::Dead;
}

void Thread::Acquire(Thread* thread) {
    ASSERT_MSG(!ShouldWait(thread), "object unavailable!");
}

Thread::Thread(KernelCore& kernel) : WaitObject{kernel} {}
Thread::~Thread() = default;

void Thread::Stop() {
    // Cancel any outstanding wakeup events for this thread
    Core::System::GetInstance().CoreTiming().UnscheduleEvent(kernel.ThreadWakeupCallbackEventType(),
                                                             callback_handle);
    kernel.ThreadWakeupCallbackHandleTable().Close(callback_handle);
    callback_handle = 0;
    SetStatus(ThreadStatus::Dead);
    WakeupAllWaitingThreads();

    // Clean up any dangling references in objects that this thread was waiting for
    for (auto& wait_object : wait_objects) {
        wait_object->RemoveWaitingThread(this);
    }
    wait_objects.clear();

    owner_process->UnregisterThread(this);

    // Mark the TLS slot in the thread's page as free.
    owner_process->FreeTLSRegion(tls_address);
}

void Thread::WakeAfterDelay(s64 nanoseconds) {
    // Don't schedule a wakeup if the thread wants to wait forever
    if (nanoseconds == -1)
        return;

    // This function might be called from any thread so we have to be cautious and use the
    // thread-safe version of ScheduleEvent.
    const s64 cycles = Core::Timing::nsToCycles(std::chrono::nanoseconds{nanoseconds});
    Core::System::GetInstance().CoreTiming().ScheduleEvent(
        cycles, kernel.ThreadWakeupCallbackEventType(), callback_handle);
}

void Thread::CancelWakeupTimer() {
    Core::System::GetInstance().CoreTiming().UnscheduleEvent(kernel.ThreadWakeupCallbackEventType(),
                                                             callback_handle);
}

static std::optional<s32> GetNextProcessorId(u64 mask) {
    for (s32 index = 0; index < Core::NUM_CPU_CORES; ++index) {
        if (mask & (1ULL << index)) {
            if (!Core::System::GetInstance().Scheduler(index).GetCurrentThread()) {
                // Core is enabled and not running any threads, use this one
                return index;
            }
        }
    }
    return {};
}

void Thread::ResumeFromWait() {
    ASSERT_MSG(wait_objects.empty(), "Thread is waking up while waiting for objects");

    switch (status) {
    case ThreadStatus::WaitSynch:
    case ThreadStatus::WaitHLEEvent:
    case ThreadStatus::WaitSleep:
    case ThreadStatus::WaitIPC:
    case ThreadStatus::WaitMutex:
    case ThreadStatus::WaitCondVar:
    case ThreadStatus::WaitArb:
        break;

    case ThreadStatus::Ready:
        // The thread's wakeup callback must have already been cleared when the thread was first
        // awoken.
        ASSERT(wakeup_callback == nullptr);
        // If the thread is waiting on multiple wait objects, it might be awoken more than once
        // before actually resuming. We can ignore subsequent wakeups if the thread status has
        // already been set to ThreadStatus::Ready.
        return;

    case ThreadStatus::Running:
        DEBUG_ASSERT_MSG(false, "Thread with object id {} has already resumed.", GetObjectId());
        return;
    case ThreadStatus::Dead:
        // This should never happen, as threads must complete before being stopped.
        DEBUG_ASSERT_MSG(false, "Thread with object id {} cannot be resumed because it's DEAD.",
                         GetObjectId());
        return;
    }

    wakeup_callback = nullptr;

    if (activity == ThreadActivity::Paused) {
        SetStatus(ThreadStatus::Paused);
        return;
    }

    SetStatus(ThreadStatus::Ready);
}

void Thread::CancelWait() {
    ASSERT(GetStatus() == ThreadStatus::WaitSynch);
    SetWaitSynchronizationResult(ERR_SYNCHRONIZATION_CANCELED);
    ResumeFromWait();
}

/**
 * Resets a thread context, making it ready to be scheduled and run by the CPU
 * @param context Thread context to reset
 * @param stack_top Address of the top of the stack
 * @param entry_point Address of entry point for execution
 * @param arg User argument for thread
 */
static void ResetThreadContext(Core::ARM_Interface::ThreadContext& context, VAddr stack_top,
                               VAddr entry_point, u64 arg) {
    context = {};
    context.cpu_registers[0] = arg;
    context.pc = entry_point;
    context.sp = stack_top;
    // TODO(merry): Perform a hardware test to determine the below value.
    // AHP = 0, DN = 1, FTZ = 1, RMode = Round towards zero
    context.fpcr = 0x03C00000;
}

ResultVal<SharedPtr<Thread>> Thread::Create(KernelCore& kernel, std::string name, VAddr entry_point,
                                            u32 priority, u64 arg, s32 processor_id,
                                            VAddr stack_top, Process& owner_process) {
    // Check if priority is in ranged. Lowest priority -> highest priority id.
    if (priority > THREADPRIO_LOWEST) {
        LOG_ERROR(Kernel_SVC, "Invalid thread priority: {}", priority);
        return ERR_INVALID_THREAD_PRIORITY;
    }

    if (processor_id > THREADPROCESSORID_MAX) {
        LOG_ERROR(Kernel_SVC, "Invalid processor id: {}", processor_id);
        return ERR_INVALID_PROCESSOR_ID;
    }

    if (!Memory::IsValidVirtualAddress(owner_process, entry_point)) {
        LOG_ERROR(Kernel_SVC, "(name={}): invalid entry {:016X}", name, entry_point);
        // TODO (bunnei): Find the correct error code to use here
        return ResultCode(-1);
    }

    auto& system = Core::System::GetInstance();
    SharedPtr<Thread> thread(new Thread(kernel));

    thread->thread_id = kernel.CreateNewThreadID();
    thread->status = ThreadStatus::Dormant;
    thread->entry_point = entry_point;
    thread->stack_top = stack_top;
    thread->tpidr_el0 = 0;
    thread->nominal_priority = thread->current_priority = priority;
    thread->last_running_ticks = system.CoreTiming().GetTicks();
    thread->processor_id = processor_id;
    thread->ideal_core = processor_id;
    thread->affinity_mask = 1ULL << processor_id;
    thread->wait_objects.clear();
    thread->mutex_wait_address = 0;
    thread->condvar_wait_address = 0;
    thread->wait_handle = 0;
    thread->name = std::move(name);
    thread->callback_handle = kernel.ThreadWakeupCallbackHandleTable().Create(thread).Unwrap();
    thread->owner_process = &owner_process;
<<<<<<< HEAD
    auto& scheduler = kernel.GlobalScheduler();
    scheduler.AddThread(thread);
    thread->tls_address = thread->owner_process->MarkNextAvailableTLSSlotAsUsed(*thread);
=======
    thread->tls_address = thread->owner_process->CreateTLSRegion();
    thread->scheduler = &system.Scheduler(processor_id);
    thread->scheduler->AddThread(thread);
>>>>>>> 3f3a93f1

    thread->owner_process->RegisterThread(thread.get());

    // TODO(peachum): move to ScheduleThread() when scheduler is added so selected core is used
    // to initialize the context
    ResetThreadContext(thread->context, stack_top, entry_point, arg);

    return MakeResult<SharedPtr<Thread>>(std::move(thread));
}

void Thread::SetPriority(u32 priority) {
    ASSERT_MSG(priority <= THREADPRIO_LOWEST && priority >= THREADPRIO_HIGHEST,
               "Invalid priority value.");
    nominal_priority = priority;
    UpdatePriority();
}

void Thread::SetWaitSynchronizationResult(ResultCode result) {
    context.cpu_registers[0] = result.raw;
}

void Thread::SetWaitSynchronizationOutput(s32 output) {
    context.cpu_registers[1] = output;
}

s32 Thread::GetWaitObjectIndex(const WaitObject* object) const {
    ASSERT_MSG(!wait_objects.empty(), "Thread is not waiting for anything");
    const auto match = std::find(wait_objects.rbegin(), wait_objects.rend(), object);
    return static_cast<s32>(std::distance(match, wait_objects.rend()) - 1);
}

VAddr Thread::GetCommandBufferAddress() const {
    // Offset from the start of TLS at which the IPC command buffer begins.
    constexpr u64 command_header_offset = 0x80;
    return GetTLSAddress() + command_header_offset;
}

void Thread::SetStatus(ThreadStatus new_status) {
    if (new_status == status) {
        return;
    }

    switch (new_status) {
    case ThreadStatus::Ready:
    case ThreadStatus::Running:
        SetSchedulingStatus(ThreadSchedStatus::Runnable);
        break;
    case ThreadStatus::Dormant:
        SetSchedulingStatus(ThreadSchedStatus::None);
        break;
    case ThreadStatus::Dead:
        SetSchedulingStatus(ThreadSchedStatus::Exited);
        break;
    default:
        SetSchedulingStatus(ThreadSchedStatus::Paused);
        break;
    }

    if (status == ThreadStatus::Running) {
        last_running_ticks = Core::System::GetInstance().CoreTiming().GetTicks();
    }

    status = new_status;
}

void Thread::AddMutexWaiter(SharedPtr<Thread> thread) {
    if (thread->lock_owner == this) {
        // If the thread is already waiting for this thread to release the mutex, ensure that the
        // waiters list is consistent and return without doing anything.
        const auto iter = std::find(wait_mutex_threads.begin(), wait_mutex_threads.end(), thread);
        ASSERT(iter != wait_mutex_threads.end());
        return;
    }

    // A thread can't wait on two different mutexes at the same time.
    ASSERT(thread->lock_owner == nullptr);

    // Ensure that the thread is not already in the list of mutex waiters
    const auto iter = std::find(wait_mutex_threads.begin(), wait_mutex_threads.end(), thread);
    ASSERT(iter == wait_mutex_threads.end());

    // Keep the list in an ordered fashion
    const auto insertion_point = std::find_if(
        wait_mutex_threads.begin(), wait_mutex_threads.end(),
        [&thread](const auto& entry) { return entry->GetPriority() > thread->GetPriority(); });
    wait_mutex_threads.insert(insertion_point, thread);
    thread->lock_owner = this;

    UpdatePriority();
}

void Thread::RemoveMutexWaiter(SharedPtr<Thread> thread) {
    ASSERT(thread->lock_owner == this);

    // Ensure that the thread is in the list of mutex waiters
    const auto iter = std::find(wait_mutex_threads.begin(), wait_mutex_threads.end(), thread);
    ASSERT(iter != wait_mutex_threads.end());

    wait_mutex_threads.erase(iter);

    thread->lock_owner = nullptr;
    UpdatePriority();
}

void Thread::UpdatePriority() {
    // If any of the threads waiting on the mutex have a higher priority
    // (taking into account priority inheritance), then this thread inherits
    // that thread's priority.
    u32 new_priority = nominal_priority;
    if (!wait_mutex_threads.empty()) {
        if (wait_mutex_threads.front()->current_priority < new_priority) {
            new_priority = wait_mutex_threads.front()->current_priority;
        }
    }

    if (new_priority == current_priority) {
        return;
    }

    SetCurrentPriority(new_priority);

    if (!lock_owner) {
        return;
    }

    // Ensure that the thread is within the correct location in the waiting list.
    auto old_owner = lock_owner;
    lock_owner->RemoveMutexWaiter(this);
    old_owner->AddMutexWaiter(this);

    // Recursively update the priority of the thread that depends on the priority of this one.
    lock_owner->UpdatePriority();
}

void Thread::ChangeCore(u32 core, u64 mask) {
    SetCoreAndAffinityMask(core, mask);
}

bool Thread::AllWaitObjectsReady() const {
    return std::none_of(
        wait_objects.begin(), wait_objects.end(),
        [this](const SharedPtr<WaitObject>& object) { return object->ShouldWait(this); });
}

bool Thread::InvokeWakeupCallback(ThreadWakeupReason reason, SharedPtr<Thread> thread,
                                  SharedPtr<WaitObject> object, std::size_t index) {
    ASSERT(wakeup_callback);
    return wakeup_callback(reason, std::move(thread), std::move(object), index);
}

void Thread::SetActivity(ThreadActivity value) {
    activity = value;

    if (value == ThreadActivity::Paused) {
        // Set status if not waiting
        if (status == ThreadStatus::Ready) {
            status = ThreadStatus::Paused;
        } else if (status == ThreadStatus::Running) {
            SetStatus(ThreadStatus::Paused);
            Core::System::GetInstance().CpuCore(processor_id).PrepareReschedule();
        }
    } else if (status == ThreadStatus::Paused) {
        // Ready to reschedule
        ResumeFromWait();
    }
}

void Thread::Sleep(s64 nanoseconds) {
    // Sleep current thread and check for next thread to schedule
    SetStatus(ThreadStatus::WaitSleep);

    // Create an event to wake the thread up after the specified nanosecond delay has passed
    WakeAfterDelay(nanoseconds);
}

void Thread::YieldType0() {
    auto& scheduler = kernel.GlobalScheduler();
    scheduler.YieldThread(this);
}

void Thread::YieldType1() {
    auto& scheduler = kernel.GlobalScheduler();
    scheduler.YieldThreadAndBalanceLoad(this);
}

void Thread::YieldType2() {
    auto& scheduler = kernel.GlobalScheduler();
    scheduler.YieldThreadAndWaitForLoadBalancing(this);
}

void Thread::SetSchedulingStatus(ThreadSchedStatus new_status) {
    u32 old_flags = scheduling_state;
    scheduling_state =
        (scheduling_state & ThreadSchedMasks::HighMask) | static_cast<u32>(new_status);
    AdjustSchedulingOnStatus(old_flags);
}

void Thread::SetCurrentPriority(u32 new_priority) {
    u32 old_priority = current_priority;
    current_priority = new_priority;
    AdjustSchedulingOnPriority(old_priority);
}

ResultCode Thread::SetCoreAndAffinityMask(s32 new_core, u64 new_affinity_mask) {
    auto HighestSetCore = [](u64 mask, u32 max_cores) {
        for (s32 core = max_cores - 1; core >= 0; core--) {
            if (((mask >> core) & 1) != 0)
                return core;
        }
        return -1;
    };
    bool use_override = affinity_override_count != 0;
    // The value -3 is "do not change the ideal core".
    if (new_core == -3) {
        new_core = use_override ? ideal_core_override : ideal_core;
        if ((new_affinity_mask & (1 << new_core)) == 0) {
            return ERR_INVALID_COMBINATION;
        }
    }
    if (use_override) {
        ideal_core_override = new_core;
        affinity_mask_override = new_affinity_mask;
    } else {
        u64 old_affinity_mask = affinity_mask;
        ideal_core = new_core;
        affinity_mask = new_affinity_mask;
        if (old_affinity_mask != new_affinity_mask) {
            s32 old_core = processor_id;
            if (processor_id >= 0 && ((affinity_mask >> processor_id) & 1) == 0) {
                if (ideal_core < 0) {
                    processor_id = HighestSetCore(affinity_mask, GlobalScheduler::NUM_CPU_CORES);
                } else {
                    processor_id = ideal_core;
                }
            }
            AdjustSchedulingOnAffinity(old_affinity_mask, old_core);
        }
    }
    return RESULT_SUCCESS;
}

void Thread::AdjustSchedulingOnStatus(u32 old_flags) {
    if (old_flags == scheduling_state)
        return;

    auto& scheduler = kernel.GlobalScheduler();
    if (static_cast<ThreadSchedStatus>(old_flags & ThreadSchedMasks::LowMask) ==
        ThreadSchedStatus::Runnable) {
        // In this case the thread was running, now it's pausing/exitting
        if (processor_id >= 0)
            scheduler.Unschedule(current_priority, processor_id, this);

        for (s32 core = 0; core < GlobalScheduler::NUM_CPU_CORES; core++) {
            if (core != processor_id && ((affinity_mask >> core) & 1) != 0)
                scheduler.Unsuggest(current_priority, core, this);
        }
    } else if (GetSchedulingStatus() == ThreadSchedStatus::Runnable) {
        // The thread is now set to running from being stopped
        if (processor_id >= 0)
            scheduler.Schedule(current_priority, processor_id, this);

        for (s32 core = 0; core < GlobalScheduler::NUM_CPU_CORES; core++) {
            if (core != processor_id && ((affinity_mask >> core) & 1) != 0)
                scheduler.Suggest(current_priority, core, this);
        }
    }

    scheduler.SetReselectionPending();
}

void Thread::AdjustSchedulingOnPriority(u32 old_priority) {
    if (GetSchedulingStatus() != ThreadSchedStatus::Runnable) {
        return;
    }
    auto& scheduler = Core::System::GetInstance().GlobalScheduler();
    if (processor_id >= 0) {
        scheduler.Unschedule(old_priority, processor_id, this);
    }

    for (s32 core = 0; core < GlobalScheduler::NUM_CPU_CORES; core++) {
        if (core != processor_id && ((affinity_mask >> core) & 1) != 0) {
            scheduler.Unsuggest(old_priority, core, this);
        }
    }

    // Add thread to the new priority queues.
    Thread* current_thread = GetCurrentThread();

    if (processor_id >= 0) {
        if (current_thread == this) {
            scheduler.SchedulePrepend(current_priority, processor_id, this);
        } else {
            scheduler.Schedule(current_priority, processor_id, this);
        }
    }

    for (s32 core = 0; core < GlobalScheduler::NUM_CPU_CORES; core++) {
        if (core != processor_id && ((affinity_mask >> core) & 1) != 0) {
            scheduler.Suggest(current_priority, core, this);
        }
    }

    scheduler.SetReselectionPending();
}

void Thread::AdjustSchedulingOnAffinity(u64 old_affinity_mask, s32 old_core) {
    auto& scheduler = Core::System::GetInstance().GlobalScheduler();
    if (GetSchedulingStatus() != ThreadSchedStatus::Runnable ||
        current_priority >= THREADPRIO_COUNT)
        return;

    for (s32 core = 0; core < GlobalScheduler::NUM_CPU_CORES; core++) {
        if (((old_affinity_mask >> core) & 1) != 0) {
            if (core == old_core) {
                scheduler.Unschedule(current_priority, core, this);
            } else {
                scheduler.Unsuggest(current_priority, core, this);
            }
        }
    }

    for (s32 core = 0; core < GlobalScheduler::NUM_CPU_CORES; core++) {
        if (((affinity_mask >> core) & 1) != 0) {
            if (core == processor_id) {
                scheduler.Schedule(current_priority, core, this);
            } else {
                scheduler.Suggest(current_priority, core, this);
            }
        }
    }

    scheduler.SetReselectionPending();
}

////////////////////////////////////////////////////////////////////////////////////////////////////

/**
 * Gets the current thread
 */
Thread* GetCurrentThread() {
    return Core::System::GetInstance().CurrentScheduler().GetCurrentThread();
}

} // namespace Kernel<|MERGE_RESOLUTION|>--- conflicted
+++ resolved
@@ -195,15 +195,9 @@
     thread->name = std::move(name);
     thread->callback_handle = kernel.ThreadWakeupCallbackHandleTable().Create(thread).Unwrap();
     thread->owner_process = &owner_process;
-<<<<<<< HEAD
-    auto& scheduler = kernel.GlobalScheduler();
-    scheduler.AddThread(thread);
-    thread->tls_address = thread->owner_process->MarkNextAvailableTLSSlotAsUsed(*thread);
-=======
     thread->tls_address = thread->owner_process->CreateTLSRegion();
     thread->scheduler = &system.Scheduler(processor_id);
     thread->scheduler->AddThread(thread);
->>>>>>> 3f3a93f1
 
     thread->owner_process->RegisterThread(thread.get());
 
