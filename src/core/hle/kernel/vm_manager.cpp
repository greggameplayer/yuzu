// Copyright 2015 Citra Emulator Project
// Licensed under GPLv2 or any later version
// Refer to the license.txt file included.

#include <algorithm>
#include <iterator>
#include <utility>
#include "common/assert.h"
#include "common/logging/log.h"
#include "common/memory_hook.h"
#include "core/core.h"
#include "core/file_sys/program_metadata.h"
#include "core/hle/kernel/errors.h"
#include "core/hle/kernel/process.h"
#include "core/hle/kernel/resource_limit.h"
#include "core/hle/kernel/vm_manager.h"
#include "core/memory.h"
#include "core/memory_setup.h"

namespace Kernel {
namespace {
const char* GetMemoryStateName(MemoryState state) {
    static constexpr const char* names[] = {
        "Unmapped",       "Io",
        "Normal",         "Code",
        "CodeData",       "Heap",
        "Shared",         "Unknown1",
        "ModuleCode",     "ModuleCodeData",
        "IpcBuffer0",     "Stack",
        "ThreadLocal",    "TransferMemoryIsolated",
        "TransferMemory", "ProcessMemory",
        "Inaccessible",   "IpcBuffer1",
        "IpcBuffer3",     "KernelStack",
    };

    return names[ToSvcMemoryState(state)];
}

// Checks if a given address range lies within a larger address range.
constexpr bool IsInsideAddressRange(VAddr address, u64 size, VAddr address_range_begin,
                                    VAddr address_range_end) {
    const VAddr end_address = address + size - 1;
    return address_range_begin <= address && end_address <= address_range_end - 1;
}
} // Anonymous namespace

bool VirtualMemoryArea::CanBeMergedWith(const VirtualMemoryArea& next) const {
    ASSERT(base + size == next.base);
    if (permissions != next.permissions || state != next.state || attribute != next.attribute ||
        type != next.type) {
        return false;
    }
    if ((attribute & MemoryAttribute::DeviceMapped) == MemoryAttribute::DeviceMapped) {
        // TODO: Can device mapped memory be merged sanely?
        // Not merging it may cause inaccuracies versus hardware when memory layout is queried.
        return false;
    }
    if (type == VMAType::AllocatedMemoryBlock) {
        return true;
    }
    if (type == VMAType::BackingMemory && backing_memory + size != next.backing_memory) {
        return false;
    }
    if (type == VMAType::MMIO && paddr + size != next.paddr) {
        return false;
    }
    return true;
}

VMManager::VMManager(Core::System& system) : system{system} {
    // Default to assuming a 39-bit address space. This way we have a sane
    // starting point with executables that don't provide metadata.
    Reset(FileSys::ProgramAddressSpaceType::Is39Bit);
}

VMManager::~VMManager() = default;

void VMManager::Reset(FileSys::ProgramAddressSpaceType type) {
    Clear();

    InitializeMemoryRegionRanges(type);

    page_table.Resize(address_space_width);

    // Initialize the map with a single free region covering the entire managed space.
    VirtualMemoryArea initial_vma;
    initial_vma.size = address_space_end;
    vma_map.emplace(initial_vma.base, initial_vma);

    UpdatePageTableForVMA(initial_vma);
}

VMManager::VMAHandle VMManager::FindVMA(VAddr target) const {
    if (target >= address_space_end) {
        return vma_map.end();
    } else {
        return std::prev(vma_map.upper_bound(target));
    }
}

bool VMManager::IsValidHandle(VMAHandle handle) const {
    return handle != vma_map.cend();
}

ResultVal<VMManager::VMAHandle> VMManager::MapMemoryBlock(VAddr target,
                                                          std::shared_ptr<std::vector<u8>> block,
                                                          std::size_t offset, u64 size,
                                                          MemoryState state, VMAPermission perm) {
    ASSERT(block != nullptr);
    ASSERT(offset + size <= block->size());

    // This is the appropriately sized VMA that will turn into our allocation.
    CASCADE_RESULT(VMAIter vma_handle, CarveVMA(target, size));
    VirtualMemoryArea& final_vma = vma_handle->second;
    ASSERT(final_vma.size == size);

    final_vma.type = VMAType::AllocatedMemoryBlock;
    final_vma.permissions = perm;
    final_vma.state = state;
    final_vma.backing_block = std::move(block);
    final_vma.offset = offset;
    UpdatePageTableForVMA(final_vma);

    return MakeResult<VMAHandle>(MergeAdjacent(vma_handle));
}

ResultVal<VMManager::VMAHandle> VMManager::MapBackingMemory(VAddr target, u8* memory, u64 size,
                                                            MemoryState state) {
    ASSERT(memory != nullptr);

    // This is the appropriately sized VMA that will turn into our allocation.
    CASCADE_RESULT(VMAIter vma_handle, CarveVMA(target, size));
    VirtualMemoryArea& final_vma = vma_handle->second;
    ASSERT(final_vma.size == size);

    final_vma.type = VMAType::BackingMemory;
    final_vma.permissions = VMAPermission::ReadWrite;
    final_vma.state = state;
    final_vma.backing_memory = memory;
    UpdatePageTableForVMA(final_vma);

    return MakeResult<VMAHandle>(MergeAdjacent(vma_handle));
}

ResultVal<VAddr> VMManager::FindFreeRegion(u64 size) const {
    return FindFreeRegion(GetASLRRegionBaseAddress(), GetASLRRegionEndAddress(), size);
}

ResultVal<VAddr> VMManager::FindFreeRegion(VAddr begin, VAddr end, u64 size) const {
    ASSERT(begin < end);
    ASSERT(size <= end - begin);

    const VMAHandle vma_handle =
        std::find_if(vma_map.begin(), vma_map.end(), [begin, end, size](const auto& vma) {
            if (vma.second.type != VMAType::Free) {
                return false;
            }
            const VAddr vma_base = vma.second.base;
            const VAddr vma_end = vma_base + vma.second.size;
            const VAddr assumed_base = (begin < vma_base) ? vma_base : begin;
            const VAddr used_range = assumed_base + size;

            return vma_base <= assumed_base && assumed_base < used_range && used_range < end &&
                   used_range <= vma_end;
        });

    if (vma_handle == vma_map.cend()) {
        // TODO(Subv): Find the correct error code here.
        return ResultCode(-1);
    }

    const VAddr target = std::max(begin, vma_handle->second.base);
    return MakeResult<VAddr>(target);
}

ResultVal<VMManager::VMAHandle> VMManager::MapMMIO(VAddr target, PAddr paddr, u64 size,
                                                   MemoryState state,
                                                   Common::MemoryHookPointer mmio_handler) {
    // This is the appropriately sized VMA that will turn into our allocation.
    CASCADE_RESULT(VMAIter vma_handle, CarveVMA(target, size));
    VirtualMemoryArea& final_vma = vma_handle->second;
    ASSERT(final_vma.size == size);

    final_vma.type = VMAType::MMIO;
    final_vma.permissions = VMAPermission::ReadWrite;
    final_vma.state = state;
    final_vma.paddr = paddr;
    final_vma.mmio_handler = std::move(mmio_handler);
    UpdatePageTableForVMA(final_vma);

    return MakeResult<VMAHandle>(MergeAdjacent(vma_handle));
}

VMManager::VMAIter VMManager::Unmap(VMAIter vma_handle) {
    VirtualMemoryArea& vma = vma_handle->second;
    vma.type = VMAType::Free;
    vma.permissions = VMAPermission::None;
    vma.state = MemoryState::Unmapped;
    vma.attribute = MemoryAttribute::None;

    vma.backing_block = nullptr;
    vma.offset = 0;
    vma.backing_memory = nullptr;
    vma.paddr = 0;

    UpdatePageTableForVMA(vma);

    return MergeAdjacent(vma_handle);
}

ResultCode VMManager::UnmapRange(VAddr target, u64 size) {
    CASCADE_RESULT(VMAIter vma, CarveVMARange(target, size));
    const VAddr target_end = target + size;

    const VMAIter end = vma_map.end();
    // The comparison against the end of the range must be done using addresses since VMAs can be
    // merged during this process, causing invalidation of the iterators.
    while (vma != end && vma->second.base < target_end) {
        vma = std::next(Unmap(vma));
    }

    ASSERT(FindVMA(target)->second.size >= size);

    return RESULT_SUCCESS;
}

VMManager::VMAHandle VMManager::Reprotect(VMAHandle vma_handle, VMAPermission new_perms) {
    VMAIter iter = StripIterConstness(vma_handle);

    VirtualMemoryArea& vma = iter->second;
    vma.permissions = new_perms;
    UpdatePageTableForVMA(vma);

    return MergeAdjacent(iter);
}

ResultCode VMManager::ReprotectRange(VAddr target, u64 size, VMAPermission new_perms) {
    CASCADE_RESULT(VMAIter vma, CarveVMARange(target, size));
    const VAddr target_end = target + size;

    const VMAIter end = vma_map.end();
    // The comparison against the end of the range must be done using addresses since VMAs can be
    // merged during this process, causing invalidation of the iterators.
    while (vma != end && vma->second.base < target_end) {
        vma = std::next(StripIterConstness(Reprotect(vma, new_perms)));
    }

    return RESULT_SUCCESS;
}

ResultVal<VAddr> VMManager::SetHeapSize(u64 size) {
    if (size > GetHeapRegionSize()) {
        return ERR_OUT_OF_MEMORY;
    }

    // No need to do any additional work if the heap is already the given size.
    if (size == GetCurrentHeapSize()) {
        return MakeResult(heap_region_base);
    }

    if (heap_memory == nullptr) {
        // Initialize heap
        heap_memory = std::make_shared<std::vector<u8>>(size);
        heap_end = heap_region_base + size;
    } else {
        UnmapRange(heap_region_base, GetCurrentHeapSize());
    }

    // If necessary, expand backing vector to cover new heap extents in
    // the case of allocating. Otherwise, shrink the backing memory,
    // if a smaller heap has been requested.
    const u64 old_heap_size = GetCurrentHeapSize();
    if (size > old_heap_size) {
        const u64 alloc_size = size - old_heap_size;

        heap_memory->insert(heap_memory->end(), alloc_size, 0);
        RefreshMemoryBlockMappings(heap_memory.get());
    } else if (size < old_heap_size) {
        heap_memory->resize(size);
        heap_memory->shrink_to_fit();

        RefreshMemoryBlockMappings(heap_memory.get());
    }

    heap_end = heap_region_base + size;
    ASSERT(GetCurrentHeapSize() == heap_memory->size());

    const auto mapping_result =
        MapMemoryBlock(heap_region_base, heap_memory, 0, size, MemoryState::Heap);
    if (mapping_result.Failed()) {
        return mapping_result.Code();
    }

    return MakeResult<VAddr>(heap_region_base);
}

ResultCode VMManager::MapPhysicalMemory(VAddr target, u64 size) {
    const auto end_addr = target + size;
    const auto last_addr = end_addr - 1;
    VAddr cur_addr = target;

    ResultCode result = RESULT_SUCCESS;

    // Check how much memory we've already mapped.
    const auto mapped_size_result = SizeOfAllocatedVMAsInRange(target, size);
    if (mapped_size_result.Failed()) {
        return mapped_size_result.Code();
    }

    // If we've already mapped the desired amount, return early.
    const std::size_t mapped_size = *mapped_size_result;
    if (mapped_size == size) {
        return RESULT_SUCCESS;
    }

    // Check that we can map the memory we want.
    const auto res_limit = system.CurrentProcess()->GetResourceLimit();
    const u64 physmem_remaining = res_limit->GetMaxResourceValue(ResourceType::PhysicalMemory) -
                                  res_limit->GetCurrentResourceValue(ResourceType::PhysicalMemory);
    if (physmem_remaining < (size - mapped_size)) {
        return ERR_RESOURCE_LIMIT_EXCEEDED;
    }

    // Keep track of the memory regions we unmap.
    std::vector<std::pair<u64, u64>> mapped_regions;

    // Iterate, trying to map memory.
    {
        cur_addr = target;

        auto iter = FindVMA(target);
        ASSERT_MSG(iter != vma_map.end(), "MapPhysicalMemory iter != end");

        while (true) {
            const auto& vma = iter->second;
            const auto vma_start = vma.base;
            const auto vma_end = vma_start + vma.size;
            const auto vma_last = vma_end - 1;

            // Map the memory block
            const auto map_size = std::min(end_addr - cur_addr, vma_end - cur_addr);
            if (vma.state == MemoryState::Unmapped) {
                const auto map_res =
                    MapMemoryBlock(cur_addr, std::make_shared<std::vector<u8>>(map_size, 0), 0,
                                   map_size, MemoryState::Heap, VMAPermission::ReadWrite);
                result = map_res.Code();
                if (result.IsError()) {
                    break;
                }

                mapped_regions.emplace_back(cur_addr, map_size);
            }

            // Break once we hit the end of the range.
            if (last_addr <= vma_last) {
                break;
            }

            // Advance to the next block.
            cur_addr = vma_end;
            iter = FindVMA(cur_addr);
            ASSERT_MSG(iter != vma_map.end(), "MapPhysicalMemory iter != end");
        }
    }

    // If we failed, unmap memory.
    if (result.IsError()) {
        for (const auto [unmap_address, unmap_size] : mapped_regions) {
            ASSERT_MSG(UnmapRange(unmap_address, unmap_size).IsSuccess(),
                       "MapPhysicalMemory un-map on error");
        }

        return result;
    }

    // Update amount of mapped physical memory.
    physical_memory_mapped += size - mapped_size;

    return RESULT_SUCCESS;
}

ResultCode VMManager::UnmapPhysicalMemory(VAddr target, u64 size) {
    const auto end_addr = target + size;
    const auto last_addr = end_addr - 1;
    VAddr cur_addr = target;

    ResultCode result = RESULT_SUCCESS;

    // Check how much memory is currently mapped.
    const auto mapped_size_result = SizeOfUnmappablePhysicalMemoryInRange(target, size);
    if (mapped_size_result.Failed()) {
        return mapped_size_result.Code();
    }

    // If we've already unmapped all the memory, return early.
    const std::size_t mapped_size = *mapped_size_result;
    if (mapped_size == 0) {
        return RESULT_SUCCESS;
    }

    // Keep track of the memory regions we unmap.
    std::vector<std::pair<u64, u64>> unmapped_regions;

    // Try to unmap regions.
    {
        cur_addr = target;

        auto iter = FindVMA(target);
        ASSERT_MSG(iter != vma_map.end(), "UnmapPhysicalMemory iter != end");

        while (true) {
            const auto& vma = iter->second;
            const auto vma_start = vma.base;
            const auto vma_end = vma_start + vma.size;
            const auto vma_last = vma_end - 1;

            // Unmap the memory block
            const auto unmap_size = std::min(end_addr - cur_addr, vma_end - cur_addr);
            if (vma.state == MemoryState::Heap) {
                result = UnmapRange(cur_addr, unmap_size);
                if (result.IsError()) {
                    break;
                }

                unmapped_regions.emplace_back(cur_addr, unmap_size);
            }

            // Break once we hit the end of the range.
            if (last_addr <= vma_last) {
                break;
            }

            // Advance to the next block.
            cur_addr = vma_end;
            iter = FindVMA(cur_addr);
            ASSERT_MSG(iter != vma_map.end(), "UnmapPhysicalMemory iter != end");
        }
    }

    // If we failed, re-map regions.
    // TODO: Preserve memory contents?
    if (result.IsError()) {
        for (const auto [map_address, map_size] : unmapped_regions) {
            const auto remap_res =
                MapMemoryBlock(map_address, std::make_shared<std::vector<u8>>(map_size, 0), 0,
                               map_size, MemoryState::Heap, VMAPermission::None);
            ASSERT_MSG(remap_res.Succeeded(), "UnmapPhysicalMemory re-map on error");
        }
    }

    // Update mapped amount
    physical_memory_mapped -= mapped_size;

    return RESULT_SUCCESS;
}

ResultCode VMManager::MapCodeMemory(VAddr dst_address, VAddr src_address, u64 size) {
    constexpr auto ignore_attribute = MemoryAttribute::LockedForIPC | MemoryAttribute::DeviceMapped;
    const auto src_check_result = CheckRangeState(
        src_address, size, MemoryState::All, MemoryState::Heap, VMAPermission::All,
        VMAPermission::ReadWrite, MemoryAttribute::Mask, MemoryAttribute::None, ignore_attribute);

    if (src_check_result.Failed()) {
        return src_check_result.Code();
    }

    const auto mirror_result =
        MirrorMemory(dst_address, src_address, size, MemoryState::ModuleCode);
    if (mirror_result.IsError()) {
        return mirror_result;
    }

    // Ensure we lock the source memory region.
    const auto src_vma_result = CarveVMARange(src_address, size);
    if (src_vma_result.Failed()) {
        return src_vma_result.Code();
    }
    auto src_vma_iter = *src_vma_result;
    src_vma_iter->second.attribute = MemoryAttribute::Locked;
    Reprotect(src_vma_iter, VMAPermission::Read);

    // The destination memory region is fine as is, however we need to make it read-only.
    return ReprotectRange(dst_address, size, VMAPermission::Read);
}

ResultCode VMManager::UnmapCodeMemory(VAddr dst_address, VAddr src_address, u64 size) {
    constexpr auto ignore_attribute = MemoryAttribute::LockedForIPC | MemoryAttribute::DeviceMapped;
    const auto src_check_result = CheckRangeState(
        src_address, size, MemoryState::All, MemoryState::Heap, VMAPermission::None,
        VMAPermission::None, MemoryAttribute::Mask, MemoryAttribute::Locked, ignore_attribute);

    if (src_check_result.Failed()) {
        return src_check_result.Code();
    }

    // Yes, the kernel only checks the first page of the region.
    const auto dst_check_result =
        CheckRangeState(dst_address, Memory::PAGE_SIZE, MemoryState::FlagModule,
                        MemoryState::FlagModule, VMAPermission::None, VMAPermission::None,
                        MemoryAttribute::Mask, MemoryAttribute::None, ignore_attribute);

    if (dst_check_result.Failed()) {
        return dst_check_result.Code();
    }

    const auto dst_memory_state = std::get<MemoryState>(*dst_check_result);
    const auto dst_contiguous_check_result = CheckRangeState(
        dst_address, size, MemoryState::All, dst_memory_state, VMAPermission::None,
        VMAPermission::None, MemoryAttribute::Mask, MemoryAttribute::None, ignore_attribute);

    if (dst_contiguous_check_result.Failed()) {
        return dst_contiguous_check_result.Code();
    }

    const auto unmap_result = UnmapRange(dst_address, size);
    if (unmap_result.IsError()) {
        return unmap_result;
    }

    // With the mirrored portion unmapped, restore the original region's traits.
    const auto src_vma_result = CarveVMARange(src_address, size);
    if (src_vma_result.Failed()) {
        return src_vma_result.Code();
    }
    auto src_vma_iter = *src_vma_result;
    src_vma_iter->second.state = MemoryState::Heap;
    src_vma_iter->second.attribute = MemoryAttribute::None;
    Reprotect(src_vma_iter, VMAPermission::ReadWrite);

    if (dst_memory_state == MemoryState::ModuleCode) {
        system.InvalidateCpuInstructionCaches();
    }

    return unmap_result;
}

MemoryInfo VMManager::QueryMemory(VAddr address) const {
    const auto vma = FindVMA(address);
    MemoryInfo memory_info{};

    if (IsValidHandle(vma)) {
        memory_info.base_address = vma->second.base;
        memory_info.attributes = ToSvcMemoryAttribute(vma->second.attribute);
        memory_info.permission = static_cast<u32>(vma->second.permissions);
        memory_info.size = vma->second.size;
        memory_info.state = ToSvcMemoryState(vma->second.state);
    } else {
        memory_info.base_address = address_space_end;
        memory_info.permission = static_cast<u32>(VMAPermission::None);
        memory_info.size = 0 - address_space_end;
        memory_info.state = static_cast<u32>(MemoryState::Inaccessible);
    }

    return memory_info;
}

ResultCode VMManager::SetMemoryAttribute(VAddr address, u64 size, MemoryAttribute mask,
                                         MemoryAttribute attribute) {
    constexpr auto ignore_mask = MemoryAttribute::Uncached | MemoryAttribute::DeviceMapped;
    constexpr auto attribute_mask = ~ignore_mask;

    const auto result = CheckRangeState(
        address, size, MemoryState::FlagUncached, MemoryState::FlagUncached, VMAPermission::None,
        VMAPermission::None, attribute_mask, MemoryAttribute::None, ignore_mask);

    if (result.Failed()) {
        return result.Code();
    }

    const auto [prev_state, prev_permissions, prev_attributes] = *result;
    const auto new_attribute = (prev_attributes & ~mask) | (mask & attribute);

    const auto carve_result = CarveVMARange(address, size);
    if (carve_result.Failed()) {
        return carve_result.Code();
    }

    auto vma_iter = *carve_result;
    vma_iter->second.attribute = new_attribute;

    MergeAdjacent(vma_iter);
    return RESULT_SUCCESS;
}

ResultCode VMManager::MirrorMemory(VAddr dst_addr, VAddr src_addr, u64 size, MemoryState state) {
    const auto vma = FindVMA(src_addr);

    ASSERT_MSG(vma != vma_map.end(), "Invalid memory address");
    ASSERT_MSG(vma->second.backing_block, "Backing block doesn't exist for address");

    // The returned VMA might be a bigger one encompassing the desired address.
    const auto vma_offset = src_addr - vma->first;
    ASSERT_MSG(vma_offset + size <= vma->second.size,
               "Shared memory exceeds bounds of mapped block");

    const std::shared_ptr<std::vector<u8>>& backing_block = vma->second.backing_block;
    const std::size_t backing_block_offset = vma->second.offset + vma_offset;

    CASCADE_RESULT(auto new_vma,
                   MapMemoryBlock(dst_addr, backing_block, backing_block_offset, size, state));
    // Protect mirror with permissions from old region
    Reprotect(new_vma, vma->second.permissions);
    // Remove permissions from old region
    ReprotectRange(src_addr, size, VMAPermission::None);

    return RESULT_SUCCESS;
}

void VMManager::RefreshMemoryBlockMappings(const std::vector<u8>* block) {
    // If this ever proves to have a noticeable performance impact, allow users of the function to
    // specify a specific range of addresses to limit the scan to.
    for (const auto& p : vma_map) {
        const VirtualMemoryArea& vma = p.second;
        if (block == vma.backing_block.get()) {
            UpdatePageTableForVMA(vma);
        }
    }
}

void VMManager::LogLayout() const {
    for (const auto& p : vma_map) {
        const VirtualMemoryArea& vma = p.second;
        LOG_DEBUG(Kernel, "{:016X} - {:016X} size: {:016X} {}{}{} {}", vma.base,
                  vma.base + vma.size, vma.size,
                  (u8)vma.permissions & (u8)VMAPermission::Read ? 'R' : '-',
                  (u8)vma.permissions & (u8)VMAPermission::Write ? 'W' : '-',
                  (u8)vma.permissions & (u8)VMAPermission::Execute ? 'X' : '-',
                  GetMemoryStateName(vma.state));
    }
}

VMManager::VMAIter VMManager::StripIterConstness(const VMAHandle& iter) {
    // This uses a neat C++ trick to convert a const_iterator to a regular iterator, given
    // non-const access to its container.
    return vma_map.erase(iter, iter); // Erases an empty range of elements
}

ResultVal<VMManager::VMAIter> VMManager::CarveVMA(VAddr base, u64 size) {
    ASSERT_MSG((size & Memory::PAGE_MASK) == 0, "non-page aligned size: 0x{:016X}", size);
    ASSERT_MSG((base & Memory::PAGE_MASK) == 0, "non-page aligned base: 0x{:016X}", base);

    VMAIter vma_handle = StripIterConstness(FindVMA(base));
    if (vma_handle == vma_map.end()) {
        // Target address is outside the range managed by the kernel
        return ERR_INVALID_ADDRESS;
    }

    const VirtualMemoryArea& vma = vma_handle->second;
    if (vma.type != VMAType::Free) {
        // Region is already allocated
        return ERR_INVALID_ADDRESS_STATE;
    }

    const VAddr start_in_vma = base - vma.base;
    const VAddr end_in_vma = start_in_vma + size;

    if (end_in_vma > vma.size) {
        // Requested allocation doesn't fit inside VMA
        return ERR_INVALID_ADDRESS_STATE;
    }

    if (end_in_vma != vma.size) {
        // Split VMA at the end of the allocated region
        SplitVMA(vma_handle, end_in_vma);
    }
    if (start_in_vma != 0) {
        // Split VMA at the start of the allocated region
        vma_handle = SplitVMA(vma_handle, start_in_vma);
    }

    return MakeResult<VMAIter>(vma_handle);
}

ResultVal<VMManager::VMAIter> VMManager::CarveVMARange(VAddr target, u64 size) {
    ASSERT_MSG((size & Memory::PAGE_MASK) == 0, "non-page aligned size: 0x{:016X}", size);
    ASSERT_MSG((target & Memory::PAGE_MASK) == 0, "non-page aligned base: 0x{:016X}", target);

    const VAddr target_end = target + size;
    ASSERT(target_end >= target);
    ASSERT(target_end <= address_space_end);
    ASSERT(size > 0);

    VMAIter begin_vma = StripIterConstness(FindVMA(target));
    const VMAIter i_end = vma_map.lower_bound(target_end);
    if (std::any_of(begin_vma, i_end,
                    [](const auto& entry) { return entry.second.type == VMAType::Free; })) {
        return ERR_INVALID_ADDRESS_STATE;
    }

    if (target != begin_vma->second.base) {
        begin_vma = SplitVMA(begin_vma, target - begin_vma->second.base);
    }

    VMAIter end_vma = StripIterConstness(FindVMA(target_end));
    if (end_vma != vma_map.end() && target_end != end_vma->second.base) {
        end_vma = SplitVMA(end_vma, target_end - end_vma->second.base);
    }

    return MakeResult<VMAIter>(begin_vma);
}

VMManager::VMAIter VMManager::SplitVMA(VMAIter vma_handle, u64 offset_in_vma) {
    VirtualMemoryArea& old_vma = vma_handle->second;
    VirtualMemoryArea new_vma = old_vma; // Make a copy of the VMA

    // For now, don't allow no-op VMA splits (trying to split at a boundary) because it's probably
    // a bug. This restriction might be removed later.
    ASSERT(offset_in_vma < old_vma.size);
    ASSERT(offset_in_vma > 0);

    old_vma.size = offset_in_vma;
    new_vma.base += offset_in_vma;
    new_vma.size -= offset_in_vma;

    switch (new_vma.type) {
    case VMAType::Free:
        break;
    case VMAType::AllocatedMemoryBlock:
        new_vma.offset += offset_in_vma;
        break;
    case VMAType::BackingMemory:
        new_vma.backing_memory += offset_in_vma;
        break;
    case VMAType::MMIO:
        new_vma.paddr += offset_in_vma;
        break;
    }

    ASSERT(old_vma.CanBeMergedWith(new_vma));

    return vma_map.emplace_hint(std::next(vma_handle), new_vma.base, new_vma);
}

VMManager::VMAIter VMManager::MergeAdjacent(VMAIter iter) {
    const VMAIter next_vma = std::next(iter);
    if (next_vma != vma_map.end() && iter->second.CanBeMergedWith(next_vma->second)) {
        MergeAdjacentVMA(iter->second, next_vma->second);
        vma_map.erase(next_vma);
    }

    if (iter != vma_map.begin()) {
        VMAIter prev_vma = std::prev(iter);
        if (prev_vma->second.CanBeMergedWith(iter->second)) {
            MergeAdjacentVMA(prev_vma->second, iter->second);
            vma_map.erase(iter);
            iter = prev_vma;
        }
    }

    return iter;
}

void VMManager::MergeAdjacentVMA(VirtualMemoryArea& left, const VirtualMemoryArea& right) {
    ASSERT(left.CanBeMergedWith(right));

    // Always merge allocated memory blocks, even when they don't share the same backing block.
    if (left.type == VMAType::AllocatedMemoryBlock &&
        (left.backing_block != right.backing_block || left.offset + left.size != right.offset)) {
        // Check if we can save work.
        if (left.offset == 0 && left.size == left.backing_block->size()) {
            // Fast case: left is an entire backing block.
            left.backing_block->insert(left.backing_block->end(),
                                       right.backing_block->begin() + right.offset,
                                       right.backing_block->begin() + right.offset + right.size);
        } else {
            // Slow case: make a new memory block for left and right.
            auto new_memory = std::make_shared<std::vector<u8>>();
            new_memory->insert(new_memory->end(), left.backing_block->begin() + left.offset,
                               left.backing_block->begin() + left.offset + left.size);
            new_memory->insert(new_memory->end(), right.backing_block->begin() + right.offset,
                               right.backing_block->begin() + right.offset + right.size);
            left.backing_block = new_memory;
            left.offset = 0;
        }

        // Page table update is needed, because backing memory changed.
        left.size += right.size;
        UpdatePageTableForVMA(left);
<<<<<<< HEAD

        // Update mappings for unicorn.
        system.ArmInterface(0).UnmapMemory(left.base, left.size);
        system.ArmInterface(1).UnmapMemory(left.base, left.size);
        system.ArmInterface(2).UnmapMemory(left.base, left.size);
        system.ArmInterface(3).UnmapMemory(left.base, left.size);

        system.ArmInterface(0).MapBackingMemory(left.base, left.size,
                                                left.backing_block->data() + left.offset,
                                                VMAPermission::ReadWriteExecute);
        system.ArmInterface(1).MapBackingMemory(left.base, left.size,
                                                left.backing_block->data() + left.offset,
                                                VMAPermission::ReadWriteExecute);
        system.ArmInterface(2).MapBackingMemory(left.base, left.size,
                                                left.backing_block->data() + left.offset,
                                                VMAPermission::ReadWriteExecute);
        system.ArmInterface(3).MapBackingMemory(left.base, left.size,
                                                left.backing_block->data() + left.offset,
                                                VMAPermission::ReadWriteExecute);
=======
>>>>>>> 3eea6e95
    } else {
        // Just update the size.
        left.size += right.size;
    }
}

void VMManager::UpdatePageTableForVMA(const VirtualMemoryArea& vma) {
    switch (vma.type) {
    case VMAType::Free:
        Memory::UnmapRegion(page_table, vma.base, vma.size);
        break;
    case VMAType::AllocatedMemoryBlock:
        Memory::MapMemoryRegion(page_table, vma.base, vma.size,
                                vma.backing_block->data() + vma.offset);
        break;
    case VMAType::BackingMemory:
        Memory::MapMemoryRegion(page_table, vma.base, vma.size, vma.backing_memory);
        break;
    case VMAType::MMIO:
        Memory::MapIoRegion(page_table, vma.base, vma.size, vma.mmio_handler);
        break;
    }
}

void VMManager::InitializeMemoryRegionRanges(FileSys::ProgramAddressSpaceType type) {
    u64 map_region_size = 0;
    u64 heap_region_size = 0;
    u64 stack_region_size = 0;
    u64 tls_io_region_size = 0;

    u64 stack_and_tls_io_end = 0;

    switch (type) {
    case FileSys::ProgramAddressSpaceType::Is32Bit:
    case FileSys::ProgramAddressSpaceType::Is32BitNoMap:
        address_space_width = 32;
        code_region_base = 0x200000;
        code_region_end = code_region_base + 0x3FE00000;
        aslr_region_base = 0x200000;
        aslr_region_end = aslr_region_base + 0xFFE00000;
        if (type == FileSys::ProgramAddressSpaceType::Is32Bit) {
            map_region_size = 0x40000000;
            heap_region_size = 0x40000000;
        } else {
            map_region_size = 0;
            heap_region_size = 0x80000000;
        }
        stack_and_tls_io_end = 0x40000000;
        break;
    case FileSys::ProgramAddressSpaceType::Is36Bit:
        address_space_width = 36;
        code_region_base = 0x8000000;
        code_region_end = code_region_base + 0x78000000;
        aslr_region_base = 0x8000000;
        aslr_region_end = aslr_region_base + 0xFF8000000;
        map_region_size = 0x180000000;
        heap_region_size = 0x180000000;
        stack_and_tls_io_end = 0x80000000;
        break;
    case FileSys::ProgramAddressSpaceType::Is39Bit:
        address_space_width = 39;
        code_region_base = 0x8000000;
        code_region_end = code_region_base + 0x80000000;
        aslr_region_base = 0x8000000;
        aslr_region_end = aslr_region_base + 0x7FF8000000;
        map_region_size = 0x1000000000;
        heap_region_size = 0x180000000;
        stack_region_size = 0x80000000;
        tls_io_region_size = 0x1000000000;
        break;
    default:
        UNREACHABLE_MSG("Invalid address space type specified: {}", static_cast<u32>(type));
        return;
    }

    const u64 stack_and_tls_io_begin = aslr_region_base;

    address_space_base = 0;
    address_space_end = 1ULL << address_space_width;

    map_region_base = code_region_end;
    map_region_end = map_region_base + map_region_size;

    heap_region_base = map_region_end;
    heap_region_end = heap_region_base + heap_region_size;
    heap_end = heap_region_base;

    stack_region_base = heap_region_end;
    stack_region_end = stack_region_base + stack_region_size;

    tls_io_region_base = stack_region_end;
    tls_io_region_end = tls_io_region_base + tls_io_region_size;

    if (stack_region_size == 0) {
        stack_region_base = stack_and_tls_io_begin;
        stack_region_end = stack_and_tls_io_end;
    }

    if (tls_io_region_size == 0) {
        tls_io_region_base = stack_and_tls_io_begin;
        tls_io_region_end = stack_and_tls_io_end;
    }
}

void VMManager::Clear() {
    ClearVMAMap();
    ClearPageTable();
}

void VMManager::ClearVMAMap() {
    vma_map.clear();
}

void VMManager::ClearPageTable() {
    std::fill(page_table.pointers.begin(), page_table.pointers.end(), nullptr);
    page_table.special_regions.clear();
    std::fill(page_table.attributes.begin(), page_table.attributes.end(),
              Common::PageType::Unmapped);
}

VMManager::CheckResults VMManager::CheckRangeState(VAddr address, u64 size, MemoryState state_mask,
                                                   MemoryState state, VMAPermission permission_mask,
                                                   VMAPermission permissions,
                                                   MemoryAttribute attribute_mask,
                                                   MemoryAttribute attribute,
                                                   MemoryAttribute ignore_mask) const {
    auto iter = FindVMA(address);

    // If we don't have a valid VMA handle at this point, then it means this is
    // being called with an address outside of the address space, which is definitely
    // indicative of a bug, as this function only operates on mapped memory regions.
    DEBUG_ASSERT(IsValidHandle(iter));

    const VAddr end_address = address + size - 1;
    const MemoryAttribute initial_attributes = iter->second.attribute;
    const VMAPermission initial_permissions = iter->second.permissions;
    const MemoryState initial_state = iter->second.state;

    while (true) {
        // The iterator should be valid throughout the traversal. Hitting the end of
        // the mapped VMA regions is unquestionably indicative of a bug.
        DEBUG_ASSERT(IsValidHandle(iter));

        const auto& vma = iter->second;

        if (vma.state != initial_state) {
            return ERR_INVALID_ADDRESS_STATE;
        }

        if ((vma.state & state_mask) != state) {
            return ERR_INVALID_ADDRESS_STATE;
        }

        if (vma.permissions != initial_permissions) {
            return ERR_INVALID_ADDRESS_STATE;
        }

        if ((vma.permissions & permission_mask) != permissions) {
            return ERR_INVALID_ADDRESS_STATE;
        }

        if ((vma.attribute | ignore_mask) != (initial_attributes | ignore_mask)) {
            return ERR_INVALID_ADDRESS_STATE;
        }

        if ((vma.attribute & attribute_mask) != attribute) {
            return ERR_INVALID_ADDRESS_STATE;
        }

        if (end_address <= vma.EndAddress()) {
            break;
        }

        ++iter;
    }

    return MakeResult(
        std::make_tuple(initial_state, initial_permissions, initial_attributes & ~ignore_mask));
}

ResultVal<std::size_t> VMManager::SizeOfAllocatedVMAsInRange(VAddr address,
                                                             std::size_t size) const {
    const VAddr end_addr = address + size;
    const VAddr last_addr = end_addr - 1;
    std::size_t mapped_size = 0;

    VAddr cur_addr = address;
    auto iter = FindVMA(cur_addr);
    ASSERT_MSG(iter != vma_map.end(), "SizeOfAllocatedVMAsInRange iter != end");

    while (true) {
        const auto& vma = iter->second;
        const VAddr vma_start = vma.base;
        const VAddr vma_end = vma_start + vma.size;
        const VAddr vma_last = vma_end - 1;

        // Add size if relevant.
        if (vma.state != MemoryState::Unmapped) {
            mapped_size += std::min(end_addr - cur_addr, vma_end - cur_addr);
        }

        // Break once we hit the end of the range.
        if (last_addr <= vma_last) {
            break;
        }

        // Advance to the next block.
        cur_addr = vma_end;
        iter = std::next(iter);
        ASSERT_MSG(iter != vma_map.end(), "SizeOfAllocatedVMAsInRange iter != end");
    }

    return MakeResult(mapped_size);
}

ResultVal<std::size_t> VMManager::SizeOfUnmappablePhysicalMemoryInRange(VAddr address,
                                                                        std::size_t size) const {
    const VAddr end_addr = address + size;
    const VAddr last_addr = end_addr - 1;
    std::size_t mapped_size = 0;

    VAddr cur_addr = address;
    auto iter = FindVMA(cur_addr);
    ASSERT_MSG(iter != vma_map.end(), "SizeOfUnmappablePhysicalMemoryInRange iter != end");

    while (true) {
        const auto& vma = iter->second;
        const auto vma_start = vma.base;
        const auto vma_end = vma_start + vma.size;
        const auto vma_last = vma_end - 1;
        const auto state = vma.state;
        const auto attr = vma.attribute;

        // Memory within region must be free or mapped heap.
        if (!((state == MemoryState::Heap && attr == MemoryAttribute::None) ||
              (state == MemoryState::Unmapped))) {
            return ERR_INVALID_ADDRESS_STATE;
        }

        // Add size if relevant.
        if (state != MemoryState::Unmapped) {
            mapped_size += std::min(end_addr - cur_addr, vma_end - cur_addr);
        }

        // Break once we hit the end of the range.
        if (last_addr <= vma_last) {
            break;
        }

        // Advance to the next block.
        cur_addr = vma_end;
        iter = std::next(iter);
        ASSERT_MSG(iter != vma_map.end(), "SizeOfUnmappablePhysicalMemoryInRange iter != end");
    }

    return MakeResult(mapped_size);
}

u64 VMManager::GetTotalPhysicalMemoryAvailable() const {
    LOG_WARNING(Kernel, "(STUBBED) called");
    return 0xF8000000;
}

VAddr VMManager::GetAddressSpaceBaseAddress() const {
    return address_space_base;
}

VAddr VMManager::GetAddressSpaceEndAddress() const {
    return address_space_end;
}

u64 VMManager::GetAddressSpaceSize() const {
    return address_space_end - address_space_base;
}

u64 VMManager::GetAddressSpaceWidth() const {
    return address_space_width;
}

bool VMManager::IsWithinAddressSpace(VAddr address, u64 size) const {
    return IsInsideAddressRange(address, size, GetAddressSpaceBaseAddress(),
                                GetAddressSpaceEndAddress());
}

VAddr VMManager::GetASLRRegionBaseAddress() const {
    return aslr_region_base;
}

VAddr VMManager::GetASLRRegionEndAddress() const {
    return aslr_region_end;
}

u64 VMManager::GetASLRRegionSize() const {
    return aslr_region_end - aslr_region_base;
}

bool VMManager::IsWithinASLRRegion(VAddr begin, u64 size) const {
    const VAddr range_end = begin + size;
    const VAddr aslr_start = GetASLRRegionBaseAddress();
    const VAddr aslr_end = GetASLRRegionEndAddress();

    if (aslr_start > begin || begin > range_end || range_end - 1 > aslr_end - 1) {
        return false;
    }

    if (range_end > heap_region_base && heap_region_end > begin) {
        return false;
    }

    if (range_end > map_region_base && map_region_end > begin) {
        return false;
    }

    return true;
}

VAddr VMManager::GetCodeRegionBaseAddress() const {
    return code_region_base;
}

VAddr VMManager::GetCodeRegionEndAddress() const {
    return code_region_end;
}

u64 VMManager::GetCodeRegionSize() const {
    return code_region_end - code_region_base;
}

bool VMManager::IsWithinCodeRegion(VAddr address, u64 size) const {
    return IsInsideAddressRange(address, size, GetCodeRegionBaseAddress(),
                                GetCodeRegionEndAddress());
}

VAddr VMManager::GetHeapRegionBaseAddress() const {
    return heap_region_base;
}

VAddr VMManager::GetHeapRegionEndAddress() const {
    return heap_region_end;
}

u64 VMManager::GetHeapRegionSize() const {
    return heap_region_end - heap_region_base;
}

u64 VMManager::GetCurrentHeapSize() const {
    return heap_end - heap_region_base;
}

bool VMManager::IsWithinHeapRegion(VAddr address, u64 size) const {
    return IsInsideAddressRange(address, size, GetHeapRegionBaseAddress(),
                                GetHeapRegionEndAddress());
}

VAddr VMManager::GetMapRegionBaseAddress() const {
    return map_region_base;
}

VAddr VMManager::GetMapRegionEndAddress() const {
    return map_region_end;
}

u64 VMManager::GetMapRegionSize() const {
    return map_region_end - map_region_base;
}

bool VMManager::IsWithinMapRegion(VAddr address, u64 size) const {
    return IsInsideAddressRange(address, size, GetMapRegionBaseAddress(), GetMapRegionEndAddress());
}

VAddr VMManager::GetStackRegionBaseAddress() const {
    return stack_region_base;
}

VAddr VMManager::GetStackRegionEndAddress() const {
    return stack_region_end;
}

u64 VMManager::GetStackRegionSize() const {
    return stack_region_end - stack_region_base;
}

bool VMManager::IsWithinStackRegion(VAddr address, u64 size) const {
    return IsInsideAddressRange(address, size, GetStackRegionBaseAddress(),
                                GetStackRegionEndAddress());
}

VAddr VMManager::GetTLSIORegionBaseAddress() const {
    return tls_io_region_base;
}

VAddr VMManager::GetTLSIORegionEndAddress() const {
    return tls_io_region_end;
}

u64 VMManager::GetTLSIORegionSize() const {
    return tls_io_region_end - tls_io_region_base;
}

bool VMManager::IsWithinTLSIORegion(VAddr address, u64 size) const {
    return IsInsideAddressRange(address, size, GetTLSIORegionBaseAddress(),
                                GetTLSIORegionEndAddress());
}

} // namespace Kernel<|MERGE_RESOLUTION|>--- conflicted
+++ resolved
@@ -776,28 +776,6 @@
         // Page table update is needed, because backing memory changed.
         left.size += right.size;
         UpdatePageTableForVMA(left);
-<<<<<<< HEAD
-
-        // Update mappings for unicorn.
-        system.ArmInterface(0).UnmapMemory(left.base, left.size);
-        system.ArmInterface(1).UnmapMemory(left.base, left.size);
-        system.ArmInterface(2).UnmapMemory(left.base, left.size);
-        system.ArmInterface(3).UnmapMemory(left.base, left.size);
-
-        system.ArmInterface(0).MapBackingMemory(left.base, left.size,
-                                                left.backing_block->data() + left.offset,
-                                                VMAPermission::ReadWriteExecute);
-        system.ArmInterface(1).MapBackingMemory(left.base, left.size,
-                                                left.backing_block->data() + left.offset,
-                                                VMAPermission::ReadWriteExecute);
-        system.ArmInterface(2).MapBackingMemory(left.base, left.size,
-                                                left.backing_block->data() + left.offset,
-                                                VMAPermission::ReadWriteExecute);
-        system.ArmInterface(3).MapBackingMemory(left.base, left.size,
-                                                left.backing_block->data() + left.offset,
-                                                VMAPermission::ReadWriteExecute);
-=======
->>>>>>> 3eea6e95
     } else {
         // Just update the size.
         left.size += right.size;
