--- conflicted
+++ resolved
@@ -164,15 +164,10 @@
     return MakeResult<VAddr>(target);
 }
 
-<<<<<<< HEAD
-constexpr bool FallsInAddress(u64 addr_start, u64 addr_end, u64 start_range) {
-    return (addr_start >= start_range && addr_end >= start_range);
-=======
 constexpr bool AreOverlapping(VAddr addr_start, VAddr addr_end, VAddr region_start,
                               VAddr region_end) {
     return std::max(addr_end, region_end) - std::min(addr_start, region_start) <
            (addr_end - addr_start) + (region_end - region_start);
->>>>>>> aa31dece
 }
 
 ResultCode VMManager::MapPhysicalMemory(VAddr addr, u64 size) {
@@ -180,13 +175,10 @@
     const auto end = GetMapRegionEndAddress();
 
     if (!IsInsideMapRegion(addr, size)) {
-<<<<<<< HEAD
-=======
         LOG_ERROR(
             Kernel,
             "Address and size does not fall inside the map region, addr=0x{:016X}, size=0x{:016X}",
             addr, size);
->>>>>>> aa31dece
         return ERR_INVALID_ADDRESS;
     }
 
@@ -222,20 +214,12 @@
         }
 
         // We're not processing addresses yet, lets keep skipping
-<<<<<<< HEAD
-        if (!IsInsideAddressRange(addr, size, vma_start, vma_end)) {
-            continue;
-        }
-
-        const auto offset_in_vma = vma_start + (addr - vma_start);
-=======
         if (!AreOverlapping(addr, addr + size, vma_start, vma_end)) {
             continue;
         }
 
         // If we fall within the vma, get the offset of where we begin in the said vma
         const auto offset_in_vma = vma_start + ((addr + size - remaining_to_map) - vma_start);
->>>>>>> aa31dece
         const auto remaining_vma_size = (vma_end - offset_in_vma);
         // Our vma is already mapped
         if (is_mapped) {
@@ -258,8 +242,6 @@
                 if (last_result.IsSuccess()) {
                     personal_heap_usage += remaining_to_map;
                     mapped_regions.push_back(std::make_pair(offset_in_vma, remaining_to_map));
-<<<<<<< HEAD
-=======
                 } else {
                     LOG_ERROR(Kernel,
                               "Failed to map entire VMA with error 0x{:X}, addr=0x{:016X}, "
@@ -267,7 +249,6 @@
                               "offset_in_vma={:016X}, remaining_to_map={:016X}",
                               last_result.raw, addr, size, vma_start, vma_end, offset_in_vma,
                               remaining_to_map);
->>>>>>> aa31dece
                 }
                 break;
             } else {
@@ -283,8 +264,6 @@
                     personal_heap_usage += remaining_vma_size;
                     remaining_to_map -= remaining_vma_size;
                     mapped_regions.push_back(std::make_pair(offset_in_vma, remaining_vma_size));
-<<<<<<< HEAD
-=======
                 } else {
                     LOG_ERROR(Kernel,
                               "Failed to map partial VMA with error 0x{:X}, addr=0x{:016X}, "
@@ -292,7 +271,6 @@
                               "offset_in_vma={:016X}, remaining_to_map={:016X}",
                               last_result.raw, addr, size, vma_start, vma_end, offset_in_vma,
                               remaining_to_map);
->>>>>>> aa31dece
                 }
                 continue;
             }
@@ -321,34 +299,18 @@
 
     // We have nothing mapped, we can just map directly
     if (personal_heap_usage == 0) {
-<<<<<<< HEAD
-=======
         LOG_WARNING(Kernel, "Unmap physical memory called when our personal usage is empty");
->>>>>>> aa31dece
         return RESULT_SUCCESS;
     }
 
     auto vma = FindVMA(base);
     u64 remaining_to_unmap = size;
-<<<<<<< HEAD
-    auto last_result = RESULT_SUCCESS;
-=======
->>>>>>> aa31dece
     // Needed just in case we fail to map a region, we'll unmap everything.
     std::vector<std::pair<u64, u64>> unmapped_regions;
     while (vma != vma_map.end() && vma->second.base <= end && remaining_to_unmap > 0) {
         const auto vma_start = vma->second.base;
         const auto vma_end = vma_start + vma->second.size;
         const auto is_unmapped = vma->second.meminfo_state != MemoryState::Mapped;
-<<<<<<< HEAD
-        // Something failed, lets bail out
-        if (last_result.IsError()) {
-            break;
-        }
-        last_result = RESULT_SUCCESS;
-
-=======
->>>>>>> aa31dece
         // Allows us to use continue without worrying about incrementing the vma
         SCOPE_EXIT({ vma++; });
 
@@ -358,19 +320,11 @@
         }
 
         // We're not processing addresses yet, lets keep skipping
-<<<<<<< HEAD
-        if (!IsInsideAddressRange(addr, size, vma_start, vma_end)) {
-            continue;
-        }
-
-        const auto offset_in_vma = vma_start + (addr - vma_start);
-=======
         if (!AreOverlapping(addr, addr + size, vma_start, vma_end)) {
             continue;
         }
 
         const auto offset_in_vma = vma_start + ((addr + size - remaining_to_unmap) - vma_start);
->>>>>>> aa31dece
         const auto remaining_vma_size = (vma_end - offset_in_vma);
         // Our vma is already unmapped
         if (is_unmapped) {
@@ -386,24 +340,6 @@
             // We're mapped, so lets unmap
             if (remaining_vma_size >= remaining_to_unmap) {
                 // The rest of what we need to unmap fits in this region
-<<<<<<< HEAD
-                last_result = UnmapRange(offset_in_vma, remaining_to_unmap);
-                if (last_result.IsSuccess()) {
-                    personal_heap_usage -= remaining_to_unmap;
-                    unmapped_regions.push_back(std::make_pair(offset_in_vma, remaining_to_unmap));
-                }
-                break;
-            } else {
-                // We only partially fit here, lets unmap what we can
-                last_result = UnmapRange(offset_in_vma, remaining_vma_size);
-
-                // Update our usage and continue to the next vma
-                if (last_result.IsSuccess()) {
-                    personal_heap_usage -= remaining_vma_size;
-                    remaining_to_unmap -= remaining_vma_size;
-                    unmapped_regions.push_back(std::make_pair(offset_in_vma, remaining_vma_size));
-                }
-=======
                 unmapped_regions.push_back(std::make_pair(offset_in_vma, remaining_to_unmap));
                 break;
             } else {
@@ -411,21 +347,10 @@
                 // Update our usage and continue to the next vma
                 remaining_to_unmap -= remaining_vma_size;
                 unmapped_regions.push_back(std::make_pair(offset_in_vma, remaining_vma_size));
->>>>>>> aa31dece
                 continue;
             }
         }
     }
-<<<<<<< HEAD
-
-    // We failed to unmap something, lets remap everything back
-    if (last_result.IsError() && !unmapped_regions.empty()) {
-        for (const auto [mapped_addr, mapped_size] : unmapped_regions) {
-            if (MapMemoryBlock(mapped_addr, std::make_shared<std::vector<u8>>(mapped_size, 0), 0,
-                               mapped_size, MemoryState::Mapped)
-                    .Succeeded()) {
-                personal_heap_usage += mapped_size;
-=======
     auto last_result = RESULT_SUCCESS;
     if (!unmapped_regions.empty()) {
         for (auto it = unmapped_regions.begin(); it != unmapped_regions.end(); ++it) {
@@ -445,7 +370,6 @@
                     }
                     --it;
                 }
->>>>>>> aa31dece
             }
         }
     }
