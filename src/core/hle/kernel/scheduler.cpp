--- conflicted
+++ resolved
@@ -29,7 +29,6 @@
 void GlobalScheduler::AddThread(SharedPtr<Thread> thread) {
     thread_list.push_back(std::move(thread));
 }
-<<<<<<< HEAD
 
 void GlobalScheduler::RemoveThread(const Thread* thread) {
     thread_list.erase(std::remove(thread_list.begin(), thread_list.end(), thread),
@@ -44,22 +43,6 @@
     sched.UnloadThread();
 }
 
-=======
-
-void GlobalScheduler::RemoveThread(const Thread* thread) {
-    thread_list.erase(std::remove(thread_list.begin(), thread_list.end(), thread),
-                      thread_list.end());
-}
-
-/*
- * UnloadThread selects a core and forces it to unload its current thread's context
- */
-void GlobalScheduler::UnloadThread(s32 core) {
-    Scheduler& sched = system.Scheduler(core);
-    sched.UnloadThread();
-}
-
->>>>>>> 0c0b829a
 /*
  * SelectThread takes care of selecting the new scheduled thread.
  * It does it in 3 steps:
@@ -112,7 +95,6 @@
         TransferToCore(winner->GetPriority(), core, winner);
         update_thread(winner, sched);
         return;
-<<<<<<< HEAD
     }
     // Step 3: Select a suggested thread from another core
     for (auto& src_core : sug_cores) {
@@ -136,7 +118,7 @@
  * YieldThread takes a thread and moves it to the back of the it's priority list
  * This operation can be redundant and no scheduling is changed if marked as so.
  */
-void GlobalScheduler::YieldThread(Thread* yielding_thread) {
+bool GlobalScheduler::YieldThread(Thread* yielding_thread) {
     // Note: caller should use critical section, etc.
     const u32 core_id = static_cast<u32>(yielding_thread->GetProcessorID());
     const u32 priority = yielding_thread->GetPriority();
@@ -147,60 +129,16 @@
     scheduled_queue[core_id].yield(priority);
 
     Thread* winner = scheduled_queue[core_id].front(priority);
-    AskForReselectionOrMarkRedundant(yielding_thread, winner);
+    return AskForReselectionOrMarkRedundant(yielding_thread, winner);
 }
 
 /*
-=======
-    }
-    // Step 3: Select a suggested thread from another core
-    for (auto& src_core : sug_cores) {
-        auto it = scheduled_queue[src_core].begin();
-        it++;
-        if (it != scheduled_queue[src_core].end()) {
-            Thread* thread_on_core = scheduled_queue[src_core].front();
-            Thread* to_change = *it;
-            if (thread_on_core->IsRunning() || to_change->IsRunning()) {
-                UnloadThread(src_core);
-            }
-            TransferToCore(thread_on_core->GetPriority(), core, thread_on_core);
-            current_thread = thread_on_core;
-            break;
-        }
-    }
-    update_thread(current_thread, sched);
-}
-
-/*
- * YieldThread takes a thread and moves it to the back of the it's priority list
- * This operation can be redundant and no scheduling is changed if marked as so.
- */
-bool GlobalScheduler::YieldThread(Thread* yielding_thread) {
-    // Note: caller should use critical section, etc.
-    const u32 core_id = static_cast<u32>(yielding_thread->GetProcessorID());
-    const u32 priority = yielding_thread->GetPriority();
-
-    // Yield the thread
-    ASSERT_MSG(yielding_thread == scheduled_queue[core_id].front(priority),
-               "Thread yielding without being in front");
-    scheduled_queue[core_id].yield(priority);
-
-    Thread* winner = scheduled_queue[core_id].front(priority);
-    return AskForReselectionOrMarkRedundant(yielding_thread, winner);
-}
-
-/*
->>>>>>> 0c0b829a
  * YieldThreadAndBalanceLoad takes a thread and moves it to the back of the it's priority list.
  * Afterwards, tries to pick a suggested thread from the suggested queue that has worse time or
  * a better priority than the next thread in the core.
  * This operation can be redundant and no scheduling is changed if marked as so.
  */
-<<<<<<< HEAD
-void GlobalScheduler::YieldThreadAndBalanceLoad(Thread* yielding_thread) {
-=======
 bool GlobalScheduler::YieldThreadAndBalanceLoad(Thread* yielding_thread) {
->>>>>>> 0c0b829a
     // Note: caller should check if !thread.IsSchedulerOperationRedundant and use critical section,
     // etc.
     const u32 core_id = static_cast<u32>(yielding_thread->GetProcessorID());
@@ -227,21 +165,12 @@
                     continue;
                 }
             }
-<<<<<<< HEAD
-            if (next_thread->GetLastRunningTicks() >= thread->GetLastRunningTicks() ||
-                next_thread->GetPriority() < thread->GetPriority()) {
-                if (thread->GetPriority() <= priority) {
-                    winner = thread;
-                    break;
-                }
-=======
         }
         if (next_thread->GetLastRunningTicks() >= thread->GetLastRunningTicks() ||
             next_thread->GetPriority() < thread->GetPriority()) {
             if (thread->GetPriority() <= priority) {
                 winner = thread;
                 break;
->>>>>>> 0c0b829a
             }
         }
     }
@@ -257,11 +186,7 @@
         winner = next_thread;
     }
 
-<<<<<<< HEAD
-    AskForReselectionOrMarkRedundant(yielding_thread, winner);
-=======
     return AskForReselectionOrMarkRedundant(yielding_thread, winner);
->>>>>>> 0c0b829a
 }
 
 /*
@@ -270,11 +195,7 @@
  * a suggested thread is obtained instead.
  * This operation can be redundant and no scheduling is changed if marked as so.
  */
-<<<<<<< HEAD
-void GlobalScheduler::YieldThreadAndWaitForLoadBalancing(Thread* yielding_thread) {
-=======
 bool GlobalScheduler::YieldThreadAndWaitForLoadBalancing(Thread* yielding_thread) {
->>>>>>> 0c0b829a
     // Note: caller should check if !thread.IsSchedulerOperationRedundant and use critical section,
     // etc.
     Thread* winner = nullptr;
@@ -314,9 +235,6 @@
         }
     }
 
-<<<<<<< HEAD
-    AskForReselectionOrMarkRedundant(yielding_thread, winner);
-=======
     return AskForReselectionOrMarkRedundant(yielding_thread, winner);
 }
 
@@ -402,7 +320,6 @@
 
         reselection_pending.store(true, std::memory_order_release);
     }
->>>>>>> 0c0b829a
 }
 
 void GlobalScheduler::Schedule(u32 priority, u32 core, Thread* thread) {
@@ -415,16 +332,6 @@
     scheduled_queue[core].add(thread, priority, false);
 }
 
-<<<<<<< HEAD
-void GlobalScheduler::AskForReselectionOrMarkRedundant(Thread* current_thread, Thread* winner) {
-    if (current_thread == winner) {
-        // TODO(blinkhawk): manage redundant operations, this is not implemented.
-        // as its mostly an optimization.
-        // current_thread->SetRedundantSchedulerOperation();
-    } else {
-        reselection_pending.store(true, std::memory_order_release);
-    }
-=======
 bool GlobalScheduler::AskForReselectionOrMarkRedundant(Thread* current_thread, Thread* winner) {
     if (current_thread == winner) {
         current_thread->IncrementYieldCount();
@@ -441,7 +348,6 @@
         suggested_queue[core].clear();
     }
     thread_list.clear();
->>>>>>> 0c0b829a
 }
 
 GlobalScheduler::~GlobalScheduler() = default;
