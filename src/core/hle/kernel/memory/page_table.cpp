// Copyright 2020 yuzu Emulator Project
// Licensed under GPLv2 or any later version
// Refer to the license.txt file included.

#include "common/alignment.h"
#include "common/assert.h"
#include "common/scope_exit.h"
#include "core/core.h"
#include "core/device_memory.h"
#include "core/hle/kernel/errors.h"
#include "core/hle/kernel/kernel.h"
#include "core/hle/kernel/memory/address_space_info.h"
#include "core/hle/kernel/memory/memory_block.h"
#include "core/hle/kernel/memory/memory_block_manager.h"
#include "core/hle/kernel/memory/page_linked_list.h"
#include "core/hle/kernel/memory/page_table.h"
#include "core/hle/kernel/memory/system_control.h"
#include "core/hle/kernel/process.h"
#include "core/hle/kernel/resource_limit.h"
#include "core/memory.h"

namespace Kernel::Memory {

namespace {

constexpr std::size_t GetAddressSpaceWidthFromType(FileSys::ProgramAddressSpaceType as_type) {
    switch (as_type) {
    case FileSys::ProgramAddressSpaceType::Is32Bit:
    case FileSys::ProgramAddressSpaceType::Is32BitNoMap:
        return 32;
    case FileSys::ProgramAddressSpaceType::Is36Bit:
        return 36;
    case FileSys::ProgramAddressSpaceType::Is39Bit:
        return 39;
    default:
        UNREACHABLE();
        return {};
    }
}

constexpr u64 GetAddressInRange(const MemoryInfo& info, VAddr addr) {
    if (info.GetAddress() < addr) {
        return addr;
    }
    return info.GetAddress();
}

constexpr std::size_t GetSizeInRange(const MemoryInfo& info, VAddr start, VAddr end) {
    std::size_t size{info.GetSize()};
    if (info.GetAddress() < start) {
        size -= start - info.GetAddress();
    }
    if (info.GetEndAddress() > end) {
        size -= info.GetEndAddress() - end;
    }
    return size;
}

} // namespace

PageTable::PageTable(Core::System& system) : system{system} {}

ResultCode PageTable::InitializeForProcess(FileSys::ProgramAddressSpaceType as_type,
                                           bool enable_aslr, VAddr code_addr, std::size_t code_size,
                                           Memory::MemoryManager::Pool pool) {

    const auto GetSpaceStart = [this](AddressSpaceInfo::Type type) {
        return AddressSpaceInfo::GetAddressSpaceStart(address_space_width, type);
    };
    const auto GetSpaceSize = [this](AddressSpaceInfo::Type type) {
        return AddressSpaceInfo::GetAddressSpaceSize(address_space_width, type);
    };

    //  Set our width and heap/alias sizes
    address_space_width = GetAddressSpaceWidthFromType(as_type);
    const VAddr start = 0;
    const VAddr end{1ULL << address_space_width};
    std::size_t alias_region_size{GetSpaceSize(AddressSpaceInfo::Type::Alias)};
    std::size_t heap_region_size{GetSpaceSize(AddressSpaceInfo::Type::Heap)};

    ASSERT(start <= code_addr);
    ASSERT(code_addr < code_addr + code_size);
    ASSERT(code_addr + code_size - 1 <= end - 1);

    // Adjust heap/alias size if we don't have an alias region
    if (as_type == FileSys::ProgramAddressSpaceType::Is32BitNoMap) {
        heap_region_size += alias_region_size;
        alias_region_size = 0;
    }

    // Set code regions and determine remaining
    constexpr std::size_t RegionAlignment{2 * 1024 * 1024};
    VAddr process_code_start{};
    VAddr process_code_end{};
    std::size_t stack_region_size{};
    std::size_t kernel_map_region_size{};

    if (address_space_width == 39) {
        alias_region_size = GetSpaceSize(AddressSpaceInfo::Type::Alias);
        heap_region_size = GetSpaceSize(AddressSpaceInfo::Type::Heap);
        stack_region_size = GetSpaceSize(AddressSpaceInfo::Type::Stack);
        kernel_map_region_size = GetSpaceSize(AddressSpaceInfo::Type::Is32Bit);
        code_region_start = GetSpaceStart(AddressSpaceInfo::Type::Large64Bit);
        code_region_end = code_region_start + GetSpaceSize(AddressSpaceInfo::Type::Large64Bit);
        alias_code_region_start = code_region_start;
        alias_code_region_end = code_region_end;
        process_code_start = Common::AlignDown(code_addr, RegionAlignment);
        process_code_end = Common::AlignUp(code_addr + code_size, RegionAlignment);
    } else {
        stack_region_size = 0;
        kernel_map_region_size = 0;
        code_region_start = GetSpaceStart(AddressSpaceInfo::Type::Is32Bit);
        code_region_end = code_region_start + GetSpaceSize(AddressSpaceInfo::Type::Is32Bit);
        stack_region_start = code_region_start;
        alias_code_region_start = code_region_start;
        alias_code_region_end = GetSpaceStart(AddressSpaceInfo::Type::Small64Bit) +
                                GetSpaceSize(AddressSpaceInfo::Type::Small64Bit);
        stack_region_end = code_region_end;
        kernel_map_region_start = code_region_start;
        kernel_map_region_end = code_region_end;
        process_code_start = code_region_start;
        process_code_end = code_region_end;
    }

    // Set other basic fields
    is_aslr_enabled = enable_aslr;
    address_space_start = start;
    address_space_end = end;
    is_kernel = false;

    // Determine the region we can place our undetermineds in
    VAddr alloc_start{};
    std::size_t alloc_size{};
    if ((process_code_start - code_region_start) >= (end - process_code_end)) {
        alloc_start = code_region_start;
        alloc_size = process_code_start - code_region_start;
    } else {
        alloc_start = process_code_end;
        alloc_size = end - process_code_end;
    }
    const std::size_t needed_size{
        (alias_region_size + heap_region_size + stack_region_size + kernel_map_region_size)};
    if (alloc_size < needed_size) {
        UNREACHABLE();
        return ERR_OUT_OF_MEMORY;
    }

    const std::size_t remaining_size{alloc_size - needed_size};

    // Determine random placements for each region
    std::size_t alias_rnd{}, heap_rnd{}, stack_rnd{}, kmap_rnd{};
    if (enable_aslr) {
        alias_rnd = SystemControl::GenerateRandomRange(0, remaining_size / RegionAlignment) *
                    RegionAlignment;
        heap_rnd = SystemControl::GenerateRandomRange(0, remaining_size / RegionAlignment) *
                   RegionAlignment;
        stack_rnd = SystemControl::GenerateRandomRange(0, remaining_size / RegionAlignment) *
                    RegionAlignment;
        kmap_rnd = SystemControl::GenerateRandomRange(0, remaining_size / RegionAlignment) *
                   RegionAlignment;
    }

    // Setup heap and alias regions
    alias_region_start = alloc_start + alias_rnd;
    alias_region_end = alias_region_start + alias_region_size;
    heap_region_start = alloc_start + heap_rnd;
    heap_region_end = heap_region_start + heap_region_size;

    if (alias_rnd <= heap_rnd) {
        heap_region_start += alias_region_size;
        heap_region_end += alias_region_size;
    } else {
        alias_region_start += heap_region_size;
        alias_region_end += heap_region_size;
    }

    // Setup stack region
    if (stack_region_size) {
        stack_region_start = alloc_start + stack_rnd;
        stack_region_end = stack_region_start + stack_region_size;

        if (alias_rnd < stack_rnd) {
            stack_region_start += alias_region_size;
            stack_region_end += alias_region_size;
        } else {
            alias_region_start += stack_region_size;
            alias_region_end += stack_region_size;
        }

        if (heap_rnd < stack_rnd) {
            stack_region_start += heap_region_size;
            stack_region_end += heap_region_size;
        } else {
            heap_region_start += stack_region_size;
            heap_region_end += stack_region_size;
        }
    }

    // Setup kernel map region
    if (kernel_map_region_size) {
        kernel_map_region_start = alloc_start + kmap_rnd;
        kernel_map_region_end = kernel_map_region_start + kernel_map_region_size;

        if (alias_rnd < kmap_rnd) {
            kernel_map_region_start += alias_region_size;
            kernel_map_region_end += alias_region_size;
        } else {
            alias_region_start += kernel_map_region_size;
            alias_region_end += kernel_map_region_size;
        }

        if (heap_rnd < kmap_rnd) {
            kernel_map_region_start += heap_region_size;
            kernel_map_region_end += heap_region_size;
        } else {
            heap_region_start += kernel_map_region_size;
            heap_region_end += kernel_map_region_size;
        }

        if (stack_region_size) {
            if (stack_rnd < kmap_rnd) {
                kernel_map_region_start += stack_region_size;
                kernel_map_region_end += stack_region_size;
            } else {
                stack_region_start += kernel_map_region_size;
                stack_region_end += kernel_map_region_size;
            }
        }
    }

    // Set heap members
    current_heap_end = heap_region_start;
    max_heap_size = 0;
    max_physical_memory_size = 0;

    // Ensure that we regions inside our address space
    auto IsInAddressSpace = [&](VAddr addr) {
        return address_space_start <= addr && addr <= address_space_end;
    };
    ASSERT(IsInAddressSpace(alias_region_start));
    ASSERT(IsInAddressSpace(alias_region_end));
    ASSERT(IsInAddressSpace(heap_region_start));
    ASSERT(IsInAddressSpace(heap_region_end));
    ASSERT(IsInAddressSpace(stack_region_start));
    ASSERT(IsInAddressSpace(stack_region_end));
    ASSERT(IsInAddressSpace(kernel_map_region_start));
    ASSERT(IsInAddressSpace(kernel_map_region_end));

    // Ensure that we selected regions that don't overlap
    const VAddr alias_start{alias_region_start};
    const VAddr alias_last{alias_region_end - 1};
    const VAddr heap_start{heap_region_start};
    const VAddr heap_last{heap_region_end - 1};
    const VAddr stack_start{stack_region_start};
    const VAddr stack_last{stack_region_end - 1};
    const VAddr kmap_start{kernel_map_region_start};
    const VAddr kmap_last{kernel_map_region_end - 1};
    ASSERT(alias_last < heap_start || heap_last < alias_start);
    ASSERT(alias_last < stack_start || stack_last < alias_start);
    ASSERT(alias_last < kmap_start || kmap_last < alias_start);
    ASSERT(heap_last < stack_start || stack_last < heap_start);
    ASSERT(heap_last < kmap_start || kmap_last < heap_start);

    current_heap_addr = heap_region_start;
    heap_capacity = 0;
    physical_memory_usage = 0;
    memory_pool = pool;

    page_table_impl.Resize(address_space_width, PageBits, true);

    return InitializeMemoryLayout(start, end);
}

ResultCode PageTable::MapProcessCode(VAddr addr, std::size_t num_pages, MemoryState state,
                                     MemoryPermission perm) {
    std::lock_guard lock{page_table_lock};

    const u64 size{num_pages * PageSize};

    if (!CanContain(addr, size, state)) {
        return ERR_INVALID_ADDRESS_STATE;
    }

    if (IsRegionMapped(addr, size)) {
        return ERR_INVALID_ADDRESS_STATE;
    }

    PageLinkedList page_linked_list;
    CASCADE_CODE(
        system.Kernel().MemoryManager().Allocate(page_linked_list, num_pages, memory_pool));
    CASCADE_CODE(Operate(addr, num_pages, page_linked_list, OperationType::MapGroup));

    block_manager->Update(addr, num_pages, state, perm);

    return RESULT_SUCCESS;
}

ResultCode PageTable::MapProcessCodeMemory(VAddr dst_addr, VAddr src_addr, std::size_t size) {
    std::lock_guard lock{page_table_lock};

    const std::size_t num_pages{size / PageSize};

    MemoryState state{};
    MemoryPermission perm{};
    CASCADE_CODE(CheckMemoryState(&state, &perm, nullptr, src_addr, size, MemoryState::All,
                                  MemoryState::Normal, MemoryPermission::Mask,
                                  MemoryPermission::ReadAndWrite, MemoryAttribute::Mask,
                                  MemoryAttribute::None, MemoryAttribute::IpcAndDeviceMapped));

    if (IsRegionMapped(dst_addr, size)) {
        return ERR_INVALID_ADDRESS_STATE;
    }

    PageLinkedList page_linked_list;
    AddRegionToPages(src_addr, num_pages, page_linked_list);

    {
        auto block_guard = detail::ScopeExit(
            [&] { Operate(src_addr, num_pages, perm, OperationType::ChangePermissions); });

        CASCADE_CODE(
            Operate(src_addr, num_pages, MemoryPermission::None, OperationType::ChangePermissions));
        CASCADE_CODE(MapPages(dst_addr, page_linked_list, MemoryPermission::None));

        block_guard.Cancel();
    }

    block_manager->Update(src_addr, num_pages, state, MemoryPermission::None,
                          MemoryAttribute::Locked);
    block_manager->Update(dst_addr, num_pages, MemoryState::AliasCode);

    return RESULT_SUCCESS;
}

ResultCode PageTable::UnmapProcessCodeMemory(VAddr dst_addr, VAddr src_addr, std::size_t size) {
    std::lock_guard lock{page_table_lock};

    if (!size) {
        return RESULT_SUCCESS;
    }

    const std::size_t num_pages{size / PageSize};

    CASCADE_CODE(CheckMemoryState(nullptr, nullptr, nullptr, src_addr, size, MemoryState::All,
                                  MemoryState::Normal, MemoryPermission::None,
                                  MemoryPermission::None, MemoryAttribute::Mask,
                                  MemoryAttribute::Locked, MemoryAttribute::IpcAndDeviceMapped));

    MemoryState state{};
    CASCADE_CODE(CheckMemoryState(
        &state, nullptr, nullptr, dst_addr, PageSize, MemoryState::FlagCanCodeAlias,
        MemoryState::FlagCanCodeAlias, MemoryPermission::None, MemoryPermission::None,
        MemoryAttribute::Mask, MemoryAttribute::None, MemoryAttribute::IpcAndDeviceMapped));
    CASCADE_CODE(CheckMemoryState(dst_addr, size, MemoryState::All, state, MemoryPermission::None,
                                  MemoryPermission::None, MemoryAttribute::Mask,
                                  MemoryAttribute::None));
    CASCADE_CODE(Operate(dst_addr, num_pages, MemoryPermission::None, OperationType::Unmap));

    block_manager->Update(dst_addr, num_pages, MemoryState::Free);
    block_manager->Update(src_addr, num_pages, MemoryState::Normal, MemoryPermission::ReadAndWrite);

    return RESULT_SUCCESS;
}

void PageTable::MapPhysicalMemory(PageLinkedList& page_linked_list, VAddr start, VAddr end) {
    auto node{page_linked_list.Nodes().begin()};
    PAddr map_addr{node->GetAddress()};
    std::size_t src_num_pages{node->GetNumPages()};

    block_manager->IterateForRange(start, end, [&](const MemoryInfo& info) {
        if (info.state != MemoryState::Free) {
            return;
        }

        std::size_t dst_num_pages{GetSizeInRange(info, start, end) / PageSize};
        VAddr dst_addr{GetAddressInRange(info, start)};

        while (dst_num_pages) {
            if (!src_num_pages) {
                node = std::next(node);
                map_addr = node->GetAddress();
                src_num_pages = node->GetNumPages();
            }

            const std::size_t num_pages{std::min(src_num_pages, dst_num_pages)};
            Operate(dst_addr, num_pages, MemoryPermission::ReadAndWrite, OperationType::Map,
                    map_addr);

            dst_addr += num_pages * PageSize;
            map_addr += num_pages * PageSize;
            src_num_pages -= num_pages;
            dst_num_pages -= num_pages;
        }
    });
}

ResultCode PageTable::MapPhysicalMemory(VAddr addr, std::size_t size) {
    std::lock_guard lock{page_table_lock};

    std::size_t mapped_size{};
    const VAddr end_addr{addr + size};

    block_manager->IterateForRange(addr, end_addr, [&](const MemoryInfo& info) {
        if (info.state != MemoryState::Free) {
            mapped_size += GetSizeInRange(info, addr, end_addr);
        }
    });

    if (mapped_size == size) {
        return RESULT_SUCCESS;
    }

    auto process{system.Kernel().CurrentProcess()};
    const std::size_t remaining_size{size - mapped_size};
    const std::size_t remaining_pages{remaining_size / PageSize};

    if (process->GetResourceLimit() &&
        !process->GetResourceLimit()->Reserve(ResourceType::PhysicalMemory, remaining_size)) {
        return ERR_RESOURCE_LIMIT_EXCEEDED;
    }

    PageLinkedList page_linked_list;
    {
        auto block_guard = detail::ScopeExit([&] {
            system.Kernel().MemoryManager().Free(page_linked_list, remaining_pages, memory_pool);
            process->GetResourceLimit()->Release(ResourceType::PhysicalMemory, remaining_size);
        });

        CASCADE_CODE(system.Kernel().MemoryManager().Allocate(page_linked_list, remaining_pages,
                                                              memory_pool));

        block_guard.Cancel();
    }

    MapPhysicalMemory(page_linked_list, addr, end_addr);

    physical_memory_usage += remaining_size;

    const std::size_t num_pages{size / PageSize};
    block_manager->Update(addr, num_pages, MemoryState::Free, MemoryPermission::None,
                          MemoryAttribute::None, MemoryState::Normal,
                          MemoryPermission::ReadAndWrite, MemoryAttribute::None);

    return RESULT_SUCCESS;
}

ResultCode PageTable::UnmapPhysicalMemory(VAddr addr, std::size_t size) {
    std::lock_guard lock{page_table_lock};

    const VAddr end_addr{addr + size};
    ResultCode result{RESULT_SUCCESS};
    std::size_t mapped_size{};

    // Verify that the region can be unmapped
    block_manager->IterateForRange(addr, end_addr, [&](const MemoryInfo& info) {
        if (info.state == MemoryState::Normal) {
            if (info.attribute != MemoryAttribute::None) {
                result = ERR_INVALID_ADDRESS_STATE;
                return;
            }
            mapped_size += GetSizeInRange(info, addr, end_addr);
        } else if (info.state != MemoryState::Free) {
            result = ERR_INVALID_ADDRESS_STATE;
        }
    });

    if (result.IsError()) {
        return result;
    }

    if (!mapped_size) {
        return RESULT_SUCCESS;
    }

    CASCADE_CODE(UnmapMemory(addr, size));

    auto process{system.Kernel().CurrentProcess()};
    process->GetResourceLimit()->Release(ResourceType::PhysicalMemory, mapped_size);
    physical_memory_usage -= mapped_size;

    return RESULT_SUCCESS;
}

ResultCode PageTable::UnmapMemory(VAddr addr, std::size_t size) {
    std::lock_guard lock{page_table_lock};

    const VAddr end_addr{addr + size};
    ResultCode result{RESULT_SUCCESS};
    PageLinkedList page_linked_list;

    // Unmap each region within the range
    block_manager->IterateForRange(addr, end_addr, [&](const MemoryInfo& info) {
        if (info.state == MemoryState::Normal) {
            const std::size_t block_size{GetSizeInRange(info, addr, end_addr)};
            const std::size_t block_num_pages{block_size / PageSize};
            const VAddr block_addr{GetAddressInRange(info, addr)};

            AddRegionToPages(block_addr, block_size / PageSize, page_linked_list);

            if (result = Operate(block_addr, block_num_pages, MemoryPermission::None,
                                 OperationType::Unmap);
                result.IsError()) {
                return;
            }
        }
    });

    if (result.IsError()) {
        return result;
    }

    const std::size_t num_pages{size / PageSize};
    system.Kernel().MemoryManager().Free(page_linked_list, num_pages, memory_pool);

    block_manager->Update(addr, num_pages, MemoryState::Free);

    return RESULT_SUCCESS;
}

ResultCode PageTable::Map(VAddr dst_addr, VAddr src_addr, std::size_t size) {
    std::lock_guard lock{page_table_lock};

    MemoryState src_state{};
    CASCADE_CODE(CheckMemoryState(
        &src_state, nullptr, nullptr, src_addr, size, MemoryState::FlagCanAlias,
        MemoryState::FlagCanAlias, MemoryPermission::Mask, MemoryPermission::ReadAndWrite,
        MemoryAttribute::Mask, MemoryAttribute::None, MemoryAttribute::IpcAndDeviceMapped));

    if (IsRegionMapped(dst_addr, size)) {
        return ERR_INVALID_ADDRESS_STATE;
    }

    PageLinkedList page_linked_list;
    const std::size_t num_pages{size / PageSize};

    AddRegionToPages(src_addr, num_pages, page_linked_list);

    {
        auto block_guard = detail::ScopeExit([&] {
            Operate(src_addr, num_pages, MemoryPermission::ReadAndWrite,
                    OperationType::ChangePermissions);
        });

        CASCADE_CODE(
            Operate(src_addr, num_pages, MemoryPermission::None, OperationType::ChangePermissions));
        CASCADE_CODE(MapPages(dst_addr, page_linked_list, MemoryPermission::ReadAndWrite));

        block_guard.Cancel();
    }

    block_manager->Update(src_addr, num_pages, src_state, MemoryPermission::None,
                          MemoryAttribute::Locked);
    block_manager->Update(dst_addr, num_pages, MemoryState::Stack, MemoryPermission::ReadAndWrite);

    return RESULT_SUCCESS;
}

ResultCode PageTable::Unmap(VAddr dst_addr, VAddr src_addr, std::size_t size) {
    std::lock_guard lock{page_table_lock};

    MemoryState src_state{};
    CASCADE_CODE(CheckMemoryState(
        &src_state, nullptr, nullptr, src_addr, size, MemoryState::FlagCanAlias,
        MemoryState::FlagCanAlias, MemoryPermission::Mask, MemoryPermission::None,
        MemoryAttribute::Mask, MemoryAttribute::Locked, MemoryAttribute::IpcAndDeviceMapped));

    MemoryPermission dst_perm{};
    CASCADE_CODE(CheckMemoryState(nullptr, &dst_perm, nullptr, dst_addr, size, MemoryState::All,
                                  MemoryState::Stack, MemoryPermission::None,
                                  MemoryPermission::None, MemoryAttribute::Mask,
                                  MemoryAttribute::None, MemoryAttribute::IpcAndDeviceMapped));

    PageLinkedList src_pages;
    PageLinkedList dst_pages;
    const std::size_t num_pages{size / PageSize};

    AddRegionToPages(src_addr, num_pages, src_pages);
    AddRegionToPages(dst_addr, num_pages, dst_pages);

    if (!dst_pages.IsEqual(src_pages)) {
        return ERR_INVALID_MEMORY_RANGE;
    }

    {
        auto block_guard = detail::ScopeExit([&] { MapPages(dst_addr, dst_pages, dst_perm); });

        CASCADE_CODE(Operate(dst_addr, num_pages, MemoryPermission::None, OperationType::Unmap));
        CASCADE_CODE(Operate(src_addr, num_pages, MemoryPermission::ReadAndWrite,
                             OperationType::ChangePermissions));

        block_guard.Cancel();
    }

    block_manager->Update(src_addr, num_pages, src_state, MemoryPermission::ReadAndWrite);
    block_manager->Update(dst_addr, num_pages, MemoryState::Free);

    return RESULT_SUCCESS;
}

ResultCode PageTable::MapPages(VAddr addr, const PageLinkedList& page_linked_list,
                               MemoryPermission perm) {
    VAddr cur_addr{addr};

    for (const auto& node : page_linked_list.Nodes()) {
        if (const auto result{
                Operate(cur_addr, node.GetNumPages(), perm, OperationType::Map, node.GetAddress())};
            result.IsError()) {
            const MemoryInfo info{block_manager->FindBlock(cur_addr).GetMemoryInfo()};
            const std::size_t num_pages{(addr - cur_addr) / PageSize};

            ASSERT(
                Operate(addr, num_pages, MemoryPermission::None, OperationType::Unmap).IsSuccess());

            return result;
        }

        cur_addr += node.GetNumPages() * PageSize;
    }

    return RESULT_SUCCESS;
}

ResultCode PageTable::MapPages(VAddr addr, PageLinkedList& page_linked_list, MemoryState state,
                               MemoryPermission perm) {
    std::lock_guard lock{page_table_lock};

    const std::size_t num_pages{page_linked_list.GetNumPages()};
    const std::size_t size{num_pages * PageSize};

    if (!CanContain(addr, size, state)) {
        return ERR_INVALID_ADDRESS_STATE;
    }

    if (IsRegionMapped(addr, num_pages * PageSize)) {
        return ERR_INVALID_ADDRESS_STATE;
    }

    CASCADE_CODE(MapPages(addr, page_linked_list, perm));

    block_manager->Update(addr, num_pages, state, perm);

    return RESULT_SUCCESS;
}

ResultCode PageTable::SetCodeMemoryPermission(VAddr addr, std::size_t size, MemoryPermission perm) {

    std::lock_guard lock{page_table_lock};

    MemoryState prev_state{};
    MemoryPermission prev_perm{};

    CASCADE_CODE(CheckMemoryState(
        &prev_state, &prev_perm, nullptr, addr, size, MemoryState::FlagCode, MemoryState::FlagCode,
        MemoryPermission::None, MemoryPermission::None, MemoryAttribute::Mask,
        MemoryAttribute::None, MemoryAttribute::IpcAndDeviceMapped));

    MemoryState state{prev_state};

    // Ensure state is mutable if permission allows write
    if ((perm & MemoryPermission::Write) != MemoryPermission::None) {
        if (prev_state == MemoryState::Code) {
            state = MemoryState::CodeData;
        } else if (prev_state == MemoryState::AliasCode) {
            state = MemoryState::AliasCodeData;
        } else {
            UNREACHABLE();
        }
    }

    // Return early if there is nothing to change
    if (state == prev_state && perm == prev_perm) {
        return RESULT_SUCCESS;
    }

    const std::size_t num_pages{size / PageSize};
    const OperationType operation{(perm & MemoryPermission::Execute) != MemoryPermission::None
                                      ? OperationType::ChangePermissionsAndRefresh
                                      : OperationType::ChangePermissions};

    CASCADE_CODE(Operate(addr, num_pages, perm, operation));

    block_manager->Update(addr, num_pages, state, perm);

    return RESULT_SUCCESS;
}

MemoryInfo PageTable::QueryInfoImpl(VAddr addr) {
    std::lock_guard lock{page_table_lock};

    return block_manager->FindBlock(addr).GetMemoryInfo();
}

MemoryInfo PageTable::QueryInfo(VAddr addr) {
    if (!Contains(addr, 1)) {
        return {address_space_end,      0 - address_space_end, MemoryState::Inaccessible,
                MemoryPermission::None, MemoryAttribute::None, MemoryPermission::None};
    }

    return QueryInfoImpl(addr);
}

ResultCode PageTable::ReserveTransferMemory(VAddr addr, std::size_t size, MemoryPermission perm) {
    std::lock_guard lock{page_table_lock};

    MemoryState state{};
    MemoryAttribute attribute{};

    CASCADE_CODE(CheckMemoryState(&state, nullptr, &attribute, addr, size,
                                  MemoryState::FlagCanTransfer | MemoryState::FlagReferenceCounted,
                                  MemoryState::FlagCanTransfer | MemoryState::FlagReferenceCounted,
                                  MemoryPermission::Mask, MemoryPermission::ReadAndWrite,
                                  MemoryAttribute::Mask, MemoryAttribute::None,
                                  MemoryAttribute::IpcAndDeviceMapped));

    block_manager->Update(addr, size / PageSize, state, perm, attribute | MemoryAttribute::Locked);

    return RESULT_SUCCESS;
}

ResultCode PageTable::ResetTransferMemory(VAddr addr, std::size_t size) {
    std::lock_guard lock{page_table_lock};

    MemoryState state{};

    CASCADE_CODE(CheckMemoryState(&state, nullptr, nullptr, addr, size,
                                  MemoryState::FlagCanTransfer | MemoryState::FlagReferenceCounted,
                                  MemoryState::FlagCanTransfer | MemoryState::FlagReferenceCounted,
                                  MemoryPermission::None, MemoryPermission::None,
                                  MemoryAttribute::Mask, MemoryAttribute::Locked,
                                  MemoryAttribute::IpcAndDeviceMapped));

    block_manager->Update(addr, size / PageSize, state, MemoryPermission::ReadAndWrite);

    return RESULT_SUCCESS;
}

ResultCode PageTable::SetMemoryAttribute(VAddr addr, std::size_t size, MemoryAttribute mask,
                                         MemoryAttribute value) {
    std::lock_guard lock{page_table_lock};

    MemoryState state{};
    MemoryPermission perm{};
    MemoryAttribute attribute{};

    CASCADE_CODE(CheckMemoryState(&state, &perm, &attribute, addr, size,
                                  MemoryState::FlagCanChangeAttribute,
                                  MemoryState::FlagCanChangeAttribute, MemoryPermission::None,
                                  MemoryPermission::None, MemoryAttribute::LockedAndIpcLocked,
                                  MemoryAttribute::None, MemoryAttribute::DeviceSharedAndUncached));

    attribute = attribute & ~mask;
    attribute = attribute | (mask & value);

    block_manager->Update(addr, size / PageSize, state, perm, attribute);

    return RESULT_SUCCESS;
}

ResultCode PageTable::SetHeapCapacity(std::size_t new_heap_capacity) {
    std::lock_guard lock{page_table_lock};
    heap_capacity = new_heap_capacity;
    return RESULT_SUCCESS;
}

ResultVal<VAddr> PageTable::SetHeapSize(std::size_t size) {

    if (size > heap_region_end - heap_region_start) {
        return ERR_OUT_OF_MEMORY;
    }

    const u64 previous_heap_size{GetHeapSize()};

    UNIMPLEMENTED_IF_MSG(previous_heap_size > size, "Heap shrink is unimplemented");

    // Increase the heap size
    {
        std::lock_guard lock{page_table_lock};

        const u64 delta{size - previous_heap_size};

        auto process{system.Kernel().CurrentProcess()};
        if (process->GetResourceLimit() && delta != 0 &&
            !process->GetResourceLimit()->Reserve(ResourceType::PhysicalMemory, delta)) {
            return ERR_RESOURCE_LIMIT_EXCEEDED;
        }

        PageLinkedList page_linked_list;
        const std::size_t num_pages{delta / PageSize};

        CASCADE_CODE(
            system.Kernel().MemoryManager().Allocate(page_linked_list, num_pages, memory_pool));

        if (IsRegionMapped(current_heap_addr, delta)) {
            return ERR_INVALID_ADDRESS_STATE;
        }

        CASCADE_CODE(
            Operate(current_heap_addr, num_pages, page_linked_list, OperationType::MapGroup));

        block_manager->Update(current_heap_addr, num_pages, MemoryState::Normal,
                              MemoryPermission::ReadAndWrite);

        current_heap_addr = heap_region_start + size;
    }

    return MakeResult<VAddr>(heap_region_start);
}

ResultVal<VAddr> PageTable::AllocateAndMapMemory(std::size_t needed_num_pages, std::size_t align,
                                                 bool is_map_only, VAddr region_start,
                                                 std::size_t region_num_pages, MemoryState state,
                                                 MemoryPermission perm, PAddr map_addr) {
    std::lock_guard lock{page_table_lock};

    if (!CanContain(region_start, region_num_pages * PageSize, state)) {
        return ERR_INVALID_ADDRESS_STATE;
    }

    if (region_num_pages <= needed_num_pages) {
        return ERR_OUT_OF_MEMORY;
    }

    const VAddr addr{
        AllocateVirtualMemory(region_start, region_num_pages, needed_num_pages, align)};
    if (!addr) {
        return ERR_OUT_OF_MEMORY;
    }

    if (is_map_only) {
        CASCADE_CODE(Operate(addr, needed_num_pages, perm, OperationType::Map, map_addr));
    } else {
        PageLinkedList page_group;
        CASCADE_CODE(
            system.Kernel().MemoryManager().Allocate(page_group, needed_num_pages, memory_pool));
        CASCADE_CODE(Operate(addr, needed_num_pages, page_group, OperationType::MapGroup));
    }

    block_manager->Update(addr, needed_num_pages, state, perm);

    return MakeResult<VAddr>(addr);
}

ResultCode PageTable::LockForDeviceAddressSpace(VAddr addr, std::size_t size) {
    std::lock_guard lock{page_table_lock};

    MemoryPermission perm{};
    if (const ResultCode result{CheckMemoryState(
            nullptr, &perm, nullptr, addr, size, MemoryState::FlagCanChangeAttribute,
            MemoryState::FlagCanChangeAttribute, MemoryPermission::None, MemoryPermission::None,
            MemoryAttribute::LockedAndIpcLocked, MemoryAttribute::None,
            MemoryAttribute::DeviceSharedAndUncached)};
        result.IsError()) {
        return result;
    }

    block_manager->UpdateLock(addr, size / PageSize,
<<<<<<< HEAD
                              [perm](MemoryBlockManager::iterator block, MemoryPermission perm) {
=======
                              [](MemoryBlockManager::iterator block, MemoryPermission perm) {
>>>>>>> 4dca2298
                                  block->ShareToDevice(perm);
                              },
                              perm);

    return RESULT_SUCCESS;
}

ResultCode PageTable::UnlockForDeviceAddressSpace(VAddr addr, std::size_t size) {
    std::lock_guard lock{page_table_lock};

    MemoryPermission perm{};
    if (const ResultCode result{CheckMemoryState(
            nullptr, &perm, nullptr, addr, size, MemoryState::FlagCanChangeAttribute,
            MemoryState::FlagCanChangeAttribute, MemoryPermission::None, MemoryPermission::None,
            MemoryAttribute::LockedAndIpcLocked, MemoryAttribute::None,
            MemoryAttribute::DeviceSharedAndUncached)};
        result.IsError()) {
        return result;
    }

    block_manager->UpdateLock(addr, size / PageSize,
<<<<<<< HEAD
                              [perm](MemoryBlockManager::iterator block, MemoryPermission perm) {
=======
                              [](MemoryBlockManager::iterator block, MemoryPermission perm) {
>>>>>>> 4dca2298
                                  block->UnshareToDevice(perm);
                              },
                              perm);

    return RESULT_SUCCESS;
}

ResultCode PageTable::InitializeMemoryLayout(VAddr start, VAddr end) {
    block_manager = std::make_unique<MemoryBlockManager>(start, end);

    return RESULT_SUCCESS;
}

bool PageTable::IsRegionMapped(VAddr address, u64 size) {
    return CheckMemoryState(address, size, MemoryState::All, MemoryState::Free,
                            MemoryPermission::Mask, MemoryPermission::None, MemoryAttribute::Mask,
                            MemoryAttribute::None, MemoryAttribute::IpcAndDeviceMapped)
        .IsError();
}

bool PageTable::IsRegionContiguous(VAddr addr, u64 size) const {
    auto start_ptr = system.Memory().GetPointer(addr);
    for (u64 offset{}; offset < size; offset += PageSize) {
        if (start_ptr != system.Memory().GetPointer(addr + offset)) {
            return false;
        }
        start_ptr += PageSize;
    }
    return true;
}

void PageTable::AddRegionToPages(VAddr start, std::size_t num_pages,
                                 PageLinkedList& page_linked_list) {
    VAddr addr{start};
    while (addr < start + (num_pages * PageSize)) {
        const PAddr paddr{GetPhysicalAddr(addr)};
        if (!paddr) {
            UNREACHABLE();
        }
        page_linked_list.AddBlock(paddr, 1);
        addr += PageSize;
    }
}

VAddr PageTable::AllocateVirtualMemory(VAddr start, std::size_t region_num_pages,
                                       u64 needed_num_pages, std::size_t align) {
    if (is_aslr_enabled) {
        UNIMPLEMENTED();
    }
    return block_manager->FindFreeArea(start, region_num_pages, needed_num_pages, align, 0,
                                       IsKernel() ? 1 : 4);
}

ResultCode PageTable::Operate(VAddr addr, std::size_t num_pages, const PageLinkedList& page_group,
                              OperationType operation) {
    std::lock_guard lock{page_table_lock};

    ASSERT(Common::IsAligned(addr, PageSize));
    ASSERT(num_pages > 0);
    ASSERT(num_pages == page_group.GetNumPages());

    for (const auto& node : page_group.Nodes()) {
        const std::size_t size{node.GetNumPages() * PageSize};

        switch (operation) {
        case OperationType::MapGroup:
            system.Memory().MapMemoryRegion(page_table_impl, addr, size, node.GetAddress());
            break;
        default:
            UNREACHABLE();
        }

        addr += size;
    }

    return RESULT_SUCCESS;
}

ResultCode PageTable::Operate(VAddr addr, std::size_t num_pages, MemoryPermission perm,
                              OperationType operation, PAddr map_addr) {
    std::lock_guard lock{page_table_lock};

    ASSERT(num_pages > 0);
    ASSERT(Common::IsAligned(addr, PageSize));
    ASSERT(ContainsPages(addr, num_pages));

    switch (operation) {
    case OperationType::Unmap:
        system.Memory().UnmapRegion(page_table_impl, addr, num_pages * PageSize);
        break;
    case OperationType::Map: {
        ASSERT(map_addr);
        ASSERT(Common::IsAligned(map_addr, PageSize));
        system.Memory().MapMemoryRegion(page_table_impl, addr, num_pages * PageSize, map_addr);
        break;
    }
    case OperationType::ChangePermissions:
    case OperationType::ChangePermissionsAndRefresh:
        break;
    default:
        UNREACHABLE();
    }
    return RESULT_SUCCESS;
}

constexpr VAddr PageTable::GetRegionAddress(MemoryState state) const {
    switch (state) {
    case MemoryState::Free:
    case MemoryState::Kernel:
        return address_space_start;
    case MemoryState::Normal:
        return heap_region_start;
    case MemoryState::Ipc:
    case MemoryState::NonSecureIpc:
    case MemoryState::NonDeviceIpc:
        return alias_region_start;
    case MemoryState::Stack:
        return stack_region_start;
    case MemoryState::Io:
    case MemoryState::Static:
    case MemoryState::ThreadLocal:
        return kernel_map_region_start;
    case MemoryState::Shared:
    case MemoryState::AliasCode:
    case MemoryState::AliasCodeData:
    case MemoryState::Transfered:
    case MemoryState::SharedTransfered:
    case MemoryState::SharedCode:
    case MemoryState::GeneratedCode:
    case MemoryState::CodeOut:
        return alias_code_region_start;
    case MemoryState::Code:
    case MemoryState::CodeData:
        return code_region_start;
    default:
        UNREACHABLE();
        return {};
    }
}

constexpr std::size_t PageTable::GetRegionSize(MemoryState state) const {
    switch (state) {
    case MemoryState::Free:
    case MemoryState::Kernel:
        return address_space_end - address_space_start;
    case MemoryState::Normal:
        return heap_region_end - heap_region_start;
    case MemoryState::Ipc:
    case MemoryState::NonSecureIpc:
    case MemoryState::NonDeviceIpc:
        return alias_region_end - alias_region_start;
    case MemoryState::Stack:
        return stack_region_end - stack_region_start;
    case MemoryState::Io:
    case MemoryState::Static:
    case MemoryState::ThreadLocal:
        return kernel_map_region_end - kernel_map_region_start;
    case MemoryState::Shared:
    case MemoryState::AliasCode:
    case MemoryState::AliasCodeData:
    case MemoryState::Transfered:
    case MemoryState::SharedTransfered:
    case MemoryState::SharedCode:
    case MemoryState::GeneratedCode:
    case MemoryState::CodeOut:
        return alias_code_region_end - alias_code_region_start;
    case MemoryState::Code:
    case MemoryState::CodeData:
        return code_region_end - code_region_start;
    default:
        UNREACHABLE();
        return {};
    }
}

constexpr bool PageTable::CanContain(VAddr addr, std::size_t size, MemoryState state) const {
    const VAddr end{addr + size};
    const VAddr last{end - 1};
    const VAddr region_start{GetRegionAddress(state)};
    const std::size_t region_size{GetRegionSize(state)};
    const bool is_in_region{region_start <= addr && addr < end &&
                            last <= region_start + region_size - 1};
    const bool is_in_heap{!(end <= heap_region_start || heap_region_end <= addr)};
    const bool is_in_alias{!(end <= alias_region_start || alias_region_end <= addr)};

    switch (state) {
    case MemoryState::Free:
    case MemoryState::Kernel:
        return is_in_region;
    case MemoryState::Io:
    case MemoryState::Static:
    case MemoryState::Code:
    case MemoryState::CodeData:
    case MemoryState::Shared:
    case MemoryState::AliasCode:
    case MemoryState::AliasCodeData:
    case MemoryState::Stack:
    case MemoryState::ThreadLocal:
    case MemoryState::Transfered:
    case MemoryState::SharedTransfered:
    case MemoryState::SharedCode:
    case MemoryState::GeneratedCode:
    case MemoryState::CodeOut:
        return is_in_region && !is_in_heap && !is_in_alias;
    case MemoryState::Normal:
        ASSERT(is_in_heap);
        return is_in_region && !is_in_alias;
    case MemoryState::Ipc:
    case MemoryState::NonSecureIpc:
    case MemoryState::NonDeviceIpc:
        ASSERT(is_in_alias);
        return is_in_region && !is_in_heap;
    default:
        return false;
    }
}

constexpr ResultCode PageTable::CheckMemoryState(const MemoryInfo& info, MemoryState state_mask,
                                                 MemoryState state, MemoryPermission perm_mask,
                                                 MemoryPermission perm, MemoryAttribute attr_mask,
                                                 MemoryAttribute attr) const {
    // Validate the states match expectation
    if ((info.state & state_mask) != state) {
        return ERR_INVALID_ADDRESS_STATE;
    }
    if ((info.perm & perm_mask) != perm) {
        return ERR_INVALID_ADDRESS_STATE;
    }
    if ((info.attribute & attr_mask) != attr) {
        return ERR_INVALID_ADDRESS_STATE;
    }

    return RESULT_SUCCESS;
}

ResultCode PageTable::CheckMemoryState(MemoryState* out_state, MemoryPermission* out_perm,
                                       MemoryAttribute* out_attr, VAddr addr, std::size_t size,
                                       MemoryState state_mask, MemoryState state,
                                       MemoryPermission perm_mask, MemoryPermission perm,
                                       MemoryAttribute attr_mask, MemoryAttribute attr,
                                       MemoryAttribute ignore_attr) {
    std::lock_guard lock{page_table_lock};

    // Get information about the first block
    const VAddr last_addr{addr + size - 1};
    MemoryBlockManager::const_iterator it{block_manager->FindIterator(addr)};
    MemoryInfo info{it->GetMemoryInfo()};

    // Validate all blocks in the range have correct state
    const MemoryState first_state{info.state};
    const MemoryPermission first_perm{info.perm};
    const MemoryAttribute first_attr{info.attribute};

    while (true) {
        // Validate the current block
        if (!(info.state == first_state)) {
            return ERR_INVALID_ADDRESS_STATE;
        }
        if (!(info.perm == first_perm)) {
            return ERR_INVALID_ADDRESS_STATE;
        }
        if (!((info.attribute | static_cast<MemoryAttribute>(ignore_attr)) ==
              (first_attr | static_cast<MemoryAttribute>(ignore_attr)))) {
            return ERR_INVALID_ADDRESS_STATE;
        }

        // Validate against the provided masks
        CASCADE_CODE(CheckMemoryState(info, state_mask, state, perm_mask, perm, attr_mask, attr));

        // Break once we're done
        if (last_addr <= info.GetLastAddress()) {
            break;
        }

        // Advance our iterator
        it++;
        ASSERT(it != block_manager->cend());
        info = it->GetMemoryInfo();
    }

    // Write output state
    if (out_state) {
        *out_state = first_state;
    }
    if (out_perm) {
        *out_perm = first_perm;
    }
    if (out_attr) {
        *out_attr = first_attr & static_cast<MemoryAttribute>(~ignore_attr);
    }

    return RESULT_SUCCESS;
}

} // namespace Kernel::Memory<|MERGE_RESOLUTION|>--- conflicted
+++ resolved
@@ -854,11 +854,7 @@
     }
 
     block_manager->UpdateLock(addr, size / PageSize,
-<<<<<<< HEAD
-                              [perm](MemoryBlockManager::iterator block, MemoryPermission perm) {
-=======
                               [](MemoryBlockManager::iterator block, MemoryPermission perm) {
->>>>>>> 4dca2298
                                   block->ShareToDevice(perm);
                               },
                               perm);
@@ -880,11 +876,7 @@
     }
 
     block_manager->UpdateLock(addr, size / PageSize,
-<<<<<<< HEAD
-                              [perm](MemoryBlockManager::iterator block, MemoryPermission perm) {
-=======
                               [](MemoryBlockManager::iterator block, MemoryPermission perm) {
->>>>>>> 4dca2298
                                   block->UnshareToDevice(perm);
                               },
                               perm);
