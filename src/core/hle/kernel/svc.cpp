// Copyright 2018 yuzu emulator team
// Licensed under GPLv2 or any later version
// Refer to the license.txt file included.

#include <algorithm>
#include <cinttypes>
#include <iterator>
#include <mutex>
#include <vector>

#include "common/alignment.h"
#include "common/assert.h"
#include "common/logging/log.h"
#include "common/microprofile.h"
#include "common/string_util.h"
#include "core/arm/exclusive_monitor.h"
#include "core/core.h"
#include "core/core_cpu.h"
#include "core/core_timing.h"
#include "core/hle/kernel/address_arbiter.h"
#include "core/hle/kernel/client_port.h"
#include "core/hle/kernel/client_session.h"
#include "core/hle/kernel/errors.h"
#include "core/hle/kernel/handle_table.h"
#include "core/hle/kernel/kernel.h"
#include "core/hle/kernel/mutex.h"
#include "core/hle/kernel/process.h"
#include "core/hle/kernel/readable_event.h"
#include "core/hle/kernel/resource_limit.h"
#include "core/hle/kernel/scheduler.h"
#include "core/hle/kernel/shared_memory.h"
#include "core/hle/kernel/svc.h"
#include "core/hle/kernel/svc_wrap.h"
#include "core/hle/kernel/thread.h"
#include "core/hle/kernel/transfer_memory.h"
#include "core/hle/kernel/writable_event.h"
#include "core/hle/lock.h"
#include "core/hle/result.h"
#include "core/hle/service/service.h"
#include "core/memory.h"
#include "core/reporter.h"

namespace Kernel {
namespace {

// Checks if address + size is greater than the given address
// This can return false if the size causes an overflow of a 64-bit type
// or if the given size is zero.
constexpr bool IsValidAddressRange(VAddr address, u64 size) {
    return address + size > address;
}

// 8 GiB
constexpr u64 MAIN_MEMORY_SIZE = 0x200000000;

// Helper function that performs the common sanity checks for svcMapMemory
// and svcUnmapMemory. This is doable, as both functions perform their sanitizing
// in the same order.
ResultCode MapUnmapMemorySanityChecks(const VMManager& vm_manager, VAddr dst_addr, VAddr src_addr,
                                      u64 size) {
    if (!Common::Is4KBAligned(dst_addr)) {
        LOG_ERROR(Kernel_SVC, "Destination address is not aligned to 4KB, 0x{:016X}", dst_addr);
        return ERR_INVALID_ADDRESS;
    }

    if (!Common::Is4KBAligned(src_addr)) {
        LOG_ERROR(Kernel_SVC, "Source address is not aligned to 4KB, 0x{:016X}", src_addr);
        return ERR_INVALID_SIZE;
    }

    if (size == 0) {
        LOG_ERROR(Kernel_SVC, "Size is 0");
        return ERR_INVALID_SIZE;
    }

    if (!Common::Is4KBAligned(size)) {
        LOG_ERROR(Kernel_SVC, "Size is not aligned to 4KB, 0x{:016X}", size);
        return ERR_INVALID_SIZE;
    }

    if (!IsValidAddressRange(dst_addr, size)) {
        LOG_ERROR(Kernel_SVC,
                  "Destination is not a valid address range, addr=0x{:016X}, size=0x{:016X}",
                  dst_addr, size);
        return ERR_INVALID_ADDRESS_STATE;
    }

    if (!IsValidAddressRange(src_addr, size)) {
        LOG_ERROR(Kernel_SVC, "Source is not a valid address range, addr=0x{:016X}, size=0x{:016X}",
                  src_addr, size);
        return ERR_INVALID_ADDRESS_STATE;
    }

    if (!vm_manager.IsWithinAddressSpace(src_addr, size)) {
        LOG_ERROR(Kernel_SVC,
                  "Source is not within the address space, addr=0x{:016X}, size=0x{:016X}",
                  src_addr, size);
        return ERR_INVALID_ADDRESS_STATE;
    }

    if (!vm_manager.IsWithinNewMapRegion(dst_addr, size)) {
        LOG_ERROR(Kernel_SVC,
                  "Destination is not within the new map region, addr=0x{:016X}, size=0x{:016X}",
                  dst_addr, size);
        return ERR_INVALID_MEMORY_RANGE;
    }

    const VAddr dst_end_address = dst_addr + size;
    if (dst_end_address > vm_manager.GetHeapRegionBaseAddress() &&
        vm_manager.GetHeapRegionEndAddress() > dst_addr) {
        LOG_ERROR(Kernel_SVC,
                  "Destination does not fit within the heap region, addr=0x{:016X}, "
                  "size=0x{:016X}, end_addr=0x{:016X}",
                  dst_addr, size, dst_end_address);
        return ERR_INVALID_MEMORY_RANGE;
    }

    if (dst_end_address > vm_manager.GetMapRegionBaseAddress() &&
        vm_manager.GetMapRegionEndAddress() > dst_addr) {
        LOG_ERROR(Kernel_SVC,
                  "Destination does not fit within the map region, addr=0x{:016X}, "
                  "size=0x{:016X}, end_addr=0x{:016X}",
                  dst_addr, size, dst_end_address);
        return ERR_INVALID_MEMORY_RANGE;
    }

    return RESULT_SUCCESS;
}

enum class ResourceLimitValueType {
    CurrentValue,
    LimitValue,
};

ResultVal<s64> RetrieveResourceLimitValue(Core::System& system, Handle resource_limit,
                                          u32 resource_type, ResourceLimitValueType value_type) {
    const auto type = static_cast<ResourceType>(resource_type);
    if (!IsValidResourceType(type)) {
        LOG_ERROR(Kernel_SVC, "Invalid resource limit type: '{}'", resource_type);
        return ERR_INVALID_ENUM_VALUE;
    }

    const auto* const current_process = system.Kernel().CurrentProcess();
    ASSERT(current_process != nullptr);

    const auto resource_limit_object =
        current_process->GetHandleTable().Get<ResourceLimit>(resource_limit);
    if (!resource_limit_object) {
        LOG_ERROR(Kernel_SVC, "Handle to non-existent resource limit instance used. Handle={:08X}",
                  resource_limit);
        return ERR_INVALID_HANDLE;
    }

    if (value_type == ResourceLimitValueType::CurrentValue) {
        return MakeResult(resource_limit_object->GetCurrentResourceValue(type));
    }

    return MakeResult(resource_limit_object->GetMaxResourceValue(type));
}
} // Anonymous namespace

/// Set the process heap to a given Size. It can both extend and shrink the heap.
static ResultCode SetHeapSize(Core::System& system, VAddr* heap_addr, u64 heap_size) {
    LOG_TRACE(Kernel_SVC, "called, heap_size=0x{:X}", heap_size);

    // Size must be a multiple of 0x200000 (2MB) and be equal to or less than 8GB.
    if ((heap_size % 0x200000) != 0) {
        LOG_ERROR(Kernel_SVC, "The heap size is not a multiple of 2MB, heap_size=0x{:016X}",
                  heap_size);
        return ERR_INVALID_SIZE;
    }

    if (heap_size >= 0x200000000) {
        LOG_ERROR(Kernel_SVC, "The heap size is not less than 8GB, heap_size=0x{:016X}", heap_size);
        return ERR_INVALID_SIZE;
    }

    auto& vm_manager = system.Kernel().CurrentProcess()->VMManager();
    const auto alloc_result = vm_manager.SetHeapSize(heap_size);
    if (alloc_result.Failed()) {
        return alloc_result.Code();
    }

    *heap_addr = *alloc_result;
    return RESULT_SUCCESS;
}

static ResultCode SetMemoryPermission(Core::System& system, VAddr addr, u64 size, u32 prot) {
    LOG_TRACE(Kernel_SVC, "called, addr=0x{:X}, size=0x{:X}, prot=0x{:X}", addr, size, prot);

    if (!Common::Is4KBAligned(addr)) {
        LOG_ERROR(Kernel_SVC, "Address is not aligned to 4KB, addr=0x{:016X}", addr);
        return ERR_INVALID_ADDRESS;
    }

    if (size == 0) {
        LOG_ERROR(Kernel_SVC, "Size is 0");
        return ERR_INVALID_SIZE;
    }

    if (!Common::Is4KBAligned(size)) {
        LOG_ERROR(Kernel_SVC, "Size is not aligned to 4KB, size=0x{:016X}", size);
        return ERR_INVALID_SIZE;
    }

    if (!IsValidAddressRange(addr, size)) {
        LOG_ERROR(Kernel_SVC, "Region is not a valid address range, addr=0x{:016X}, size=0x{:016X}",
                  addr, size);
        return ERR_INVALID_ADDRESS_STATE;
    }

    const auto permission = static_cast<MemoryPermission>(prot);
    if (permission != MemoryPermission::None && permission != MemoryPermission::Read &&
        permission != MemoryPermission::ReadWrite) {
        LOG_ERROR(Kernel_SVC, "Invalid memory permission specified, Got memory permission=0x{:08X}",
                  static_cast<u32>(permission));
        return ERR_INVALID_MEMORY_PERMISSIONS;
    }

    auto* const current_process = system.Kernel().CurrentProcess();
    auto& vm_manager = current_process->VMManager();

    if (!vm_manager.IsWithinAddressSpace(addr, size)) {
        LOG_ERROR(Kernel_SVC,
                  "Source is not within the address space, addr=0x{:016X}, size=0x{:016X}", addr,
                  size);
        return ERR_INVALID_ADDRESS_STATE;
    }

    const VMManager::VMAHandle iter = vm_manager.FindVMA(addr);
    if (!vm_manager.IsValidHandle(iter)) {
        LOG_ERROR(Kernel_SVC, "Unable to find VMA for address=0x{:016X}", addr);
        return ERR_INVALID_ADDRESS_STATE;
    }

    LOG_WARNING(Kernel_SVC, "Uniformity check on protected memory is not implemented.");
    // TODO: Performs a uniformity check to make sure only protected memory is changed (it doesn't
    // make sense to allow changing permissions on kernel memory itself, etc).

    const auto converted_permissions = SharedMemory::ConvertPermissions(permission);

    return vm_manager.ReprotectRange(addr, size, converted_permissions);
}

static ResultCode SetMemoryAttribute(Core::System& system, VAddr address, u64 size, u32 mask,
                                     u32 attribute) {
    LOG_DEBUG(Kernel_SVC,
              "called, address=0x{:016X}, size=0x{:X}, mask=0x{:08X}, attribute=0x{:08X}", address,
              size, mask, attribute);

    if (!Common::Is4KBAligned(address)) {
        LOG_ERROR(Kernel_SVC, "Address not page aligned (0x{:016X})", address);
        return ERR_INVALID_ADDRESS;
    }

    if (size == 0 || !Common::Is4KBAligned(size)) {
        LOG_ERROR(Kernel_SVC, "Invalid size (0x{:X}). Size must be non-zero and page aligned.",
                  size);
        return ERR_INVALID_ADDRESS;
    }

    if (!IsValidAddressRange(address, size)) {
        LOG_ERROR(Kernel_SVC, "Address range overflowed (Address: 0x{:016X}, Size: 0x{:016X})",
                  address, size);
        return ERR_INVALID_ADDRESS_STATE;
    }

    const auto mem_attribute = static_cast<MemoryAttribute>(attribute);
    const auto mem_mask = static_cast<MemoryAttribute>(mask);
    const auto attribute_with_mask = mem_attribute | mem_mask;

    if (attribute_with_mask != mem_mask) {
        LOG_ERROR(Kernel_SVC,
                  "Memory attribute doesn't match the given mask (Attribute: 0x{:X}, Mask: {:X}",
                  attribute, mask);
        return ERR_INVALID_COMBINATION;
    }

    if ((attribute_with_mask | MemoryAttribute::Uncached) != MemoryAttribute::Uncached) {
        LOG_ERROR(Kernel_SVC, "Specified attribute isn't equal to MemoryAttributeUncached (8).");
        return ERR_INVALID_COMBINATION;
    }

    auto& vm_manager = system.Kernel().CurrentProcess()->VMManager();
    if (!vm_manager.IsWithinAddressSpace(address, size)) {
        LOG_ERROR(Kernel_SVC,
                  "Given address (0x{:016X}) is outside the bounds of the address space.", address);
        return ERR_INVALID_ADDRESS_STATE;
    }

    return vm_manager.SetMemoryAttribute(address, size, mem_mask, mem_attribute);
}

/// Maps a memory range into a different range.
static ResultCode MapMemory(Core::System& system, VAddr dst_addr, VAddr src_addr, u64 size) {
    LOG_TRACE(Kernel_SVC, "called, dst_addr=0x{:X}, src_addr=0x{:X}, size=0x{:X}", dst_addr,
              src_addr, size);

    auto& vm_manager = system.Kernel().CurrentProcess()->VMManager();
    const auto result = MapUnmapMemorySanityChecks(vm_manager, dst_addr, src_addr, size);

    if (result.IsError()) {
        return result;
    }

    return vm_manager.MirrorMemory(dst_addr, src_addr, size, MemoryState::Stack);
}

/// Unmaps a region that was previously mapped with svcMapMemory
static ResultCode UnmapMemory(Core::System& system, VAddr dst_addr, VAddr src_addr, u64 size) {
    LOG_TRACE(Kernel_SVC, "called, dst_addr=0x{:X}, src_addr=0x{:X}, size=0x{:X}", dst_addr,
              src_addr, size);

    auto& vm_manager = system.Kernel().CurrentProcess()->VMManager();
    const auto result = MapUnmapMemorySanityChecks(vm_manager, dst_addr, src_addr, size);

    if (result.IsError()) {
        return result;
    }

    return vm_manager.UnmapRange(dst_addr, size);
}

/// Connect to an OS service given the port name, returns the handle to the port to out
static ResultCode ConnectToNamedPort(Core::System& system, Handle* out_handle,
                                     VAddr port_name_address) {
    if (!Memory::IsValidVirtualAddress(port_name_address)) {
        LOG_ERROR(Kernel_SVC,
                  "Port Name Address is not a valid virtual address, port_name_address=0x{:016X}",
                  port_name_address);
        return ERR_NOT_FOUND;
    }

    static constexpr std::size_t PortNameMaxLength = 11;
    // Read 1 char beyond the max allowed port name to detect names that are too long.
    std::string port_name = Memory::ReadCString(port_name_address, PortNameMaxLength + 1);
    if (port_name.size() > PortNameMaxLength) {
        LOG_ERROR(Kernel_SVC, "Port name is too long, expected {} but got {}", PortNameMaxLength,
                  port_name.size());
        return ERR_OUT_OF_RANGE;
    }

    LOG_TRACE(Kernel_SVC, "called port_name={}", port_name);

    auto& kernel = system.Kernel();
    const auto it = kernel.FindNamedPort(port_name);
    if (!kernel.IsValidNamedPort(it)) {
        LOG_WARNING(Kernel_SVC, "tried to connect to unknown port: {}", port_name);
        return ERR_NOT_FOUND;
    }

    auto client_port = it->second;

    SharedPtr<ClientSession> client_session;
    CASCADE_RESULT(client_session, client_port->Connect());

    // Return the client session
    auto& handle_table = kernel.CurrentProcess()->GetHandleTable();
    CASCADE_RESULT(*out_handle, handle_table.Create(client_session));
    return RESULT_SUCCESS;
}

/// Makes a blocking IPC call to an OS service.
static ResultCode SendSyncRequest(Core::System& system, Handle handle) {
    const auto& handle_table = system.Kernel().CurrentProcess()->GetHandleTable();
    SharedPtr<ClientSession> session = handle_table.Get<ClientSession>(handle);
    if (!session) {
        LOG_ERROR(Kernel_SVC, "called with invalid handle=0x{:08X}", handle);
        return ERR_INVALID_HANDLE;
    }

    LOG_TRACE(Kernel_SVC, "called handle=0x{:08X}({})", handle, session->GetName());

    system.PrepareReschedule();

    // TODO(Subv): svcSendSyncRequest should put the caller thread to sleep while the server
    // responds and cause a reschedule.
    return session->SendSyncRequest(system.CurrentScheduler().GetCurrentThread());
}

/// Get the ID for the specified thread.
static ResultCode GetThreadId(Core::System& system, u64* thread_id, Handle thread_handle) {
    LOG_TRACE(Kernel_SVC, "called thread=0x{:08X}", thread_handle);

    const auto& handle_table = system.Kernel().CurrentProcess()->GetHandleTable();
    const SharedPtr<Thread> thread = handle_table.Get<Thread>(thread_handle);
    if (!thread) {
        LOG_ERROR(Kernel_SVC, "Thread handle does not exist, handle=0x{:08X}", thread_handle);
        return ERR_INVALID_HANDLE;
    }

    *thread_id = thread->GetThreadID();
    return RESULT_SUCCESS;
}

/// Gets the ID of the specified process or a specified thread's owning process.
static ResultCode GetProcessId(Core::System& system, u64* process_id, Handle handle) {
    LOG_DEBUG(Kernel_SVC, "called handle=0x{:08X}", handle);

    const auto& handle_table = system.Kernel().CurrentProcess()->GetHandleTable();
    const SharedPtr<Process> process = handle_table.Get<Process>(handle);
    if (process) {
        *process_id = process->GetProcessID();
        return RESULT_SUCCESS;
    }

    const SharedPtr<Thread> thread = handle_table.Get<Thread>(handle);
    if (thread) {
        const Process* const owner_process = thread->GetOwnerProcess();
        if (!owner_process) {
            LOG_ERROR(Kernel_SVC, "Non-existent owning process encountered.");
            return ERR_INVALID_HANDLE;
        }

        *process_id = owner_process->GetProcessID();
        return RESULT_SUCCESS;
    }

    // NOTE: This should also handle debug objects before returning.

    LOG_ERROR(Kernel_SVC, "Handle does not exist, handle=0x{:08X}", handle);
    return ERR_INVALID_HANDLE;
}

/// Default thread wakeup callback for WaitSynchronization
static bool DefaultThreadWakeupCallback(ThreadWakeupReason reason, SharedPtr<Thread> thread,
                                        SharedPtr<WaitObject> object, std::size_t index) {
    ASSERT(thread->GetStatus() == ThreadStatus::WaitSynch);

    if (reason == ThreadWakeupReason::Timeout) {
        thread->SetWaitSynchronizationResult(RESULT_TIMEOUT);
        return true;
    }

    ASSERT(reason == ThreadWakeupReason::Signal);
    thread->SetWaitSynchronizationResult(RESULT_SUCCESS);
    thread->SetWaitSynchronizationOutput(static_cast<u32>(index));
    return true;
};

/// Wait for the given handles to synchronize, timeout after the specified nanoseconds
static ResultCode WaitSynchronization(Core::System& system, Handle* index, VAddr handles_address,
                                      u64 handle_count, s64 nano_seconds) {
    LOG_TRACE(Kernel_SVC, "called handles_address=0x{:X}, handle_count={}, nano_seconds={}",
              handles_address, handle_count, nano_seconds);

    if (!Memory::IsValidVirtualAddress(handles_address)) {
        LOG_ERROR(Kernel_SVC,
                  "Handle address is not a valid virtual address, handle_address=0x{:016X}",
                  handles_address);
        return ERR_INVALID_POINTER;
    }

    static constexpr u64 MaxHandles = 0x40;

    if (handle_count > MaxHandles) {
        LOG_ERROR(Kernel_SVC, "Handle count specified is too large, expected {} but got {}",
                  MaxHandles, handle_count);
        return ERR_OUT_OF_RANGE;
    }

    auto* const thread = system.CurrentScheduler().GetCurrentThread();

    using ObjectPtr = Thread::ThreadWaitObjects::value_type;
    Thread::ThreadWaitObjects objects(handle_count);
    const auto& handle_table = system.Kernel().CurrentProcess()->GetHandleTable();

    for (u64 i = 0; i < handle_count; ++i) {
        const Handle handle = Memory::Read32(handles_address + i * sizeof(Handle));
        const auto object = handle_table.Get<WaitObject>(handle);

        if (object == nullptr) {
            LOG_ERROR(Kernel_SVC, "Object is a nullptr");
            return ERR_INVALID_HANDLE;
        }

        objects[i] = object;
    }

    // Find the first object that is acquirable in the provided list of objects
    auto itr = std::find_if(objects.begin(), objects.end(), [thread](const ObjectPtr& object) {
        return !object->ShouldWait(thread);
    });

    if (itr != objects.end()) {
        // We found a ready object, acquire it and set the result value
        WaitObject* object = itr->get();
        object->Acquire(thread);
        *index = static_cast<s32>(std::distance(objects.begin(), itr));
        return RESULT_SUCCESS;
    }

    // No objects were ready to be acquired, prepare to suspend the thread.

    // If a timeout value of 0 was provided, just return the Timeout error code instead of
    // suspending the thread.
    if (nano_seconds == 0) {
        return RESULT_TIMEOUT;
    }

    for (auto& object : objects) {
        object->AddWaitingThread(thread);
    }

    thread->SetWaitObjects(std::move(objects));
    thread->SetStatus(ThreadStatus::WaitSynch);

    // Create an event to wake the thread up after the specified nanosecond delay has passed
    thread->WakeAfterDelay(nano_seconds);
    thread->SetWakeupCallback(DefaultThreadWakeupCallback);

    system.PrepareReschedule(thread->GetProcessorID());

    return RESULT_TIMEOUT;
}

/// Resumes a thread waiting on WaitSynchronization
static ResultCode CancelSynchronization(Core::System& system, Handle thread_handle) {
    LOG_TRACE(Kernel_SVC, "called thread=0x{:X}", thread_handle);

    const auto& handle_table = system.Kernel().CurrentProcess()->GetHandleTable();
    SharedPtr<Thread> thread = handle_table.Get<Thread>(thread_handle);
    if (!thread) {
        LOG_ERROR(Kernel_SVC, "Thread handle does not exist, thread_handle=0x{:08X}",
                  thread_handle);
        return ERR_INVALID_HANDLE;
    }

    thread->CancelWait();
    system.PrepareReschedule(thread->GetProcessorID());
    return RESULT_SUCCESS;
}

/// Attempts to locks a mutex, creating it if it does not already exist
static ResultCode ArbitrateLock(Core::System& system, Handle holding_thread_handle,
                                VAddr mutex_addr, Handle requesting_thread_handle) {
    LOG_TRACE(Kernel_SVC,
              "called holding_thread_handle=0x{:08X}, mutex_addr=0x{:X}, "
              "requesting_current_thread_handle=0x{:08X}",
              holding_thread_handle, mutex_addr, requesting_thread_handle);

    if (Memory::IsKernelVirtualAddress(mutex_addr)) {
        LOG_ERROR(Kernel_SVC, "Mutex Address is a kernel virtual address, mutex_addr={:016X}",
                  mutex_addr);
        return ERR_INVALID_ADDRESS_STATE;
    }

    if (!Common::IsWordAligned(mutex_addr)) {
        LOG_ERROR(Kernel_SVC, "Mutex Address is not word aligned, mutex_addr={:016X}", mutex_addr);
        return ERR_INVALID_ADDRESS;
    }

    auto* const current_process = system.Kernel().CurrentProcess();
    return current_process->GetMutex().TryAcquire(mutex_addr, holding_thread_handle,
                                                  requesting_thread_handle);
}

/// Unlock a mutex
static ResultCode ArbitrateUnlock(Core::System& system, VAddr mutex_addr) {
    LOG_TRACE(Kernel_SVC, "called mutex_addr=0x{:X}", mutex_addr);

    if (Memory::IsKernelVirtualAddress(mutex_addr)) {
        LOG_ERROR(Kernel_SVC, "Mutex Address is a kernel virtual address, mutex_addr={:016X}",
                  mutex_addr);
        return ERR_INVALID_ADDRESS_STATE;
    }

    if (!Common::IsWordAligned(mutex_addr)) {
        LOG_ERROR(Kernel_SVC, "Mutex Address is not word aligned, mutex_addr={:016X}", mutex_addr);
        return ERR_INVALID_ADDRESS;
    }

    auto* const current_process = system.Kernel().CurrentProcess();
    return current_process->GetMutex().Release(mutex_addr,
                                               system.CurrentScheduler().GetCurrentThread());
}

enum class BreakType : u32 {
    Panic = 0,
    AssertionFailed = 1,
    PreNROLoad = 3,
    PostNROLoad = 4,
    PreNROUnload = 5,
    PostNROUnload = 6,
    CppException = 7,
};

struct BreakReason {
    union {
        u32 raw;
        BitField<0, 30, BreakType> break_type;
        BitField<31, 1, u32> signal_debugger;
    };
};

/// Break program execution
static void Break(Core::System& system, u32 reason, u64 info1, u64 info2) {
    BreakReason break_reason{reason};
    bool has_dumped_buffer{};
    std::vector<u8> debug_buffer;

    const auto handle_debug_buffer = [&](VAddr addr, u64 sz) {
        if (sz == 0 || addr == 0 || has_dumped_buffer) {
            return;
        }

        // This typically is an error code so we're going to assume this is the case
        if (sz == sizeof(u32)) {
            LOG_CRITICAL(Debug_Emulated, "debug_buffer_err_code={:X}", Memory::Read32(addr));
        } else {
            // We don't know what's in here so we'll hexdump it
            debug_buffer.resize(sz);
            Memory::ReadBlock(addr, debug_buffer.data(), sz);
            std::string hexdump;
            for (std::size_t i = 0; i < debug_buffer.size(); i++) {
                hexdump += fmt::format("{:02X} ", debug_buffer[i]);
                if (i != 0 && i % 16 == 0) {
                    hexdump += '\n';
                }
            }
            LOG_CRITICAL(Debug_Emulated, "debug_buffer=\n{}", hexdump);
        }
        has_dumped_buffer = true;
    };
    switch (break_reason.break_type) {
    case BreakType::Panic:
        LOG_CRITICAL(Debug_Emulated, "Signalling debugger, PANIC! info1=0x{:016X}, info2=0x{:016X}",
                     info1, info2);
        handle_debug_buffer(info1, info2);
        break;
    case BreakType::AssertionFailed:
        LOG_CRITICAL(Debug_Emulated,
                     "Signalling debugger, Assertion failed! info1=0x{:016X}, info2=0x{:016X}",
                     info1, info2);
        handle_debug_buffer(info1, info2);
        break;
    case BreakType::PreNROLoad:
        LOG_WARNING(
            Debug_Emulated,
            "Signalling debugger, Attempting to load an NRO at 0x{:016X} with size 0x{:016X}",
            info1, info2);
        break;
    case BreakType::PostNROLoad:
        LOG_WARNING(Debug_Emulated,
                    "Signalling debugger, Loaded an NRO at 0x{:016X} with size 0x{:016X}", info1,
                    info2);
        break;
    case BreakType::PreNROUnload:
        LOG_WARNING(
            Debug_Emulated,
            "Signalling debugger, Attempting to unload an NRO at 0x{:016X} with size 0x{:016X}",
            info1, info2);
        break;
    case BreakType::PostNROUnload:
        LOG_WARNING(Debug_Emulated,
                    "Signalling debugger, Unloaded an NRO at 0x{:016X} with size 0x{:016X}", info1,
                    info2);
        break;
    case BreakType::CppException:
        LOG_CRITICAL(Debug_Emulated, "Signalling debugger. Uncaught C++ exception encountered.");
        break;
    default:
        LOG_WARNING(
            Debug_Emulated,
            "Signalling debugger, Unknown break reason {}, info1=0x{:016X}, info2=0x{:016X}",
            static_cast<u32>(break_reason.break_type.Value()), info1, info2);
        handle_debug_buffer(info1, info2);
        break;
    }

    system.GetReporter().SaveSvcBreakReport(
        static_cast<u32>(break_reason.break_type.Value()), break_reason.signal_debugger, info1,
        info2, has_dumped_buffer ? std::make_optional(debug_buffer) : std::nullopt);

    if (!break_reason.signal_debugger) {
        LOG_CRITICAL(
            Debug_Emulated,
            "Emulated program broke execution! reason=0x{:016X}, info1=0x{:016X}, info2=0x{:016X}",
            reason, info1, info2);

        handle_debug_buffer(info1, info2);

        auto* const current_thread = system.CurrentScheduler().GetCurrentThread();
        const auto thread_processor_id = current_thread->GetProcessorID();
        system.ArmInterface(static_cast<std::size_t>(thread_processor_id)).LogBacktrace();
        ASSERT(false);

        system.Kernel().CurrentProcess()->PrepareForTermination();

        // Kill the current thread
        current_thread->Stop();
        system.PrepareReschedule();
    }
}

/// Used to output a message on a debug hardware unit - does nothing on a retail unit
static void OutputDebugString([[maybe_unused]] Core::System& system, VAddr address, u64 len) {
    if (len == 0) {
        return;
    }

    std::string str(len, '\0');
    Memory::ReadBlock(address, str.data(), str.size());
    LOG_DEBUG(Debug_Emulated, "{}", str);
}

/// Gets system/memory information for the current process
static ResultCode GetInfo(Core::System& system, u64* result, u64 info_id, u64 handle,
                          u64 info_sub_id) {
    LOG_TRACE(Kernel_SVC, "called info_id=0x{:X}, info_sub_id=0x{:X}, handle=0x{:08X}", info_id,
              info_sub_id, handle);

    enum class GetInfoType : u64 {
        // 1.0.0+
        AllowedCPUCoreMask = 0,
        AllowedThreadPriorityMask = 1,
        MapRegionBaseAddr = 2,
        MapRegionSize = 3,
        HeapRegionBaseAddr = 4,
        HeapRegionSize = 5,
        TotalPhysicalMemoryAvailable = 6,
        TotalPhysicalMemoryUsed = 7,
        IsCurrentProcessBeingDebugged = 8,
        RegisterResourceLimit = 9,
        IdleTickCount = 10,
        RandomEntropy = 11,
        ThreadTickCount = 0xF0000002,
        // 2.0.0+
        ASLRRegionBaseAddr = 12,
        ASLRRegionSize = 13,
        NewMapRegionBaseAddr = 14,
        NewMapRegionSize = 15,
        // 3.0.0+
        IsVirtualAddressMemoryEnabled = 16,
        PersonalMmHeapUsage = 17,
        TitleId = 18,
        // 4.0.0+
        PrivilegedProcessId = 19,
        // 5.0.0+
        UserExceptionContextAddr = 20,
        // 6.0.0+
        TotalPhysicalMemoryAvailableWithoutMmHeap = 21,
        TotalPhysicalMemoryUsedWithoutMmHeap = 22,
    };

    const auto info_id_type = static_cast<GetInfoType>(info_id);

    switch (info_id_type) {
    case GetInfoType::AllowedCPUCoreMask:
    case GetInfoType::AllowedThreadPriorityMask:
    case GetInfoType::MapRegionBaseAddr:
    case GetInfoType::MapRegionSize:
    case GetInfoType::HeapRegionBaseAddr:
    case GetInfoType::HeapRegionSize:
    case GetInfoType::ASLRRegionBaseAddr:
    case GetInfoType::ASLRRegionSize:
    case GetInfoType::NewMapRegionBaseAddr:
    case GetInfoType::NewMapRegionSize:
    case GetInfoType::TotalPhysicalMemoryAvailable:
    case GetInfoType::TotalPhysicalMemoryUsed:
    case GetInfoType::IsVirtualAddressMemoryEnabled:
    case GetInfoType::PersonalMmHeapUsage:
    case GetInfoType::TitleId:
    case GetInfoType::UserExceptionContextAddr:
    case GetInfoType::TotalPhysicalMemoryAvailableWithoutMmHeap:
    case GetInfoType::TotalPhysicalMemoryUsedWithoutMmHeap: {
        if (info_sub_id != 0) {
            return ERR_INVALID_ENUM_VALUE;
        }

        const auto& current_process_handle_table =
            system.Kernel().CurrentProcess()->GetHandleTable();
        const auto process = current_process_handle_table.Get<Process>(static_cast<Handle>(handle));
        if (!process) {
            return ERR_INVALID_HANDLE;
        }

        switch (info_id_type) {
        case GetInfoType::AllowedCPUCoreMask:
            *result = process->GetCoreMask();
            return RESULT_SUCCESS;

        case GetInfoType::AllowedThreadPriorityMask:
            *result = process->GetPriorityMask();
            return RESULT_SUCCESS;

        case GetInfoType::MapRegionBaseAddr:
            *result = process->VMManager().GetMapRegionBaseAddress();
            return RESULT_SUCCESS;

        case GetInfoType::MapRegionSize:
            *result = process->VMManager().GetMapRegionSize();
            return RESULT_SUCCESS;

        case GetInfoType::HeapRegionBaseAddr:
            *result = process->VMManager().GetHeapRegionBaseAddress();
            return RESULT_SUCCESS;

        case GetInfoType::HeapRegionSize:
            *result = process->VMManager().GetHeapRegionSize();
            return RESULT_SUCCESS;

        case GetInfoType::ASLRRegionBaseAddr:
            *result = process->VMManager().GetASLRRegionBaseAddress();
            return RESULT_SUCCESS;

        case GetInfoType::ASLRRegionSize:
            *result = process->VMManager().GetASLRRegionSize();
            return RESULT_SUCCESS;

        case GetInfoType::NewMapRegionBaseAddr:
            *result = process->VMManager().GetNewMapRegionBaseAddress();
            return RESULT_SUCCESS;

        case GetInfoType::NewMapRegionSize:
            *result = process->VMManager().GetNewMapRegionSize();
            return RESULT_SUCCESS;

        case GetInfoType::TotalPhysicalMemoryAvailable:
            *result = process->GetTotalPhysicalMemoryAvailable();
            return RESULT_SUCCESS;

        case GetInfoType::TotalPhysicalMemoryUsed:
            *result = process->GetTotalPhysicalMemoryUsed();
            return RESULT_SUCCESS;

        case GetInfoType::IsVirtualAddressMemoryEnabled:
            *result = process->IsVirtualMemoryEnabled();
            return RESULT_SUCCESS;

        case GetInfoType::TitleId:
            *result = process->GetTitleID();
            return RESULT_SUCCESS;

        case GetInfoType::UserExceptionContextAddr:
            LOG_WARNING(Kernel_SVC,
                        "(STUBBED) Attempted to query user exception context address, returned 0");
            *result = 0;
            return RESULT_SUCCESS;

        case GetInfoType::TotalPhysicalMemoryAvailableWithoutMmHeap:
            *result = process->GetTotalPhysicalMemoryAvailable();
            return RESULT_SUCCESS;

        case GetInfoType::TotalPhysicalMemoryUsedWithoutMmHeap:
            *result = process->GetTotalPhysicalMemoryUsedWithoutMmHeap();
            return RESULT_SUCCESS;

        default:
            break;
        }

        LOG_WARNING(Kernel_SVC, "(STUBBED) Unimplemented svcGetInfo id=0x{:016X}", info_id);
        return ERR_INVALID_ENUM_VALUE;
    }

    case GetInfoType::IsCurrentProcessBeingDebugged:
        *result = 0;
        return RESULT_SUCCESS;

    case GetInfoType::RegisterResourceLimit: {
        if (handle != 0) {
            return ERR_INVALID_HANDLE;
        }

        if (info_sub_id != 0) {
            return ERR_INVALID_COMBINATION;
        }

        Process* const current_process = system.Kernel().CurrentProcess();
        HandleTable& handle_table = current_process->GetHandleTable();
        const auto resource_limit = current_process->GetResourceLimit();
        if (!resource_limit) {
            *result = KernelHandle::InvalidHandle;
            // Yes, the kernel considers this a successful operation.
            return RESULT_SUCCESS;
        }

        const auto table_result = handle_table.Create(resource_limit);
        if (table_result.Failed()) {
            return table_result.Code();
        }

        *result = *table_result;
        return RESULT_SUCCESS;
    }

    case GetInfoType::RandomEntropy:
        if (handle != 0) {
            LOG_ERROR(Kernel_SVC, "Process Handle is non zero, expected 0 result but got {:016X}",
                      handle);
            return ERR_INVALID_HANDLE;
        }

        if (info_sub_id >= Process::RANDOM_ENTROPY_SIZE) {
            LOG_ERROR(Kernel_SVC, "Entropy size is out of range, expected {} but got {}",
                      Process::RANDOM_ENTROPY_SIZE, info_sub_id);
            return ERR_INVALID_COMBINATION;
        }

        *result = system.Kernel().CurrentProcess()->GetRandomEntropy(info_sub_id);
        return RESULT_SUCCESS;

    case GetInfoType::PrivilegedProcessId:
        LOG_WARNING(Kernel_SVC,
                    "(STUBBED) Attempted to query privileged process id bounds, returned 0");
        *result = 0;
        return RESULT_SUCCESS;

    case GetInfoType::ThreadTickCount: {
        constexpr u64 num_cpus = 4;
        if (info_sub_id != 0xFFFFFFFFFFFFFFFF && info_sub_id >= num_cpus) {
            LOG_ERROR(Kernel_SVC, "Core count is out of range, expected {} but got {}", num_cpus,
                      info_sub_id);
            return ERR_INVALID_COMBINATION;
        }

        const auto thread = system.Kernel().CurrentProcess()->GetHandleTable().Get<Thread>(
            static_cast<Handle>(handle));
        if (!thread) {
            LOG_ERROR(Kernel_SVC, "Thread handle does not exist, handle=0x{:08X}",
                      static_cast<Handle>(handle));
            return ERR_INVALID_HANDLE;
        }

        const auto& core_timing = system.CoreTiming();
        const auto& scheduler = system.CurrentScheduler();
        const auto* const current_thread = scheduler.GetCurrentThread();
        const bool same_thread = current_thread == thread;

        const u64 prev_ctx_ticks = scheduler.GetLastContextSwitchTicks();
        u64 out_ticks = 0;
        if (same_thread && info_sub_id == 0xFFFFFFFFFFFFFFFF) {
            const u64 thread_ticks = current_thread->GetTotalCPUTimeTicks();

            out_ticks = thread_ticks + (core_timing.GetTicks() - prev_ctx_ticks);
        } else if (same_thread && info_sub_id == system.CurrentCoreIndex()) {
            out_ticks = core_timing.GetTicks() - prev_ctx_ticks;
        }

        *result = out_ticks;
        return RESULT_SUCCESS;
    }

    default:
        LOG_WARNING(Kernel_SVC, "(STUBBED) Unimplemented svcGetInfo id=0x{:016X}", info_id);
        return ERR_INVALID_ENUM_VALUE;
    }
}

/// Sets the thread activity
static ResultCode SetThreadActivity(Core::System& system, Handle handle, u32 activity) {
    LOG_DEBUG(Kernel_SVC, "called, handle=0x{:08X}, activity=0x{:08X}", handle, activity);
    if (activity > static_cast<u32>(ThreadActivity::Paused)) {
        return ERR_INVALID_ENUM_VALUE;
    }

    const auto* current_process = system.Kernel().CurrentProcess();
    const SharedPtr<Thread> thread = current_process->GetHandleTable().Get<Thread>(handle);
    if (!thread) {
        LOG_ERROR(Kernel_SVC, "Thread handle does not exist, handle=0x{:08X}", handle);
        return ERR_INVALID_HANDLE;
    }

    if (thread->GetOwnerProcess() != current_process) {
        LOG_ERROR(Kernel_SVC,
                  "The current process does not own the current thread, thread_handle={:08X} "
                  "thread_pid={}, "
                  "current_process_pid={}",
                  handle, thread->GetOwnerProcess()->GetProcessID(),
                  current_process->GetProcessID());
        return ERR_INVALID_HANDLE;
    }

    if (thread == system.CurrentScheduler().GetCurrentThread()) {
        LOG_ERROR(Kernel_SVC, "The thread handle specified is the current running thread");
        return ERR_BUSY;
    }

    thread->SetActivity(static_cast<ThreadActivity>(activity));

    system.PrepareReschedule(thread->GetProcessorID());
    return RESULT_SUCCESS;
}

/// Gets the thread context
static ResultCode GetThreadContext(Core::System& system, VAddr thread_context, Handle handle) {
    LOG_DEBUG(Kernel_SVC, "called, context=0x{:08X}, thread=0x{:X}", thread_context, handle);

    const auto* current_process = system.Kernel().CurrentProcess();
    const SharedPtr<Thread> thread = current_process->GetHandleTable().Get<Thread>(handle);
    if (!thread) {
        LOG_ERROR(Kernel_SVC, "Thread handle does not exist, handle=0x{:08X}", handle);
        return ERR_INVALID_HANDLE;
    }

    if (thread->GetOwnerProcess() != current_process) {
        LOG_ERROR(Kernel_SVC,
                  "The current process does not own the current thread, thread_handle={:08X} "
                  "thread_pid={}, "
                  "current_process_pid={}",
                  handle, thread->GetOwnerProcess()->GetProcessID(),
                  current_process->GetProcessID());
        return ERR_INVALID_HANDLE;
    }

    if (thread == system.CurrentScheduler().GetCurrentThread()) {
        LOG_ERROR(Kernel_SVC, "The thread handle specified is the current running thread");
        return ERR_BUSY;
    }

    Core::ARM_Interface::ThreadContext ctx = thread->GetContext();
    // Mask away mode bits, interrupt bits, IL bit, and other reserved bits.
    ctx.pstate &= 0xFF0FFE20;

    // If 64-bit, we can just write the context registers directly and we're good.
    // However, if 32-bit, we have to ensure some registers are zeroed out.
    if (!current_process->Is64BitProcess()) {
        std::fill(ctx.cpu_registers.begin() + 15, ctx.cpu_registers.end(), 0);
        std::fill(ctx.vector_registers.begin() + 16, ctx.vector_registers.end(), u128{});
    }

    Memory::WriteBlock(thread_context, &ctx, sizeof(ctx));
    return RESULT_SUCCESS;
}

/// Gets the priority for the specified thread
static ResultCode GetThreadPriority(Core::System& system, u32* priority, Handle handle) {
    LOG_TRACE(Kernel_SVC, "called");

    const auto& handle_table = system.Kernel().CurrentProcess()->GetHandleTable();
    const SharedPtr<Thread> thread = handle_table.Get<Thread>(handle);
    if (!thread) {
        LOG_ERROR(Kernel_SVC, "Thread handle does not exist, handle=0x{:08X}", handle);
        return ERR_INVALID_HANDLE;
    }

    *priority = thread->GetPriority();
    return RESULT_SUCCESS;
}

/// Sets the priority for the specified thread
static ResultCode SetThreadPriority(Core::System& system, Handle handle, u32 priority) {
    LOG_TRACE(Kernel_SVC, "called");

    if (priority > THREADPRIO_LOWEST) {
        LOG_ERROR(
            Kernel_SVC,
            "An invalid priority was specified, expected {} but got {} for thread_handle={:08X}",
            THREADPRIO_LOWEST, priority, handle);
        return ERR_INVALID_THREAD_PRIORITY;
    }

    const auto* const current_process = system.Kernel().CurrentProcess();

    SharedPtr<Thread> thread = current_process->GetHandleTable().Get<Thread>(handle);
    if (!thread) {
        LOG_ERROR(Kernel_SVC, "Thread handle does not exist, handle=0x{:08X}", handle);
        return ERR_INVALID_HANDLE;
    }

    thread->SetPriority(priority);

    system.PrepareReschedule(thread->GetProcessorID());
    return RESULT_SUCCESS;
}

/// Get which CPU core is executing the current thread
static u32 GetCurrentProcessorNumber(Core::System& system) {
    LOG_TRACE(Kernel_SVC, "called");
    return system.CurrentScheduler().GetCurrentThread()->GetProcessorID();
}

static ResultCode MapSharedMemory(Core::System& system, Handle shared_memory_handle, VAddr addr,
                                  u64 size, u32 permissions) {
    LOG_TRACE(Kernel_SVC,
              "called, shared_memory_handle=0x{:X}, addr=0x{:X}, size=0x{:X}, permissions=0x{:08X}",
              shared_memory_handle, addr, size, permissions);

    if (!Common::Is4KBAligned(addr)) {
        LOG_ERROR(Kernel_SVC, "Address is not aligned to 4KB, addr=0x{:016X}", addr);
        return ERR_INVALID_ADDRESS;
    }

    if (size == 0) {
        LOG_ERROR(Kernel_SVC, "Size is 0");
        return ERR_INVALID_SIZE;
    }

    if (!Common::Is4KBAligned(size)) {
        LOG_ERROR(Kernel_SVC, "Size is not aligned to 4KB, size=0x{:016X}", size);
        return ERR_INVALID_SIZE;
    }

    if (!IsValidAddressRange(addr, size)) {
        LOG_ERROR(Kernel_SVC, "Region is not a valid address range, addr=0x{:016X}, size=0x{:016X}",
                  addr, size);
        return ERR_INVALID_ADDRESS_STATE;
    }

    const auto permissions_type = static_cast<MemoryPermission>(permissions);
    if (permissions_type != MemoryPermission::Read &&
        permissions_type != MemoryPermission::ReadWrite) {
        LOG_ERROR(Kernel_SVC, "Expected Read or ReadWrite permission but got permissions=0x{:08X}",
                  permissions);
        return ERR_INVALID_MEMORY_PERMISSIONS;
    }

    auto* const current_process = system.Kernel().CurrentProcess();
    auto shared_memory = current_process->GetHandleTable().Get<SharedMemory>(shared_memory_handle);
    if (!shared_memory) {
        LOG_ERROR(Kernel_SVC, "Shared memory does not exist, shared_memory_handle=0x{:08X}",
                  shared_memory_handle);
        return ERR_INVALID_HANDLE;
    }

    const auto& vm_manager = current_process->VMManager();
    if (!vm_manager.IsWithinASLRRegion(addr, size)) {
        LOG_ERROR(Kernel_SVC, "Region is not within the ASLR region. addr=0x{:016X}, size={:016X}",
                  addr, size);
        return ERR_INVALID_MEMORY_RANGE;
    }

    return shared_memory->Map(*current_process, addr, permissions_type, MemoryPermission::DontCare);
}

static ResultCode UnmapSharedMemory(Core::System& system, Handle shared_memory_handle, VAddr addr,
                                    u64 size) {
    LOG_WARNING(Kernel_SVC, "called, shared_memory_handle=0x{:08X}, addr=0x{:X}, size=0x{:X}",
                shared_memory_handle, addr, size);

    if (!Common::Is4KBAligned(addr)) {
        LOG_ERROR(Kernel_SVC, "Address is not aligned to 4KB, addr=0x{:016X}", addr);
        return ERR_INVALID_ADDRESS;
    }

    if (size == 0) {
        LOG_ERROR(Kernel_SVC, "Size is 0");
        return ERR_INVALID_SIZE;
    }

    if (!Common::Is4KBAligned(size)) {
        LOG_ERROR(Kernel_SVC, "Size is not aligned to 4KB, size=0x{:016X}", size);
        return ERR_INVALID_SIZE;
    }

    if (!IsValidAddressRange(addr, size)) {
        LOG_ERROR(Kernel_SVC, "Region is not a valid address range, addr=0x{:016X}, size=0x{:016X}",
                  addr, size);
        return ERR_INVALID_ADDRESS_STATE;
    }

    auto* const current_process = system.Kernel().CurrentProcess();
    auto shared_memory = current_process->GetHandleTable().Get<SharedMemory>(shared_memory_handle);
    if (!shared_memory) {
        LOG_ERROR(Kernel_SVC, "Shared memory does not exist, shared_memory_handle=0x{:08X}",
                  shared_memory_handle);
        return ERR_INVALID_HANDLE;
    }

    const auto& vm_manager = current_process->VMManager();
    if (!vm_manager.IsWithinASLRRegion(addr, size)) {
        LOG_ERROR(Kernel_SVC, "Region is not within the ASLR region. addr=0x{:016X}, size={:016X}",
                  addr, size);
        return ERR_INVALID_MEMORY_RANGE;
    }

    return shared_memory->Unmap(*current_process, addr, size);
}

static ResultCode QueryProcessMemory(Core::System& system, VAddr memory_info_address,
                                     VAddr page_info_address, Handle process_handle,
                                     VAddr address) {
    LOG_TRACE(Kernel_SVC, "called process=0x{:08X} address={:X}", process_handle, address);
    const auto& handle_table = system.Kernel().CurrentProcess()->GetHandleTable();
    SharedPtr<Process> process = handle_table.Get<Process>(process_handle);
    if (!process) {
        LOG_ERROR(Kernel_SVC, "Process handle does not exist, process_handle=0x{:08X}",
                  process_handle);
        return ERR_INVALID_HANDLE;
    }

    const auto& vm_manager = process->VMManager();
    const MemoryInfo memory_info = vm_manager.QueryMemory(address);

    Memory::Write64(memory_info_address, memory_info.base_address);
    Memory::Write64(memory_info_address + 8, memory_info.size);
    Memory::Write32(memory_info_address + 16, memory_info.state);
    Memory::Write32(memory_info_address + 20, memory_info.attributes);
    Memory::Write32(memory_info_address + 24, memory_info.permission);
    Memory::Write32(memory_info_address + 32, memory_info.ipc_ref_count);
    Memory::Write32(memory_info_address + 28, memory_info.device_ref_count);
    Memory::Write32(memory_info_address + 36, 0);

    // Page info appears to be currently unused by the kernel and is always set to zero.
    Memory::Write32(page_info_address, 0);

    return RESULT_SUCCESS;
}

static ResultCode QueryMemory(Core::System& system, VAddr memory_info_address,
                              VAddr page_info_address, VAddr query_address) {
    LOG_TRACE(Kernel_SVC,
              "called, memory_info_address=0x{:016X}, page_info_address=0x{:016X}, "
              "query_address=0x{:016X}",
              memory_info_address, page_info_address, query_address);

    return QueryProcessMemory(system, memory_info_address, page_info_address, CurrentProcess,
                              query_address);
}

static ResultCode MapProcessCodeMemory(Core::System& system, Handle process_handle, u64 dst_address,
                                       u64 src_address, u64 size) {
    LOG_DEBUG(Kernel_SVC,
              "called. process_handle=0x{:08X}, dst_address=0x{:016X}, "
              "src_address=0x{:016X}, size=0x{:016X}",
              process_handle, dst_address, src_address, size);

    if (!Common::Is4KBAligned(src_address)) {
        LOG_ERROR(Kernel_SVC, "src_address is not page-aligned (src_address=0x{:016X}).",
                  src_address);
        return ERR_INVALID_ADDRESS;
    }

    if (!Common::Is4KBAligned(dst_address)) {
        LOG_ERROR(Kernel_SVC, "dst_address is not page-aligned (dst_address=0x{:016X}).",
                  dst_address);
        return ERR_INVALID_ADDRESS;
    }

    if (size == 0 || !Common::Is4KBAligned(size)) {
        LOG_ERROR(Kernel_SVC, "Size is zero or not page-aligned (size=0x{:016X})", size);
        return ERR_INVALID_SIZE;
    }

    if (!IsValidAddressRange(dst_address, size)) {
        LOG_ERROR(Kernel_SVC,
                  "Destination address range overflows the address space (dst_address=0x{:016X}, "
                  "size=0x{:016X}).",
                  dst_address, size);
        return ERR_INVALID_ADDRESS_STATE;
    }

    if (!IsValidAddressRange(src_address, size)) {
        LOG_ERROR(Kernel_SVC,
                  "Source address range overflows the address space (src_address=0x{:016X}, "
                  "size=0x{:016X}).",
                  src_address, size);
        return ERR_INVALID_ADDRESS_STATE;
    }

    const auto& handle_table = system.Kernel().CurrentProcess()->GetHandleTable();
    auto process = handle_table.Get<Process>(process_handle);
    if (!process) {
        LOG_ERROR(Kernel_SVC, "Invalid process handle specified (handle=0x{:08X}).",
                  process_handle);
        return ERR_INVALID_HANDLE;
    }

    auto& vm_manager = process->VMManager();
    if (!vm_manager.IsWithinAddressSpace(src_address, size)) {
        LOG_ERROR(Kernel_SVC,
                  "Source address range is not within the address space (src_address=0x{:016X}, "
                  "size=0x{:016X}).",
                  src_address, size);
        return ERR_INVALID_ADDRESS_STATE;
    }

    if (!vm_manager.IsWithinASLRRegion(dst_address, size)) {
        LOG_ERROR(Kernel_SVC,
                  "Destination address range is not within the ASLR region (dst_address=0x{:016X}, "
                  "size=0x{:016X}).",
                  dst_address, size);
        return ERR_INVALID_MEMORY_RANGE;
    }

    return vm_manager.MapCodeMemory(dst_address, src_address, size);
}

static ResultCode UnmapProcessCodeMemory(Core::System& system, Handle process_handle,
                                         u64 dst_address, u64 src_address, u64 size) {
    LOG_DEBUG(Kernel_SVC,
              "called. process_handle=0x{:08X}, dst_address=0x{:016X}, src_address=0x{:016X}, "
              "size=0x{:016X}",
              process_handle, dst_address, src_address, size);

    if (!Common::Is4KBAligned(dst_address)) {
        LOG_ERROR(Kernel_SVC, "dst_address is not page-aligned (dst_address=0x{:016X}).",
                  dst_address);
        return ERR_INVALID_ADDRESS;
    }

    if (!Common::Is4KBAligned(src_address)) {
        LOG_ERROR(Kernel_SVC, "src_address is not page-aligned (src_address=0x{:016X}).",
                  src_address);
        return ERR_INVALID_ADDRESS;
    }

    if (size == 0 || Common::Is4KBAligned(size)) {
        LOG_ERROR(Kernel_SVC, "Size is zero or not page-aligned (size=0x{:016X}).", size);
        return ERR_INVALID_SIZE;
    }

    if (!IsValidAddressRange(dst_address, size)) {
        LOG_ERROR(Kernel_SVC,
                  "Destination address range overflows the address space (dst_address=0x{:016X}, "
                  "size=0x{:016X}).",
                  dst_address, size);
        return ERR_INVALID_ADDRESS_STATE;
    }

    if (!IsValidAddressRange(src_address, size)) {
        LOG_ERROR(Kernel_SVC,
                  "Source address range overflows the address space (src_address=0x{:016X}, "
                  "size=0x{:016X}).",
                  src_address, size);
        return ERR_INVALID_ADDRESS_STATE;
    }

    const auto& handle_table = system.Kernel().CurrentProcess()->GetHandleTable();
    auto process = handle_table.Get<Process>(process_handle);
    if (!process) {
        LOG_ERROR(Kernel_SVC, "Invalid process handle specified (handle=0x{:08X}).",
                  process_handle);
        return ERR_INVALID_HANDLE;
    }

    auto& vm_manager = process->VMManager();
    if (!vm_manager.IsWithinAddressSpace(src_address, size)) {
        LOG_ERROR(Kernel_SVC,
                  "Source address range is not within the address space (src_address=0x{:016X}, "
                  "size=0x{:016X}).",
                  src_address, size);
        return ERR_INVALID_ADDRESS_STATE;
    }

    if (!vm_manager.IsWithinASLRRegion(dst_address, size)) {
        LOG_ERROR(Kernel_SVC,
                  "Destination address range is not within the ASLR region (dst_address=0x{:016X}, "
                  "size=0x{:016X}).",
                  dst_address, size);
        return ERR_INVALID_MEMORY_RANGE;
    }

    return vm_manager.UnmapCodeMemory(dst_address, src_address, size);
}

/// Exits the current process
static void ExitProcess(Core::System& system) {
    auto* current_process = system.Kernel().CurrentProcess();

    LOG_INFO(Kernel_SVC, "Process {} exiting", current_process->GetProcessID());
    ASSERT_MSG(current_process->GetStatus() == ProcessStatus::Running,
               "Process has already exited");

    current_process->PrepareForTermination();

    // Kill the current thread
    system.CurrentScheduler().GetCurrentThread()->Stop();

    system.PrepareReschedule();
}

/// Creates a new thread
static ResultCode CreateThread(Core::System& system, Handle* out_handle, VAddr entry_point, u64 arg,
                               VAddr stack_top, u32 priority, s32 processor_id) {
    LOG_DEBUG(Kernel_SVC,
              "called entrypoint=0x{:08X}, arg=0x{:08X}, stacktop=0x{:08X}, "
              "threadpriority=0x{:08X}, processorid=0x{:08X} : created handle=0x{:08X}",
              entry_point, arg, stack_top, priority, processor_id, *out_handle);

    auto* const current_process = system.Kernel().CurrentProcess();

    if (processor_id == THREADPROCESSORID_IDEAL) {
        // Set the target CPU to the one specified by the process.
        processor_id = current_process->GetIdealCore();
        ASSERT(processor_id != THREADPROCESSORID_IDEAL);
    }

    if (processor_id < THREADPROCESSORID_0 || processor_id > THREADPROCESSORID_3) {
        LOG_ERROR(Kernel_SVC, "Invalid thread processor ID: {}", processor_id);
        return ERR_INVALID_PROCESSOR_ID;
    }

    const u64 core_mask = current_process->GetCoreMask();
    if ((core_mask | (1ULL << processor_id)) != core_mask) {
        LOG_ERROR(Kernel_SVC, "Invalid thread core specified ({})", processor_id);
        return ERR_INVALID_PROCESSOR_ID;
    }

    if (priority > THREADPRIO_LOWEST) {
        LOG_ERROR(Kernel_SVC,
                  "Invalid thread priority specified ({}). Must be within the range 0-64",
                  priority);
        return ERR_INVALID_THREAD_PRIORITY;
    }

    if (((1ULL << priority) & current_process->GetPriorityMask()) == 0) {
        LOG_ERROR(Kernel_SVC, "Invalid thread priority specified ({})", priority);
        return ERR_INVALID_THREAD_PRIORITY;
    }

    auto& kernel = system.Kernel();
    CASCADE_RESULT(SharedPtr<Thread> thread,
                   Thread::Create(kernel, "", entry_point, priority, arg, processor_id, stack_top,
                                  *current_process));

    const auto new_thread_handle = current_process->GetHandleTable().Create(thread);
    if (new_thread_handle.Failed()) {
        LOG_ERROR(Kernel_SVC, "Failed to create handle with error=0x{:X}",
                  new_thread_handle.Code().raw);
        return new_thread_handle.Code();
    }
    *out_handle = *new_thread_handle;

    // Set the thread name for debugging purposes.
    thread->SetName(
        fmt::format("thread[entry_point={:X}, handle={:X}]", entry_point, *new_thread_handle));

    system.PrepareReschedule(thread->GetProcessorID());

    return RESULT_SUCCESS;
}

/// Starts the thread for the provided handle
static ResultCode StartThread(Core::System& system, Handle thread_handle) {
    LOG_DEBUG(Kernel_SVC, "called thread=0x{:08X}", thread_handle);

    const auto& handle_table = system.Kernel().CurrentProcess()->GetHandleTable();
    const SharedPtr<Thread> thread = handle_table.Get<Thread>(thread_handle);
    if (!thread) {
        LOG_ERROR(Kernel_SVC, "Thread handle does not exist, thread_handle=0x{:08X}",
                  thread_handle);
        return ERR_INVALID_HANDLE;
    }

    ASSERT(thread->GetStatus() == ThreadStatus::Dormant);

    thread->ResumeFromWait();

    if (thread->GetStatus() == ThreadStatus::Ready) {
        system.PrepareReschedule(thread->GetProcessorID());
    }

    return RESULT_SUCCESS;
}

/// Called when a thread exits
static void ExitThread(Core::System& system) {
    LOG_DEBUG(Kernel_SVC, "called, pc=0x{:08X}", system.CurrentArmInterface().GetPC());

    auto* const current_thread = system.CurrentScheduler().GetCurrentThread();
    current_thread->Stop();
    system.GlobalScheduler().RemoveThread(current_thread);
    system.PrepareReschedule();
}

/// Sleep the current thread
static void SleepThread(Core::System& system, s64 nanoseconds) {
    LOG_DEBUG(Kernel_SVC, "called nanoseconds={}", nanoseconds);

    enum class SleepType : s64 {
        YieldWithoutLoadBalancing = 0,
        YieldWithLoadBalancing = -1,
        YieldAndWaitForLoadBalancing = -2,
    };

    auto& scheduler = system.CurrentScheduler();
    auto* const current_thread = scheduler.GetCurrentThread();

    if (nanoseconds <= 0) {
        switch (static_cast<SleepType>(nanoseconds)) {
        case SleepType::YieldWithoutLoadBalancing:
<<<<<<< HEAD
            current_thread->YieldType0();
            break;
        case SleepType::YieldWithLoadBalancing:
            current_thread->YieldType1();
            break;
        case SleepType::YieldAndWaitForLoadBalancing:
            current_thread->YieldType2();
=======
            current_thread->YieldSimple();
            break;
        case SleepType::YieldWithLoadBalancing:
            current_thread->YieldAndBalanceLoad();
            break;
        case SleepType::YieldAndWaitForLoadBalancing:
            current_thread->YieldAndWaitForLoadBalancing();
>>>>>>> f7e47105
            break;
        default:
            UNREACHABLE_MSG("Unimplemented sleep yield type '{:016X}'!", nanoseconds);
        }
    } else {
        current_thread->Sleep(nanoseconds);
    }

    system.PrepareReschedule(current_thread->GetProcessorID());
}

/// Wait process wide key atomic
static ResultCode WaitProcessWideKeyAtomic(Core::System& system, VAddr mutex_addr,
                                           VAddr condition_variable_addr, Handle thread_handle,
                                           s64 nano_seconds) {
    LOG_TRACE(
        Kernel_SVC,
        "called mutex_addr={:X}, condition_variable_addr={:X}, thread_handle=0x{:08X}, timeout={}",
        mutex_addr, condition_variable_addr, thread_handle, nano_seconds);

    if (Memory::IsKernelVirtualAddress(mutex_addr)) {
        LOG_ERROR(
            Kernel_SVC,
            "Given mutex address must not be within the kernel address space. address=0x{:016X}",
            mutex_addr);
        return ERR_INVALID_ADDRESS_STATE;
    }

    if (!Common::IsWordAligned(mutex_addr)) {
        LOG_ERROR(Kernel_SVC, "Given mutex address must be word-aligned. address=0x{:016X}",
                  mutex_addr);
        return ERR_INVALID_ADDRESS;
    }

    auto* const current_process = system.Kernel().CurrentProcess();
    const auto& handle_table = current_process->GetHandleTable();
    SharedPtr<Thread> thread = handle_table.Get<Thread>(thread_handle);
    ASSERT(thread);

    SharedPtr<Thread> current_thread = system.CurrentScheduler().GetCurrentThread();

    const auto release_result =
        current_process->GetMutex().Release(mutex_addr, current_thread.get());
    if (release_result.IsError()) {
        return release_result;
    }

    current_thread->SetCondVarWaitAddress(condition_variable_addr);
    current_thread->SetMutexWaitAddress(mutex_addr);
    current_thread->SetWaitHandle(thread_handle);
    current_thread->SetStatus(ThreadStatus::WaitCondVar);
    current_thread->InvalidateWakeupCallback();

    current_thread->WakeAfterDelay(nano_seconds);

    // Note: Deliberately don't attempt to inherit the lock owner's priority.

    system.PrepareReschedule(current_thread->GetProcessorID());
    return RESULT_SUCCESS;
}

/// Signal process wide key
static ResultCode SignalProcessWideKey(Core::System& system, VAddr condition_variable_addr,
                                       s32 target) {
    LOG_TRACE(Kernel_SVC, "called, condition_variable_addr=0x{:X}, target=0x{:08X}",
              condition_variable_addr, target);

    // Retrieve a list of all threads that are waiting for this condition variable.
    std::vector<SharedPtr<Thread>> waiting_threads;
    const auto& scheduler = system.GlobalScheduler();
    const auto& thread_list = scheduler.GetThreadList();

    for (const auto& thread : thread_list) {
<<<<<<< HEAD
        if (thread->GetCondVarWaitAddress() == condition_variable_addr)
            waiting_threads.push_back(thread);
=======
        if (thread->GetCondVarWaitAddress() == condition_variable_addr) {
            waiting_threads.push_back(thread);
        }
>>>>>>> f7e47105
    }

    // Sort them by priority, such that the highest priority ones come first.
    std::sort(waiting_threads.begin(), waiting_threads.end(),
              [](const SharedPtr<Thread>& lhs, const SharedPtr<Thread>& rhs) {
                  return lhs->GetPriority() < rhs->GetPriority();
              });

    // Only process up to 'target' threads, unless 'target' is -1, in which case process
    // them all.
    std::size_t last = waiting_threads.size();
    if (target != -1)
        last = std::min(waiting_threads.size(), static_cast<std::size_t>(target));

    // If there are no threads waiting on this condition variable, just exit
    if (last == 0)
        return RESULT_SUCCESS;

    for (std::size_t index = 0; index < last; ++index) {
        auto& thread = waiting_threads[index];

        ASSERT(thread->GetCondVarWaitAddress() == condition_variable_addr);

        // liberate Cond Var Thread.
        thread->SetCondVarWaitAddress(0);

        const std::size_t current_core = system.CurrentCoreIndex();
        auto& monitor = system.Monitor();

        // Atomically read the value of the mutex.
        u32 mutex_val = 0;
        do {
            monitor.SetExclusive(current_core, thread->GetMutexWaitAddress());

            // If the mutex is not yet acquired, acquire it.
            mutex_val = Memory::Read32(thread->GetMutexWaitAddress());

            if (mutex_val != 0) {
                monitor.ClearExclusive();
                break;
            }
        } while (!monitor.ExclusiveWrite32(current_core, thread->GetMutexWaitAddress(),
                                           thread->GetWaitHandle()));
        if (mutex_val == 0) {
            // We were able to acquire the mutex, resume this thread.
            ASSERT(thread->GetStatus() == ThreadStatus::WaitCondVar);
            thread->ResumeFromWait();

            auto* const lock_owner = thread->GetLockOwner();
            if (lock_owner != nullptr) {
                lock_owner->RemoveMutexWaiter(thread);
            }

            thread->SetLockOwner(nullptr);
            thread->SetMutexWaitAddress(0);
            thread->SetWaitHandle(0);
            system.PrepareReschedule(thread->GetProcessorID());
        } else {
            // Atomically signal that the mutex now has a waiting thread.
            do {
                monitor.SetExclusive(current_core, thread->GetMutexWaitAddress());

                // Ensure that the mutex value is still what we expect.
                u32 value = Memory::Read32(thread->GetMutexWaitAddress());
                // TODO(Subv): When this happens, the kernel just clears the exclusive state and
                // retries the initial read for this thread.
                ASSERT_MSG(mutex_val == value, "Unhandled synchronization primitive case");
            } while (!monitor.ExclusiveWrite32(current_core, thread->GetMutexWaitAddress(),
                                               mutex_val | Mutex::MutexHasWaitersFlag));

            // The mutex is already owned by some other thread, make this thread wait on it.
            const Handle owner_handle = static_cast<Handle>(mutex_val & Mutex::MutexOwnerMask);
            const auto& handle_table = system.Kernel().CurrentProcess()->GetHandleTable();
            auto owner = handle_table.Get<Thread>(owner_handle);
            ASSERT(owner);
            ASSERT(thread->GetStatus() == ThreadStatus::WaitCondVar);
            thread->InvalidateWakeupCallback();
            thread->SetStatus(ThreadStatus::WaitMutex);

            owner->AddMutexWaiter(thread);
            system.PrepareReschedule(thread->GetProcessorID());
        }
    }

    return RESULT_SUCCESS;
}

// Wait for an address (via Address Arbiter)
static ResultCode WaitForAddress(Core::System& system, VAddr address, u32 type, s32 value,
                                 s64 timeout) {
    LOG_WARNING(Kernel_SVC, "called, address=0x{:X}, type=0x{:X}, value=0x{:X}, timeout={}",
                address, type, value, timeout);

    // If the passed address is a kernel virtual address, return invalid memory state.
    if (Memory::IsKernelVirtualAddress(address)) {
        LOG_ERROR(Kernel_SVC, "Address is a kernel virtual address, address={:016X}", address);
        return ERR_INVALID_ADDRESS_STATE;
    }

    // If the address is not properly aligned to 4 bytes, return invalid address.
    if (!Common::IsWordAligned(address)) {
        LOG_ERROR(Kernel_SVC, "Address is not word aligned, address={:016X}", address);
        return ERR_INVALID_ADDRESS;
    }

    const auto arbitration_type = static_cast<AddressArbiter::ArbitrationType>(type);
    auto& address_arbiter = system.Kernel().CurrentProcess()->GetAddressArbiter();
<<<<<<< HEAD
    ResultCode result = address_arbiter.WaitForAddress(address, arbitration_type, value, timeout);
    if (result == RESULT_SUCCESS)
        system.PrepareReschedule();
=======
    const ResultCode result =
        address_arbiter.WaitForAddress(address, arbitration_type, value, timeout);
    if (result == RESULT_SUCCESS) {
        system.PrepareReschedule();
    }
>>>>>>> f7e47105
    return result;
}

// Signals to an address (via Address Arbiter)
static ResultCode SignalToAddress(Core::System& system, VAddr address, u32 type, s32 value,
                                  s32 num_to_wake) {
    LOG_WARNING(Kernel_SVC, "called, address=0x{:X}, type=0x{:X}, value=0x{:X}, num_to_wake=0x{:X}",
                address, type, value, num_to_wake);

    // If the passed address is a kernel virtual address, return invalid memory state.
    if (Memory::IsKernelVirtualAddress(address)) {
        LOG_ERROR(Kernel_SVC, "Address is a kernel virtual address, address={:016X}", address);
        return ERR_INVALID_ADDRESS_STATE;
    }

    // If the address is not properly aligned to 4 bytes, return invalid address.
    if (!Common::IsWordAligned(address)) {
        LOG_ERROR(Kernel_SVC, "Address is not word aligned, address={:016X}", address);
        return ERR_INVALID_ADDRESS;
    }

    const auto signal_type = static_cast<AddressArbiter::SignalType>(type);
    auto& address_arbiter = system.Kernel().CurrentProcess()->GetAddressArbiter();
    return address_arbiter.SignalToAddress(address, signal_type, value, num_to_wake);
}

/// This returns the total CPU ticks elapsed since the CPU was powered-on
static u64 GetSystemTick(Core::System& system) {
    LOG_TRACE(Kernel_SVC, "called");

    auto& core_timing = system.CoreTiming();
    const u64 result{core_timing.GetTicks()};

    // Advance time to defeat dumb games that busy-wait for the frame to end.
    core_timing.AddTicks(400);

    return result;
}

/// Close a handle
static ResultCode CloseHandle(Core::System& system, Handle handle) {
    LOG_TRACE(Kernel_SVC, "Closing handle 0x{:08X}", handle);

    auto& handle_table = system.Kernel().CurrentProcess()->GetHandleTable();
    return handle_table.Close(handle);
}

/// Clears the signaled state of an event or process.
static ResultCode ResetSignal(Core::System& system, Handle handle) {
    LOG_DEBUG(Kernel_SVC, "called handle 0x{:08X}", handle);

    const auto& handle_table = system.Kernel().CurrentProcess()->GetHandleTable();

    auto event = handle_table.Get<ReadableEvent>(handle);
    if (event) {
        return event->Reset();
    }

    auto process = handle_table.Get<Process>(handle);
    if (process) {
        return process->ClearSignalState();
    }

    LOG_ERROR(Kernel_SVC, "Invalid handle (0x{:08X})", handle);
    return ERR_INVALID_HANDLE;
}

/// Creates a TransferMemory object
static ResultCode CreateTransferMemory(Core::System& system, Handle* handle, VAddr addr, u64 size,
                                       u32 permissions) {
    LOG_DEBUG(Kernel_SVC, "called addr=0x{:X}, size=0x{:X}, perms=0x{:08X}", addr, size,
              permissions);

    if (!Common::Is4KBAligned(addr)) {
        LOG_ERROR(Kernel_SVC, "Address ({:016X}) is not page aligned!", addr);
        return ERR_INVALID_ADDRESS;
    }

    if (!Common::Is4KBAligned(size) || size == 0) {
        LOG_ERROR(Kernel_SVC, "Size ({:016X}) is not page aligned or equal to zero!", size);
        return ERR_INVALID_ADDRESS;
    }

    if (!IsValidAddressRange(addr, size)) {
        LOG_ERROR(Kernel_SVC, "Address and size cause overflow! (address={:016X}, size={:016X})",
                  addr, size);
        return ERR_INVALID_ADDRESS_STATE;
    }

    const auto perms = static_cast<MemoryPermission>(permissions);
    if (perms != MemoryPermission::None && perms != MemoryPermission::Read &&
        perms != MemoryPermission::ReadWrite) {
        LOG_ERROR(Kernel_SVC, "Invalid memory permissions for transfer memory! (perms={:08X})",
                  permissions);
        return ERR_INVALID_MEMORY_PERMISSIONS;
    }

    auto& kernel = system.Kernel();
    auto transfer_mem_handle = TransferMemory::Create(kernel, addr, size, perms);

    auto& handle_table = kernel.CurrentProcess()->GetHandleTable();
    const auto result = handle_table.Create(std::move(transfer_mem_handle));
    if (result.Failed()) {
        return result.Code();
    }

    *handle = *result;
    return RESULT_SUCCESS;
}

static ResultCode MapTransferMemory(Core::System& system, Handle handle, VAddr address, u64 size,
                                    u32 permission_raw) {
    LOG_DEBUG(Kernel_SVC,
              "called. handle=0x{:08X}, address=0x{:016X}, size=0x{:016X}, permissions=0x{:08X}",
              handle, address, size, permission_raw);

    if (!Common::Is4KBAligned(address)) {
        LOG_ERROR(Kernel_SVC, "Transfer memory addresses must be 4KB aligned (size=0x{:016X}).",
                  address);
        return ERR_INVALID_ADDRESS;
    }

    if (size == 0 || !Common::Is4KBAligned(size)) {
        LOG_ERROR(Kernel_SVC,
                  "Transfer memory sizes must be 4KB aligned and not be zero (size=0x{:016X}).",
                  size);
        return ERR_INVALID_SIZE;
    }

    if (!IsValidAddressRange(address, size)) {
        LOG_ERROR(Kernel_SVC,
                  "Given address and size overflows the 64-bit range (address=0x{:016X}, "
                  "size=0x{:016X}).",
                  address, size);
        return ERR_INVALID_ADDRESS_STATE;
    }

    const auto permissions = static_cast<MemoryPermission>(permission_raw);
    if (permissions != MemoryPermission::None && permissions != MemoryPermission::Read &&
        permissions != MemoryPermission::ReadWrite) {
        LOG_ERROR(Kernel_SVC, "Invalid transfer memory permissions given (permissions=0x{:08X}).",
                  permission_raw);
        return ERR_INVALID_STATE;
    }

    const auto& kernel = system.Kernel();
    const auto* const current_process = kernel.CurrentProcess();
    const auto& handle_table = current_process->GetHandleTable();

    auto transfer_memory = handle_table.Get<TransferMemory>(handle);
    if (!transfer_memory) {
        LOG_ERROR(Kernel_SVC, "Nonexistent transfer memory handle given (handle=0x{:08X}).",
                  handle);
        return ERR_INVALID_HANDLE;
    }

    if (!current_process->VMManager().IsWithinASLRRegion(address, size)) {
        LOG_ERROR(Kernel_SVC,
                  "Given address and size don't fully fit within the ASLR region "
                  "(address=0x{:016X}, size=0x{:016X}).",
                  address, size);
        return ERR_INVALID_MEMORY_RANGE;
    }

    return transfer_memory->MapMemory(address, size, permissions);
}

static ResultCode UnmapTransferMemory(Core::System& system, Handle handle, VAddr address,
                                      u64 size) {
    LOG_DEBUG(Kernel_SVC, "called. handle=0x{:08X}, address=0x{:016X}, size=0x{:016X}", handle,
              address, size);

    if (!Common::Is4KBAligned(address)) {
        LOG_ERROR(Kernel_SVC, "Transfer memory addresses must be 4KB aligned (size=0x{:016X}).",
                  address);
        return ERR_INVALID_ADDRESS;
    }

    if (size == 0 || !Common::Is4KBAligned(size)) {
        LOG_ERROR(Kernel_SVC,
                  "Transfer memory sizes must be 4KB aligned and not be zero (size=0x{:016X}).",
                  size);
        return ERR_INVALID_SIZE;
    }

    if (!IsValidAddressRange(address, size)) {
        LOG_ERROR(Kernel_SVC,
                  "Given address and size overflows the 64-bit range (address=0x{:016X}, "
                  "size=0x{:016X}).",
                  address, size);
        return ERR_INVALID_ADDRESS_STATE;
    }

    const auto& kernel = system.Kernel();
    const auto* const current_process = kernel.CurrentProcess();
    const auto& handle_table = current_process->GetHandleTable();

    auto transfer_memory = handle_table.Get<TransferMemory>(handle);
    if (!transfer_memory) {
        LOG_ERROR(Kernel_SVC, "Nonexistent transfer memory handle given (handle=0x{:08X}).",
                  handle);
        return ERR_INVALID_HANDLE;
    }

    if (!current_process->VMManager().IsWithinASLRRegion(address, size)) {
        LOG_ERROR(Kernel_SVC,
                  "Given address and size don't fully fit within the ASLR region "
                  "(address=0x{:016X}, size=0x{:016X}).",
                  address, size);
        return ERR_INVALID_MEMORY_RANGE;
    }

    return transfer_memory->UnmapMemory(address, size);
}

static ResultCode GetThreadCoreMask(Core::System& system, Handle thread_handle, u32* core,
                                    u64* mask) {
    LOG_TRACE(Kernel_SVC, "called, handle=0x{:08X}", thread_handle);

    const auto& handle_table = system.Kernel().CurrentProcess()->GetHandleTable();
    const SharedPtr<Thread> thread = handle_table.Get<Thread>(thread_handle);
    if (!thread) {
        LOG_ERROR(Kernel_SVC, "Thread handle does not exist, thread_handle=0x{:08X}",
                  thread_handle);
        return ERR_INVALID_HANDLE;
    }

    *core = thread->GetIdealCore();
    *mask = thread->GetAffinityMask();

    return RESULT_SUCCESS;
}

static ResultCode SetThreadCoreMask(Core::System& system, Handle thread_handle, u32 core,
                                    u64 affinity_mask) {
    LOG_DEBUG(Kernel_SVC, "called, handle=0x{:08X}, core=0x{:X}, affinity_mask=0x{:016X}",
              thread_handle, core, affinity_mask);

    const auto* const current_process = system.Kernel().CurrentProcess();

    if (core == static_cast<u32>(THREADPROCESSORID_IDEAL)) {
        const u8 ideal_cpu_core = current_process->GetIdealCore();

        ASSERT(ideal_cpu_core != static_cast<u8>(THREADPROCESSORID_IDEAL));

        // Set the target CPU to the ideal core specified by the process.
        core = ideal_cpu_core;
        affinity_mask = 1ULL << core;
    } else {
        const u64 core_mask = current_process->GetCoreMask();

        if ((core_mask | affinity_mask) != core_mask) {
            LOG_ERROR(
                Kernel_SVC,
                "Invalid processor ID specified (core_mask=0x{:08X}, affinity_mask=0x{:016X})",
                core_mask, affinity_mask);
            return ERR_INVALID_PROCESSOR_ID;
        }

        if (affinity_mask == 0) {
            LOG_ERROR(Kernel_SVC, "Specfified affinity mask is zero.");
            return ERR_INVALID_COMBINATION;
        }

        if (core < Core::NUM_CPU_CORES) {
            if ((affinity_mask & (1ULL << core)) == 0) {
                LOG_ERROR(Kernel_SVC,
                          "Core is not enabled for the current mask, core={}, mask={:016X}", core,
                          affinity_mask);
                return ERR_INVALID_COMBINATION;
            }
        } else if (core != static_cast<u32>(THREADPROCESSORID_DONT_CARE) &&
                   core != static_cast<u32>(THREADPROCESSORID_DONT_UPDATE)) {
            LOG_ERROR(Kernel_SVC, "Invalid processor ID specified (core={}).", core);
            return ERR_INVALID_PROCESSOR_ID;
        }
    }

    const auto& handle_table = current_process->GetHandleTable();
    const SharedPtr<Thread> thread = handle_table.Get<Thread>(thread_handle);
    if (!thread) {
        LOG_ERROR(Kernel_SVC, "Thread handle does not exist, thread_handle=0x{:08X}",
                  thread_handle);
        return ERR_INVALID_HANDLE;
    }

    system.PrepareReschedule(thread->GetProcessorID());
    thread->ChangeCore(core, affinity_mask);
    system.PrepareReschedule(thread->GetProcessorID());

    return RESULT_SUCCESS;
}

static ResultCode CreateSharedMemory(Core::System& system, Handle* handle, u64 size,
                                     u32 local_permissions, u32 remote_permissions) {
    LOG_TRACE(Kernel_SVC, "called, size=0x{:X}, localPerms=0x{:08X}, remotePerms=0x{:08X}", size,
              local_permissions, remote_permissions);
    if (size == 0) {
        LOG_ERROR(Kernel_SVC, "Size is 0");
        return ERR_INVALID_SIZE;
    }
    if (!Common::Is4KBAligned(size)) {
        LOG_ERROR(Kernel_SVC, "Size is not aligned to 4KB, 0x{:016X}", size);
        return ERR_INVALID_SIZE;
    }

    if (size >= MAIN_MEMORY_SIZE) {
        LOG_ERROR(Kernel_SVC, "Size is not less than 8GB, 0x{:016X}", size);
        return ERR_INVALID_SIZE;
    }

    const auto local_perms = static_cast<MemoryPermission>(local_permissions);
    if (local_perms != MemoryPermission::Read && local_perms != MemoryPermission::ReadWrite) {
        LOG_ERROR(Kernel_SVC,
                  "Invalid local memory permissions, expected Read or ReadWrite but got "
                  "local_permissions={}",
                  static_cast<u32>(local_permissions));
        return ERR_INVALID_MEMORY_PERMISSIONS;
    }

    const auto remote_perms = static_cast<MemoryPermission>(remote_permissions);
    if (remote_perms != MemoryPermission::Read && remote_perms != MemoryPermission::ReadWrite &&
        remote_perms != MemoryPermission::DontCare) {
        LOG_ERROR(Kernel_SVC,
                  "Invalid remote memory permissions, expected Read, ReadWrite or DontCare but got "
                  "remote_permissions={}",
                  static_cast<u32>(remote_permissions));
        return ERR_INVALID_MEMORY_PERMISSIONS;
    }

    auto& kernel = system.Kernel();
    auto process = kernel.CurrentProcess();
    auto& handle_table = process->GetHandleTable();
    auto shared_mem_handle = SharedMemory::Create(kernel, process, size, local_perms, remote_perms);

    CASCADE_RESULT(*handle, handle_table.Create(shared_mem_handle));
    return RESULT_SUCCESS;
}

static ResultCode CreateEvent(Core::System& system, Handle* write_handle, Handle* read_handle) {
    LOG_DEBUG(Kernel_SVC, "called");

    auto& kernel = system.Kernel();
    const auto [readable_event, writable_event] =
        WritableEvent::CreateEventPair(kernel, ResetType::Manual, "CreateEvent");

    HandleTable& handle_table = kernel.CurrentProcess()->GetHandleTable();

    const auto write_create_result = handle_table.Create(writable_event);
    if (write_create_result.Failed()) {
        return write_create_result.Code();
    }
    *write_handle = *write_create_result;

    const auto read_create_result = handle_table.Create(readable_event);
    if (read_create_result.Failed()) {
        handle_table.Close(*write_create_result);
        return read_create_result.Code();
    }
    *read_handle = *read_create_result;

    LOG_DEBUG(Kernel_SVC,
              "successful. Writable event handle=0x{:08X}, Readable event handle=0x{:08X}",
              *write_create_result, *read_create_result);
    return RESULT_SUCCESS;
}

static ResultCode ClearEvent(Core::System& system, Handle handle) {
    LOG_TRACE(Kernel_SVC, "called, event=0x{:08X}", handle);

    const auto& handle_table = system.Kernel().CurrentProcess()->GetHandleTable();

    auto writable_event = handle_table.Get<WritableEvent>(handle);
    if (writable_event) {
        writable_event->Clear();
        return RESULT_SUCCESS;
    }

    auto readable_event = handle_table.Get<ReadableEvent>(handle);
    if (readable_event) {
        readable_event->Clear();
        return RESULT_SUCCESS;
    }

    LOG_ERROR(Kernel_SVC, "Event handle does not exist, handle=0x{:08X}", handle);
    return ERR_INVALID_HANDLE;
}

static ResultCode SignalEvent(Core::System& system, Handle handle) {
    LOG_DEBUG(Kernel_SVC, "called. Handle=0x{:08X}", handle);

    HandleTable& handle_table = system.Kernel().CurrentProcess()->GetHandleTable();
    auto writable_event = handle_table.Get<WritableEvent>(handle);

    if (!writable_event) {
        LOG_ERROR(Kernel_SVC, "Non-existent writable event handle used (0x{:08X})", handle);
        return ERR_INVALID_HANDLE;
    }

    writable_event->Signal();
    system.PrepareReschedule();
    return RESULT_SUCCESS;
}

static ResultCode GetProcessInfo(Core::System& system, u64* out, Handle process_handle, u32 type) {
    LOG_DEBUG(Kernel_SVC, "called, handle=0x{:08X}, type=0x{:X}", process_handle, type);

    // This function currently only allows retrieving a process' status.
    enum class InfoType {
        Status,
    };

    const auto& handle_table = system.Kernel().CurrentProcess()->GetHandleTable();
    const auto process = handle_table.Get<Process>(process_handle);
    if (!process) {
        LOG_ERROR(Kernel_SVC, "Process handle does not exist, process_handle=0x{:08X}",
                  process_handle);
        return ERR_INVALID_HANDLE;
    }

    const auto info_type = static_cast<InfoType>(type);
    if (info_type != InfoType::Status) {
        LOG_ERROR(Kernel_SVC, "Expected info_type to be Status but got {} instead", type);
        return ERR_INVALID_ENUM_VALUE;
    }

    *out = static_cast<u64>(process->GetStatus());
    return RESULT_SUCCESS;
}

static ResultCode CreateResourceLimit(Core::System& system, Handle* out_handle) {
    LOG_DEBUG(Kernel_SVC, "called");

    auto& kernel = system.Kernel();
    auto resource_limit = ResourceLimit::Create(kernel);

    auto* const current_process = kernel.CurrentProcess();
    ASSERT(current_process != nullptr);

    const auto handle = current_process->GetHandleTable().Create(std::move(resource_limit));
    if (handle.Failed()) {
        return handle.Code();
    }

    *out_handle = *handle;
    return RESULT_SUCCESS;
}

static ResultCode GetResourceLimitLimitValue(Core::System& system, u64* out_value,
                                             Handle resource_limit, u32 resource_type) {
    LOG_DEBUG(Kernel_SVC, "called. Handle={:08X}, Resource type={}", resource_limit, resource_type);

    const auto limit_value = RetrieveResourceLimitValue(system, resource_limit, resource_type,
                                                        ResourceLimitValueType::LimitValue);
    if (limit_value.Failed()) {
        return limit_value.Code();
    }

    *out_value = static_cast<u64>(*limit_value);
    return RESULT_SUCCESS;
}

static ResultCode GetResourceLimitCurrentValue(Core::System& system, u64* out_value,
                                               Handle resource_limit, u32 resource_type) {
    LOG_DEBUG(Kernel_SVC, "called. Handle={:08X}, Resource type={}", resource_limit, resource_type);

    const auto current_value = RetrieveResourceLimitValue(system, resource_limit, resource_type,
                                                          ResourceLimitValueType::CurrentValue);
    if (current_value.Failed()) {
        return current_value.Code();
    }

    *out_value = static_cast<u64>(*current_value);
    return RESULT_SUCCESS;
}

static ResultCode SetResourceLimitLimitValue(Core::System& system, Handle resource_limit,
                                             u32 resource_type, u64 value) {
    LOG_DEBUG(Kernel_SVC, "called. Handle={:08X}, Resource type={}, Value={}", resource_limit,
              resource_type, value);

    const auto type = static_cast<ResourceType>(resource_type);
    if (!IsValidResourceType(type)) {
        LOG_ERROR(Kernel_SVC, "Invalid resource limit type: '{}'", resource_type);
        return ERR_INVALID_ENUM_VALUE;
    }

    auto* const current_process = system.Kernel().CurrentProcess();
    ASSERT(current_process != nullptr);

    auto resource_limit_object =
        current_process->GetHandleTable().Get<ResourceLimit>(resource_limit);
    if (!resource_limit_object) {
        LOG_ERROR(Kernel_SVC, "Handle to non-existent resource limit instance used. Handle={:08X}",
                  resource_limit);
        return ERR_INVALID_HANDLE;
    }

    const auto set_result = resource_limit_object->SetLimitValue(type, static_cast<s64>(value));
    if (set_result.IsError()) {
        LOG_ERROR(
            Kernel_SVC,
            "Attempted to lower resource limit ({}) for category '{}' below its current value ({})",
            resource_limit_object->GetMaxResourceValue(type), resource_type,
            resource_limit_object->GetCurrentResourceValue(type));
        return set_result;
    }

    return RESULT_SUCCESS;
}

static ResultCode GetProcessList(Core::System& system, u32* out_num_processes,
                                 VAddr out_process_ids, u32 out_process_ids_size) {
    LOG_DEBUG(Kernel_SVC, "called. out_process_ids=0x{:016X}, out_process_ids_size={}",
              out_process_ids, out_process_ids_size);

    // If the supplied size is negative or greater than INT32_MAX / sizeof(u64), bail.
    if ((out_process_ids_size & 0xF0000000) != 0) {
        LOG_ERROR(Kernel_SVC,
                  "Supplied size outside [0, 0x0FFFFFFF] range. out_process_ids_size={}",
                  out_process_ids_size);
        return ERR_OUT_OF_RANGE;
    }

    const auto& kernel = system.Kernel();
    const auto& vm_manager = kernel.CurrentProcess()->VMManager();
    const auto total_copy_size = out_process_ids_size * sizeof(u64);

    if (out_process_ids_size > 0 &&
        !vm_manager.IsWithinAddressSpace(out_process_ids, total_copy_size)) {
        LOG_ERROR(Kernel_SVC, "Address range outside address space. begin=0x{:016X}, end=0x{:016X}",
                  out_process_ids, out_process_ids + total_copy_size);
        return ERR_INVALID_ADDRESS_STATE;
    }

    const auto& process_list = kernel.GetProcessList();
    const auto num_processes = process_list.size();
    const auto copy_amount = std::min(std::size_t{out_process_ids_size}, num_processes);

    for (std::size_t i = 0; i < copy_amount; ++i) {
        Memory::Write64(out_process_ids, process_list[i]->GetProcessID());
        out_process_ids += sizeof(u64);
    }

    *out_num_processes = static_cast<u32>(num_processes);
    return RESULT_SUCCESS;
}

static ResultCode GetThreadList(Core::System& system, u32* out_num_threads, VAddr out_thread_ids,
                                u32 out_thread_ids_size, Handle debug_handle) {
    // TODO: Handle this case when debug events are supported.
    UNIMPLEMENTED_IF(debug_handle != InvalidHandle);

    LOG_DEBUG(Kernel_SVC, "called. out_thread_ids=0x{:016X}, out_thread_ids_size={}",
              out_thread_ids, out_thread_ids_size);

    // If the size is negative or larger than INT32_MAX / sizeof(u64)
    if ((out_thread_ids_size & 0xF0000000) != 0) {
        LOG_ERROR(Kernel_SVC, "Supplied size outside [0, 0x0FFFFFFF] range. size={}",
                  out_thread_ids_size);
        return ERR_OUT_OF_RANGE;
    }

    const auto* const current_process = system.Kernel().CurrentProcess();
    const auto& vm_manager = current_process->VMManager();
    const auto total_copy_size = out_thread_ids_size * sizeof(u64);

    if (out_thread_ids_size > 0 &&
        !vm_manager.IsWithinAddressSpace(out_thread_ids, total_copy_size)) {
        LOG_ERROR(Kernel_SVC, "Address range outside address space. begin=0x{:016X}, end=0x{:016X}",
                  out_thread_ids, out_thread_ids + total_copy_size);
        return ERR_INVALID_ADDRESS_STATE;
    }

    const auto& thread_list = current_process->GetThreadList();
    const auto num_threads = thread_list.size();
    const auto copy_amount = std::min(std::size_t{out_thread_ids_size}, num_threads);

    auto list_iter = thread_list.cbegin();
    for (std::size_t i = 0; i < copy_amount; ++i, ++list_iter) {
        Memory::Write64(out_thread_ids, (*list_iter)->GetThreadID());
        out_thread_ids += sizeof(u64);
    }

    *out_num_threads = static_cast<u32>(num_threads);
    return RESULT_SUCCESS;
}

namespace {
struct FunctionDef {
    using Func = void(Core::System&);

    u32 id;
    Func* func;
    const char* name;
};
} // namespace

static const FunctionDef SVC_Table[] = {
    {0x00, nullptr, "Unknown"},
    {0x01, SvcWrap<SetHeapSize>, "SetHeapSize"},
    {0x02, SvcWrap<SetMemoryPermission>, "SetMemoryPermission"},
    {0x03, SvcWrap<SetMemoryAttribute>, "SetMemoryAttribute"},
    {0x04, SvcWrap<MapMemory>, "MapMemory"},
    {0x05, SvcWrap<UnmapMemory>, "UnmapMemory"},
    {0x06, SvcWrap<QueryMemory>, "QueryMemory"},
    {0x07, SvcWrap<ExitProcess>, "ExitProcess"},
    {0x08, SvcWrap<CreateThread>, "CreateThread"},
    {0x09, SvcWrap<StartThread>, "StartThread"},
    {0x0A, SvcWrap<ExitThread>, "ExitThread"},
    {0x0B, SvcWrap<SleepThread>, "SleepThread"},
    {0x0C, SvcWrap<GetThreadPriority>, "GetThreadPriority"},
    {0x0D, SvcWrap<SetThreadPriority>, "SetThreadPriority"},
    {0x0E, SvcWrap<GetThreadCoreMask>, "GetThreadCoreMask"},
    {0x0F, SvcWrap<SetThreadCoreMask>, "SetThreadCoreMask"},
    {0x10, SvcWrap<GetCurrentProcessorNumber>, "GetCurrentProcessorNumber"},
    {0x11, SvcWrap<SignalEvent>, "SignalEvent"},
    {0x12, SvcWrap<ClearEvent>, "ClearEvent"},
    {0x13, SvcWrap<MapSharedMemory>, "MapSharedMemory"},
    {0x14, SvcWrap<UnmapSharedMemory>, "UnmapSharedMemory"},
    {0x15, SvcWrap<CreateTransferMemory>, "CreateTransferMemory"},
    {0x16, SvcWrap<CloseHandle>, "CloseHandle"},
    {0x17, SvcWrap<ResetSignal>, "ResetSignal"},
    {0x18, SvcWrap<WaitSynchronization>, "WaitSynchronization"},
    {0x19, SvcWrap<CancelSynchronization>, "CancelSynchronization"},
    {0x1A, SvcWrap<ArbitrateLock>, "ArbitrateLock"},
    {0x1B, SvcWrap<ArbitrateUnlock>, "ArbitrateUnlock"},
    {0x1C, SvcWrap<WaitProcessWideKeyAtomic>, "WaitProcessWideKeyAtomic"},
    {0x1D, SvcWrap<SignalProcessWideKey>, "SignalProcessWideKey"},
    {0x1E, SvcWrap<GetSystemTick>, "GetSystemTick"},
    {0x1F, SvcWrap<ConnectToNamedPort>, "ConnectToNamedPort"},
    {0x20, nullptr, "SendSyncRequestLight"},
    {0x21, SvcWrap<SendSyncRequest>, "SendSyncRequest"},
    {0x22, nullptr, "SendSyncRequestWithUserBuffer"},
    {0x23, nullptr, "SendAsyncRequestWithUserBuffer"},
    {0x24, SvcWrap<GetProcessId>, "GetProcessId"},
    {0x25, SvcWrap<GetThreadId>, "GetThreadId"},
    {0x26, SvcWrap<Break>, "Break"},
    {0x27, SvcWrap<OutputDebugString>, "OutputDebugString"},
    {0x28, nullptr, "ReturnFromException"},
    {0x29, SvcWrap<GetInfo>, "GetInfo"},
    {0x2A, nullptr, "FlushEntireDataCache"},
    {0x2B, nullptr, "FlushDataCache"},
    {0x2C, nullptr, "MapPhysicalMemory"},
    {0x2D, nullptr, "UnmapPhysicalMemory"},
    {0x2E, nullptr, "GetFutureThreadInfo"},
    {0x2F, nullptr, "GetLastThreadInfo"},
    {0x30, SvcWrap<GetResourceLimitLimitValue>, "GetResourceLimitLimitValue"},
    {0x31, SvcWrap<GetResourceLimitCurrentValue>, "GetResourceLimitCurrentValue"},
    {0x32, SvcWrap<SetThreadActivity>, "SetThreadActivity"},
    {0x33, SvcWrap<GetThreadContext>, "GetThreadContext"},
    {0x34, SvcWrap<WaitForAddress>, "WaitForAddress"},
    {0x35, SvcWrap<SignalToAddress>, "SignalToAddress"},
    {0x36, nullptr, "SynchronizePreemptionState"},
    {0x37, nullptr, "Unknown"},
    {0x38, nullptr, "Unknown"},
    {0x39, nullptr, "Unknown"},
    {0x3A, nullptr, "Unknown"},
    {0x3B, nullptr, "Unknown"},
    {0x3C, nullptr, "DumpInfo"},
    {0x3D, nullptr, "DumpInfoNew"},
    {0x3E, nullptr, "Unknown"},
    {0x3F, nullptr, "Unknown"},
    {0x40, nullptr, "CreateSession"},
    {0x41, nullptr, "AcceptSession"},
    {0x42, nullptr, "ReplyAndReceiveLight"},
    {0x43, nullptr, "ReplyAndReceive"},
    {0x44, nullptr, "ReplyAndReceiveWithUserBuffer"},
    {0x45, SvcWrap<CreateEvent>, "CreateEvent"},
    {0x46, nullptr, "Unknown"},
    {0x47, nullptr, "Unknown"},
    {0x48, nullptr, "MapPhysicalMemoryUnsafe"},
    {0x49, nullptr, "UnmapPhysicalMemoryUnsafe"},
    {0x4A, nullptr, "SetUnsafeLimit"},
    {0x4B, nullptr, "CreateCodeMemory"},
    {0x4C, nullptr, "ControlCodeMemory"},
    {0x4D, nullptr, "SleepSystem"},
    {0x4E, nullptr, "ReadWriteRegister"},
    {0x4F, nullptr, "SetProcessActivity"},
    {0x50, SvcWrap<CreateSharedMemory>, "CreateSharedMemory"},
    {0x51, SvcWrap<MapTransferMemory>, "MapTransferMemory"},
    {0x52, SvcWrap<UnmapTransferMemory>, "UnmapTransferMemory"},
    {0x53, nullptr, "CreateInterruptEvent"},
    {0x54, nullptr, "QueryPhysicalAddress"},
    {0x55, nullptr, "QueryIoMapping"},
    {0x56, nullptr, "CreateDeviceAddressSpace"},
    {0x57, nullptr, "AttachDeviceAddressSpace"},
    {0x58, nullptr, "DetachDeviceAddressSpace"},
    {0x59, nullptr, "MapDeviceAddressSpaceByForce"},
    {0x5A, nullptr, "MapDeviceAddressSpaceAligned"},
    {0x5B, nullptr, "MapDeviceAddressSpace"},
    {0x5C, nullptr, "UnmapDeviceAddressSpace"},
    {0x5D, nullptr, "InvalidateProcessDataCache"},
    {0x5E, nullptr, "StoreProcessDataCache"},
    {0x5F, nullptr, "FlushProcessDataCache"},
    {0x60, nullptr, "DebugActiveProcess"},
    {0x61, nullptr, "BreakDebugProcess"},
    {0x62, nullptr, "TerminateDebugProcess"},
    {0x63, nullptr, "GetDebugEvent"},
    {0x64, nullptr, "ContinueDebugEvent"},
    {0x65, SvcWrap<GetProcessList>, "GetProcessList"},
    {0x66, SvcWrap<GetThreadList>, "GetThreadList"},
    {0x67, nullptr, "GetDebugThreadContext"},
    {0x68, nullptr, "SetDebugThreadContext"},
    {0x69, nullptr, "QueryDebugProcessMemory"},
    {0x6A, nullptr, "ReadDebugProcessMemory"},
    {0x6B, nullptr, "WriteDebugProcessMemory"},
    {0x6C, nullptr, "SetHardwareBreakPoint"},
    {0x6D, nullptr, "GetDebugThreadParam"},
    {0x6E, nullptr, "Unknown"},
    {0x6F, nullptr, "GetSystemInfo"},
    {0x70, nullptr, "CreatePort"},
    {0x71, nullptr, "ManageNamedPort"},
    {0x72, nullptr, "ConnectToPort"},
    {0x73, nullptr, "SetProcessMemoryPermission"},
    {0x74, nullptr, "MapProcessMemory"},
    {0x75, nullptr, "UnmapProcessMemory"},
    {0x76, SvcWrap<QueryProcessMemory>, "QueryProcessMemory"},
    {0x77, SvcWrap<MapProcessCodeMemory>, "MapProcessCodeMemory"},
    {0x78, SvcWrap<UnmapProcessCodeMemory>, "UnmapProcessCodeMemory"},
    {0x79, nullptr, "CreateProcess"},
    {0x7A, nullptr, "StartProcess"},
    {0x7B, nullptr, "TerminateProcess"},
    {0x7C, SvcWrap<GetProcessInfo>, "GetProcessInfo"},
    {0x7D, SvcWrap<CreateResourceLimit>, "CreateResourceLimit"},
    {0x7E, SvcWrap<SetResourceLimitLimitValue>, "SetResourceLimitLimitValue"},
    {0x7F, nullptr, "CallSecureMonitor"},
};

static const FunctionDef* GetSVCInfo(u32 func_num) {
    if (func_num >= std::size(SVC_Table)) {
        LOG_ERROR(Kernel_SVC, "Unknown svc=0x{:02X}", func_num);
        return nullptr;
    }
    return &SVC_Table[func_num];
}

MICROPROFILE_DEFINE(Kernel_SVC, "Kernel", "SVC", MP_RGB(70, 200, 70));

void CallSVC(Core::System& system, u32 immediate) {
    MICROPROFILE_SCOPE(Kernel_SVC);

    // Lock the global kernel mutex when we enter the kernel HLE.
    std::lock_guard lock{HLE::g_hle_lock};

    const FunctionDef* info = GetSVCInfo(immediate);
    if (info) {
        if (info->func) {
            info->func(system);
        } else {
            LOG_CRITICAL(Kernel_SVC, "Unimplemented SVC function {}(..)", info->name);
        }
    } else {
        LOG_CRITICAL(Kernel_SVC, "Unknown SVC function 0x{:X}", immediate);
    }
}

} // namespace Kernel<|MERGE_RESOLUTION|>--- conflicted
+++ resolved
@@ -1471,15 +1471,6 @@
     if (nanoseconds <= 0) {
         switch (static_cast<SleepType>(nanoseconds)) {
         case SleepType::YieldWithoutLoadBalancing:
-<<<<<<< HEAD
-            current_thread->YieldType0();
-            break;
-        case SleepType::YieldWithLoadBalancing:
-            current_thread->YieldType1();
-            break;
-        case SleepType::YieldAndWaitForLoadBalancing:
-            current_thread->YieldType2();
-=======
             current_thread->YieldSimple();
             break;
         case SleepType::YieldWithLoadBalancing:
@@ -1487,7 +1478,6 @@
             break;
         case SleepType::YieldAndWaitForLoadBalancing:
             current_thread->YieldAndWaitForLoadBalancing();
->>>>>>> f7e47105
             break;
         default:
             UNREACHABLE_MSG("Unimplemented sleep yield type '{:016X}'!", nanoseconds);
@@ -1561,14 +1551,9 @@
     const auto& thread_list = scheduler.GetThreadList();
 
     for (const auto& thread : thread_list) {
-<<<<<<< HEAD
-        if (thread->GetCondVarWaitAddress() == condition_variable_addr)
-            waiting_threads.push_back(thread);
-=======
         if (thread->GetCondVarWaitAddress() == condition_variable_addr) {
             waiting_threads.push_back(thread);
         }
->>>>>>> f7e47105
     }
 
     // Sort them by priority, such that the highest priority ones come first.
@@ -1676,17 +1661,11 @@
 
     const auto arbitration_type = static_cast<AddressArbiter::ArbitrationType>(type);
     auto& address_arbiter = system.Kernel().CurrentProcess()->GetAddressArbiter();
-<<<<<<< HEAD
-    ResultCode result = address_arbiter.WaitForAddress(address, arbitration_type, value, timeout);
-    if (result == RESULT_SUCCESS)
-        system.PrepareReschedule();
-=======
     const ResultCode result =
         address_arbiter.WaitForAddress(address, arbitration_type, value, timeout);
     if (result == RESULT_SUCCESS) {
         system.PrepareReschedule();
     }
->>>>>>> f7e47105
     return result;
 }
 
