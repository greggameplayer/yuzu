// Copyright 2018 yuzu emulator team
// Licensed under GPLv2 or any later version
// Refer to the license.txt file included.

#include <algorithm>
#include <cinttypes>
#include <iterator>
#include <mutex>
#include <vector>

#include "common/alignment.h"
#include "common/assert.h"
#include "common/logging/log.h"
#include "common/microprofile.h"
#include "common/string_util.h"
#include "core/arm/exclusive_monitor.h"
#include "core/core.h"
#include "core/core_cpu.h"
#include "core/core_timing.h"
#include "core/hle/kernel/address_arbiter.h"
#include "core/hle/kernel/client_port.h"
#include "core/hle/kernel/client_session.h"
#include "core/hle/kernel/handle_table.h"
#include "core/hle/kernel/kernel.h"
#include "core/hle/kernel/mutex.h"
#include "core/hle/kernel/process.h"
#include "core/hle/kernel/readable_event.h"
#include "core/hle/kernel/resource_limit.h"
#include "core/hle/kernel/scheduler.h"
#include "core/hle/kernel/shared_memory.h"
#include "core/hle/kernel/svc.h"
#include "core/hle/kernel/svc_wrap.h"
#include "core/hle/kernel/thread.h"
#include "core/hle/kernel/writable_event.h"
#include "core/hle/lock.h"
#include "core/hle/result.h"
#include "core/hle/service/service.h"

namespace Kernel {
namespace {
// 8 GiB
constexpr u64 MAIN_MEMORY_SIZE = 0x200000000;

// Helper function that performs the common sanity checks for svcMapMemory
// and svcUnmapMemory. This is doable, as both functions perform their sanitizing
// in the same order.
ResultCode MapUnmapMemorySanityChecks(const VMManager& vm_manager, VAddr dst_addr, VAddr src_addr,
                                      u64 size) {
    if (!Common::Is4KBAligned(dst_addr)) {
        LOG_ERROR(Kernel_SVC, "Destination address is not aligned to 4KB, 0x{:016X}", dst_addr);
        return ERR_INVALID_ADDRESS;
    }

    if (!Common::Is4KBAligned(src_addr)) {
        LOG_ERROR(Kernel_SVC, "Source address is not aligned to 4KB, 0x{:016X}", src_addr);
        return ERR_INVALID_SIZE;
    }

    if (size == 0) {
        LOG_ERROR(Kernel_SVC, "Size is 0");
        return ERR_INVALID_SIZE;
    }

    if (!Common::Is4KBAligned(size)) {
        LOG_ERROR(Kernel_SVC, "Size is not aligned to 4KB, 0x{:016X}", size);
        return ERR_INVALID_SIZE;
    }

    if (!IsValidAddressRange(dst_addr, size)) {
        LOG_ERROR(Kernel_SVC,
                  "Destination is not a valid address range, addr=0x{:016X}, size=0x{:016X}",
                  dst_addr, size);
        return ERR_INVALID_ADDRESS_STATE;
    }

    if (!IsValidAddressRange(src_addr, size)) {
        LOG_ERROR(Kernel_SVC, "Source is not a valid address range, addr=0x{:016X}, size=0x{:016X}",
                  src_addr, size);
        return ERR_INVALID_ADDRESS_STATE;
    }

    if (!vm_manager.IsInsideAddressSpace(src_addr, size)) {
        LOG_ERROR(Kernel_SVC,
                  "Source is not inside the address space, addr=0x{:016X}, size=0x{:016X}",
                  src_addr, size);
        return ERR_INVALID_ADDRESS_STATE;
    }

    if (!vm_manager.IsInsideNewMapRegion(dst_addr, size)) {
        LOG_ERROR(Kernel_SVC,
                  "Destination is not inside the new map region, addr=0x{:016X}, size=0x{:016X}",
                  dst_addr, size);
        return ERR_INVALID_MEMORY_RANGE;
    }

    const VAddr dst_end_address = dst_addr + size;
    if (dst_end_address > vm_manager.GetHeapRegionBaseAddress() &&
        vm_manager.GetHeapRegionEndAddress() > dst_addr) {
        LOG_ERROR(Kernel_SVC,
                  "Destination does not fit within the heap region, addr=0x{:016X}, "
                  "size=0x{:016X}, end_addr=0x{:016X}",
                  dst_addr, size, dst_end_address);
        return ERR_INVALID_MEMORY_RANGE;
    }

    if (dst_end_address > vm_manager.GetMapRegionBaseAddress() &&
        vm_manager.GetMapRegionEndAddress() > dst_addr) {
        LOG_ERROR(Kernel_SVC,
                  "Destination does not fit within the map region, addr=0x{:016X}, "
                  "size=0x{:016X}, end_addr=0x{:016X}",
                  dst_addr, size, dst_end_address);
        return ERR_INVALID_MEMORY_RANGE;
    }

    return RESULT_SUCCESS;
}
} // namespace

enum class ResourceLimitValueType {
    CurrentValue,
    LimitValue,
};

ResultVal<s64> RetrieveResourceLimitValue(Handle resource_limit, u32 resource_type,
                                          ResourceLimitValueType value_type) {
    const auto type = static_cast<ResourceType>(resource_type);
    if (!IsValidResourceType(type)) {
        LOG_ERROR(Kernel_SVC, "Invalid resource limit type: '{}'", resource_type);
        return ERR_INVALID_ENUM_VALUE;
    }

    const auto& kernel = Core::System::GetInstance().Kernel();
    const auto* const current_process = kernel.CurrentProcess();
    ASSERT(current_process != nullptr);

    const auto resource_limit_object =
        current_process->GetHandleTable().Get<ResourceLimit>(resource_limit);
    if (!resource_limit_object) {
        LOG_ERROR(Kernel_SVC, "Handle to non-existent resource limit instance used. Handle={:08X}",
                  resource_limit);
        return ERR_INVALID_HANDLE;
    }

    if (value_type == ResourceLimitValueType::CurrentValue) {
        return MakeResult(resource_limit_object->GetCurrentResourceValue(type));
    }

    return MakeResult(resource_limit_object->GetMaxResourceValue(type));
}

/// Set the process heap to a given Size. It can both extend and shrink the heap.
static ResultCode SetHeapSize(VAddr* heap_addr, u64 heap_size) {
    LOG_TRACE(Kernel_SVC, "called, heap_size=0x{:X}", heap_size);

    // Size must be a multiple of 0x200000 (2MB) and be equal to or less than 8GB.
    if ((heap_size % 0x200000) != 0) {
        LOG_ERROR(Kernel_SVC, "The heap size is not a multiple of 2MB, heap_size=0x{:016X}",
                  heap_size);
        return ERR_INVALID_SIZE;
    }

    if (heap_size >= 0x200000000) {
        LOG_ERROR(Kernel_SVC, "The heap size is not less than 8GB, heap_size=0x{:016X}", heap_size);
        return ERR_INVALID_SIZE;
    }

    auto& process = *Core::CurrentProcess();
    const VAddr heap_base = process.VMManager().GetHeapRegionBaseAddress();
    CASCADE_RESULT(*heap_addr,
                   process.HeapAllocate(heap_base, heap_size, VMAPermission::ReadWrite));
    return RESULT_SUCCESS;
}

static ResultCode SetMemoryPermission(VAddr addr, u64 size, u32 prot) {
    LOG_TRACE(Kernel_SVC, "called, addr=0x{:X}, size=0x{:X}, prot=0x{:X}", addr, size, prot);

    if (!Common::Is4KBAligned(addr)) {
        LOG_ERROR(Kernel_SVC, "Address is not aligned to 4KB, addr=0x{:016X}", addr);
        return ERR_INVALID_ADDRESS;
    }

    if (size == 0) {
        LOG_ERROR(Kernel_SVC, "Size is 0");
        return ERR_INVALID_SIZE;
    }

    if (!Common::Is4KBAligned(size)) {
        LOG_ERROR(Kernel_SVC, "Size is not aligned to 4KB, size=0x{:016X}", size);
        return ERR_INVALID_SIZE;
    }

    if (!IsValidAddressRange(addr, size)) {
        LOG_ERROR(Kernel_SVC, "Region is not a valid address range, addr=0x{:016X}, size=0x{:016X}",
                  addr, size);
        return ERR_INVALID_ADDRESS_STATE;
    }

    const auto permission = static_cast<MemoryPermission>(prot);
    if (permission != MemoryPermission::None && permission != MemoryPermission::Read &&
        permission != MemoryPermission::ReadWrite) {
        LOG_ERROR(Kernel_SVC, "Invalid memory permission specified, Got memory permission=0x{:08X}",
                  static_cast<u32>(permission));
        return ERR_INVALID_MEMORY_PERMISSIONS;
    }

    auto* const current_process = Core::CurrentProcess();
    auto& vm_manager = current_process->VMManager();

    if (!vm_manager.IsInsideAddressSpace(addr, size)) {
        LOG_ERROR(Kernel_SVC,
                  "Source is not within the address space, addr=0x{:016X}, size=0x{:016X}", addr,
                  size);
        return ERR_INVALID_ADDRESS_STATE;
    }

    const VMManager::VMAHandle iter = vm_manager.FindVMA(addr);
    if (iter == vm_manager.vma_map.end()) {
        LOG_ERROR(Kernel_SVC, "Unable to find VMA for address=0x{:016X}", addr);
        return ERR_INVALID_ADDRESS_STATE;
    }

    LOG_WARNING(Kernel_SVC, "Uniformity check on protected memory is not implemented.");
    // TODO: Performs a uniformity check to make sure only protected memory is changed (it
    // doesn't make sense to allow changing permissions on kernel memory itself, etc).

    const auto converted_permissions = SharedMemory::ConvertPermissions(permission);

    return vm_manager.ReprotectRange(addr, size, converted_permissions);
}

static ResultCode SetMemoryAttribute(VAddr addr, u64 size, u32 state0, u32 state1) {
    LOG_WARNING(Kernel_SVC,
                "(STUBBED) called, addr=0x{:X}, size=0x{:X}, state0=0x{:X}, state1=0x{:X}", addr,
                size, state0, state1);
    return RESULT_SUCCESS;
}

/// Maps a memory range into a different range.
static ResultCode MapMemory(VAddr dst_addr, VAddr src_addr, u64 size) {
    LOG_TRACE(Kernel_SVC, "called, dst_addr=0x{:X}, src_addr=0x{:X}, size=0x{:X}", dst_addr,
              src_addr, size);

    auto* const current_process = Core::CurrentProcess();
    const auto& vm_manager = current_process->VMManager();

    const auto result = MapUnmapMemorySanityChecks(vm_manager, dst_addr, src_addr, size);
    if (result != RESULT_SUCCESS) {
        return result;
    }

    return current_process->MirrorMemory(dst_addr, src_addr, size);
}

/// Unmaps a region that was previously mapped with svcMapMemory
static ResultCode UnmapMemory(VAddr dst_addr, VAddr src_addr, u64 size) {
    LOG_TRACE(Kernel_SVC, "called, dst_addr=0x{:X}, src_addr=0x{:X}, size=0x{:X}", dst_addr,
              src_addr, size);

    auto* const current_process = Core::CurrentProcess();
    const auto& vm_manager = current_process->VMManager();

    const auto result = MapUnmapMemorySanityChecks(vm_manager, dst_addr, src_addr, size);
    if (result != RESULT_SUCCESS) {
        return result;
    }

    return current_process->UnmapMemory(dst_addr, src_addr, size);
}

/// Connect to an OS service given the port name, returns the handle to the port to out
static ResultCode ConnectToNamedPort(Handle* out_handle, VAddr port_name_address) {
    if (!Memory::IsValidVirtualAddress(port_name_address)) {
        LOG_ERROR(Kernel_SVC,
                  "Port Name Address is not a valid virtual address, port_name_address=0x{:016X}",
                  port_name_address);
        return ERR_NOT_FOUND;
    }

    static constexpr std::size_t PortNameMaxLength = 11;
    // Read 1 char beyond the max allowed port name to detect names that are too long.
    std::string port_name = Memory::ReadCString(port_name_address, PortNameMaxLength + 1);
    if (port_name.size() > PortNameMaxLength) {
        LOG_ERROR(Kernel_SVC, "Port name is too long, expected {} but got {}", PortNameMaxLength,
                  port_name.size());
        return ERR_OUT_OF_RANGE;
    }

    LOG_TRACE(Kernel_SVC, "called port_name={}", port_name);

    auto& kernel = Core::System::GetInstance().Kernel();
    auto it = kernel.FindNamedPort(port_name);
    if (!kernel.IsValidNamedPort(it)) {
        LOG_WARNING(Kernel_SVC, "tried to connect to unknown port: {}", port_name);
        return ERR_NOT_FOUND;
    }

    auto client_port = it->second;

    SharedPtr<ClientSession> client_session;
    CASCADE_RESULT(client_session, client_port->Connect());

    // Return the client session
    auto& handle_table = Core::CurrentProcess()->GetHandleTable();
    CASCADE_RESULT(*out_handle, handle_table.Create(client_session));
    return RESULT_SUCCESS;
}

/// Makes a blocking IPC call to an OS service.
static ResultCode SendSyncRequest(Handle handle) {
    const auto& handle_table = Core::CurrentProcess()->GetHandleTable();
    SharedPtr<ClientSession> session = handle_table.Get<ClientSession>(handle);
    if (!session) {
        LOG_ERROR(Kernel_SVC, "called with invalid handle=0x{:08X}", handle);
        return ERR_INVALID_HANDLE;
    }

    LOG_TRACE(Kernel_SVC, "called handle=0x{:08X}({})", handle, session->GetName());

    Core::System::GetInstance().PrepareReschedule();

    // TODO(Subv): svcSendSyncRequest should put the caller thread to sleep while the server
    // responds and cause a reschedule.
    return session->SendSyncRequest(GetCurrentThread());
}

/// Get the ID for the specified thread.
static ResultCode GetThreadId(u32* thread_id, Handle thread_handle) {
    LOG_TRACE(Kernel_SVC, "called thread=0x{:08X}", thread_handle);

    const auto& handle_table = Core::CurrentProcess()->GetHandleTable();
    const SharedPtr<Thread> thread = handle_table.Get<Thread>(thread_handle);
    if (!thread) {
        LOG_ERROR(Kernel_SVC, "Thread handle does not exist, handle=0x{:08X}", thread_handle);
        return ERR_INVALID_HANDLE;
    }

    *thread_id = thread->GetThreadID();
    return RESULT_SUCCESS;
}

/// Get the ID of the specified process
static ResultCode GetProcessId(u32* process_id, Handle process_handle) {
    LOG_TRACE(Kernel_SVC, "called process=0x{:08X}", process_handle);

    const auto& handle_table = Core::CurrentProcess()->GetHandleTable();
    const SharedPtr<Process> process = handle_table.Get<Process>(process_handle);
    if (!process) {
        LOG_ERROR(Kernel_SVC, "Process handle does not exist, process_handle=0x{:08X}",
                  process_handle);
        return ERR_INVALID_HANDLE;
    }

    *process_id = process->GetProcessID();
    return RESULT_SUCCESS;
}

/// Default thread wakeup callback for WaitSynchronization
static bool DefaultThreadWakeupCallback(ThreadWakeupReason reason, SharedPtr<Thread> thread,
                                        SharedPtr<WaitObject> object, std::size_t index) {
    ASSERT(thread->GetStatus() == ThreadStatus::WaitSynchAny);

    if (reason == ThreadWakeupReason::Timeout) {
        thread->SetWaitSynchronizationResult(RESULT_TIMEOUT);
        return true;
    }

    ASSERT(reason == ThreadWakeupReason::Signal);
    thread->SetWaitSynchronizationResult(RESULT_SUCCESS);
    thread->SetWaitSynchronizationOutput(static_cast<u32>(index));
    return true;
};

/// Wait for the given handles to synchronize, timeout after the specified nanoseconds
static ResultCode WaitSynchronization(Handle* index, VAddr handles_address, u64 handle_count,
                                      s64 nano_seconds) {
    LOG_TRACE(Kernel_SVC, "called handles_address=0x{:X}, handle_count={}, nano_seconds={}",
              handles_address, handle_count, nano_seconds);

    if (!Memory::IsValidVirtualAddress(handles_address)) {
        LOG_ERROR(Kernel_SVC,
                  "Handle address is not a valid virtual address, handle_address=0x{:016X}",
                  handles_address);
        return ERR_INVALID_POINTER;
    }

    static constexpr u64 MaxHandles = 0x40;

    if (handle_count > MaxHandles) {
        LOG_ERROR(Kernel_SVC, "Handle count specified is too large, expected {} but got {}",
                  MaxHandles, handle_count);
        return ERR_OUT_OF_RANGE;
    }

    auto* const thread = GetCurrentThread();

    using ObjectPtr = Thread::ThreadWaitObjects::value_type;
    Thread::ThreadWaitObjects objects(handle_count);
    const auto& handle_table = Core::CurrentProcess()->GetHandleTable();

    for (u64 i = 0; i < handle_count; ++i) {
        const Handle handle = Memory::Read32(handles_address + i * sizeof(Handle));
        const auto object = handle_table.Get<WaitObject>(handle);

        if (object == nullptr) {
            LOG_ERROR(Kernel_SVC, "Object is a nullptr");
            return ERR_INVALID_HANDLE;
        }

        objects[i] = object;
    }

    // Find the first object that is acquirable in the provided list of objects
    auto itr = std::find_if(objects.begin(), objects.end(), [thread](const ObjectPtr& object) {
        return !object->ShouldWait(thread);
    });

    if (itr != objects.end()) {
        // We found a ready object, acquire it and set the result value
        WaitObject* object = itr->get();
        object->Acquire(thread);
        *index = static_cast<s32>(std::distance(objects.begin(), itr));
        return RESULT_SUCCESS;
    }

    // No objects were ready to be acquired, prepare to suspend the thread.

    // If a timeout value of 0 was provided, just return the Timeout error code instead of
    // suspending the thread.
    if (nano_seconds == 0) {
        return RESULT_TIMEOUT;
    }

    for (auto& object : objects) {
        object->AddWaitingThread(thread);
    }

    thread->SetWaitObjects(std::move(objects));
    thread->SetStatus(ThreadStatus::WaitSynchAny);

    // Create an event to wake the thread up after the specified nanosecond delay has passed
    thread->WakeAfterDelay(nano_seconds);
    thread->SetWakeupCallback(DefaultThreadWakeupCallback);

    Core::System::GetInstance().CpuCore(thread->GetProcessorID()).PrepareReschedule();

    return RESULT_TIMEOUT;
}

/// Resumes a thread waiting on WaitSynchronization
static ResultCode CancelSynchronization(Handle thread_handle) {
    LOG_TRACE(Kernel_SVC, "called thread=0x{:X}", thread_handle);

    const auto& handle_table = Core::CurrentProcess()->GetHandleTable();
    const SharedPtr<Thread> thread = handle_table.Get<Thread>(thread_handle);
    if (!thread) {
        LOG_ERROR(Kernel_SVC, "Thread handle does not exist, thread_handle=0x{:08X}",
                  thread_handle);
        return ERR_INVALID_HANDLE;
    }

    ASSERT(thread->GetStatus() == ThreadStatus::WaitSynchAny);
    thread->SetWaitSynchronizationResult(ERR_SYNCHRONIZATION_CANCELED);
    thread->ResumeFromWait();
    return RESULT_SUCCESS;
}

/// Attempts to locks a mutex, creating it if it does not already exist
static ResultCode ArbitrateLock(Handle holding_thread_handle, VAddr mutex_addr,
                                Handle requesting_thread_handle) {
    LOG_TRACE(Kernel_SVC,
              "called holding_thread_handle=0x{:08X}, mutex_addr=0x{:X}, "
              "requesting_current_thread_handle=0x{:08X}",
              holding_thread_handle, mutex_addr, requesting_thread_handle);

    if (Memory::IsKernelVirtualAddress(mutex_addr)) {
        LOG_ERROR(Kernel_SVC, "Mutex Address is a kernel virtual address, mutex_addr={:016X}",
                  mutex_addr);
        return ERR_INVALID_ADDRESS_STATE;
    }

    if (!Common::IsWordAligned(mutex_addr)) {
        LOG_ERROR(Kernel_SVC, "Mutex Address is not word aligned, mutex_addr={:016X}", mutex_addr);
        return ERR_INVALID_ADDRESS;
    }

    auto& handle_table = Core::CurrentProcess()->GetHandleTable();
    return Mutex::TryAcquire(handle_table, mutex_addr, holding_thread_handle,
                             requesting_thread_handle);
}

/// Unlock a mutex
static ResultCode ArbitrateUnlock(VAddr mutex_addr) {
    LOG_TRACE(Kernel_SVC, "called mutex_addr=0x{:X}", mutex_addr);

    if (Memory::IsKernelVirtualAddress(mutex_addr)) {
        LOG_ERROR(Kernel_SVC, "Mutex Address is a kernel virtual address, mutex_addr={:016X}",
                  mutex_addr);
        return ERR_INVALID_ADDRESS_STATE;
    }

    if (!Common::IsWordAligned(mutex_addr)) {
        LOG_ERROR(Kernel_SVC, "Mutex Address is not word aligned, mutex_addr={:016X}", mutex_addr);
        return ERR_INVALID_ADDRESS;
    }

    return Mutex::Release(mutex_addr);
}

enum class BreakType : u32 {
    Panic = 0,
    AssertionFailed = 1,
    PreNROLoad = 3,
    PostNROLoad = 4,
    PreNROUnload = 5,
    PostNROUnload = 6,
};

struct BreakReason {
    union {
        u32 raw;
        BitField<0, 30, BreakType> break_type;
        BitField<31, 1, u32> signal_debugger;
    };
};

/// Break program execution
static void Break(u32 reason, u64 info1, u64 info2) {
    BreakReason break_reason{reason};
    bool has_dumped_buffer{};

    const auto handle_debug_buffer = [&](VAddr addr, u64 sz) {
        if (sz == 0 || addr == 0 || has_dumped_buffer) {
            return;
        }

        // This typically is an error code so we're going to assume this is the case
        if (sz == sizeof(u32)) {
            LOG_CRITICAL(Debug_Emulated, "debug_buffer_err_code={:X}", Memory::Read32(addr));
        } else {
            // We don't know what's in here so we'll hexdump it
            std::vector<u8> debug_buffer(sz);
            Memory::ReadBlock(addr, debug_buffer.data(), sz);
            std::string hexdump;
            for (std::size_t i = 0; i < debug_buffer.size(); i++) {
                hexdump += fmt::format("{:02X} ", debug_buffer[i]);
                if (i != 0 && i % 16 == 0) {
                    hexdump += '\n';
                }
            }
            LOG_CRITICAL(Debug_Emulated, "debug_buffer=\n{}", hexdump);
        }
        has_dumped_buffer = true;
    };
    switch (break_reason.break_type) {
    case BreakType::Panic:
        LOG_CRITICAL(Debug_Emulated, "Signalling debugger, PANIC! info1=0x{:016X}, info2=0x{:016X}",
                     info1, info2);
        handle_debug_buffer(info1, info2);
        break;
    case BreakType::AssertionFailed:
        LOG_CRITICAL(Debug_Emulated,
                     "Signalling debugger, Assertion failed! info1=0x{:016X}, info2=0x{:016X}",
                     info1, info2);
        handle_debug_buffer(info1, info2);
        break;
    case BreakType::PreNROLoad:
        LOG_WARNING(
            Debug_Emulated,
            "Signalling debugger, Attempting to load an NRO at 0x{:016X} with size 0x{:016X}",
            info1, info2);
        break;
    case BreakType::PostNROLoad:
        LOG_WARNING(Debug_Emulated,
                    "Signalling debugger, Loaded an NRO at 0x{:016X} with size 0x{:016X}", info1,
                    info2);
        break;
    case BreakType::PreNROUnload:
        LOG_WARNING(
            Debug_Emulated,
            "Signalling debugger, Attempting to unload an NRO at 0x{:016X} with size 0x{:016X}",
            info1, info2);
        break;
    case BreakType::PostNROUnload:
        LOG_WARNING(Debug_Emulated,
                    "Signalling debugger, Unloaded an NRO at 0x{:016X} with size 0x{:016X}", info1,
                    info2);
        break;
    default:
        LOG_WARNING(
            Debug_Emulated,
            "Signalling debugger, Unknown break reason {}, info1=0x{:016X}, info2=0x{:016X}",
            static_cast<u32>(break_reason.break_type.Value()), info1, info2);
        handle_debug_buffer(info1, info2);
        break;
    }

    if (!break_reason.signal_debugger) {
        LOG_CRITICAL(Debug_Emulated,
                     "Emulated program broke execution! reason=0x{:016X}, info1=0x{:016X}, "
                     "info2=0x{:016X}",
                     reason, info1, info2);
        handle_debug_buffer(info1, info2);
        ASSERT(false);

        Core::CurrentProcess()->PrepareForTermination();

        // Kill the current thread
        GetCurrentThread()->Stop();
        Core::System::GetInstance().PrepareReschedule();
    }
}

/// Used to output a message on a debug hardware unit - does nothing on a retail unit
static void OutputDebugString(VAddr address, u64 len) {
    if (len == 0) {
        return;
    }

    std::string str(len, '\0');
    Memory::ReadBlock(address, str.data(), str.size());
    LOG_DEBUG(Debug_Emulated, "{}", str);
}

/// Gets system/memory information for the current process
static ResultCode GetInfo(u64* result, u64 info_id, u64 handle, u64 info_sub_id) {
    LOG_TRACE(Kernel_SVC, "called info_id=0x{:X}, info_sub_id=0x{:X}, handle=0x{:08X}", info_id,
              info_sub_id, handle);

    enum class GetInfoType : u64 {
        // 1.0.0+
        AllowedCpuIdBitmask = 0,
        AllowedThreadPrioBitmask = 1,
        MapRegionBaseAddr = 2,
        MapRegionSize = 3,
        HeapRegionBaseAddr = 4,
        HeapRegionSize = 5,
        TotalMemoryUsage = 6,
        TotalHeapUsage = 7,
        IsCurrentProcessBeingDebugged = 8,
        RegisterResourceLimit = 9,
        IdleTickCount = 10,
        RandomEntropy = 11,
        PerformanceCounter = 0xF0000002,
        // 2.0.0+
        ASLRRegionBaseAddr = 12,
        ASLRRegionSize = 13,
        NewMapRegionBaseAddr = 14,
        NewMapRegionSize = 15,
        // 3.0.0+
        SystemResourceSize = 16,
        PersonalMmHeapUsage = 17,
        TitleId = 18,
        // 4.0.0+
        PrivilegedProcessId = 19,
        // 5.0.0+
        UserExceptionContextAddr = 20,
        ThreadTickCount = 0xF0000002,
    };

    const auto info_id_type = static_cast<GetInfoType>(info_id);

    switch (info_id_type) {
    case GetInfoType::AllowedCpuIdBitmask:
    case GetInfoType::AllowedThreadPrioBitmask:
    case GetInfoType::MapRegionBaseAddr:
    case GetInfoType::MapRegionSize:
    case GetInfoType::HeapRegionBaseAddr:
    case GetInfoType::HeapRegionSize:
    case GetInfoType::ASLRRegionBaseAddr:
    case GetInfoType::ASLRRegionSize:
    case GetInfoType::NewMapRegionBaseAddr:
    case GetInfoType::NewMapRegionSize:
    case GetInfoType::TotalMemoryUsage:
    case GetInfoType::TotalHeapUsage:
    case GetInfoType::IsVirtualAddressMemoryEnabled:
    case GetInfoType::PersonalMmHeapUsage:
    case GetInfoType::TitleId:
    case GetInfoType::UserExceptionContextAddr: {
        if (info_sub_id != 0) {
            return ERR_INVALID_ENUM_VALUE;
        }

        const auto& current_process_handle_table = Core::CurrentProcess()->GetHandleTable();
        const auto process = current_process_handle_table.Get<Process>(static_cast<Handle>(handle));
        if (!process) {
            return ERR_INVALID_HANDLE;
        }

        switch (info_id_type) {
        case GetInfoType::AllowedCpuIdBitmask:
            *result = process->GetAllowedProcessorMask();
            return RESULT_SUCCESS;

        case GetInfoType::AllowedThreadPrioBitmask:
            *result = process->GetAllowedThreadPriorityMask();
            return RESULT_SUCCESS;

        case GetInfoType::MapRegionBaseAddr:
            *result = process->VMManager().GetMapRegionBaseAddress();
            return RESULT_SUCCESS;

        case GetInfoType::MapRegionSize:
            *result = process->VMManager().GetMapRegionSize();
            return RESULT_SUCCESS;

        case GetInfoType::HeapRegionBaseAddr:
            *result = process->VMManager().GetHeapRegionBaseAddress();
            return RESULT_SUCCESS;

        case GetInfoType::HeapRegionSize:
            *result = process->VMManager().GetHeapRegionSize();
            return RESULT_SUCCESS;

        case GetInfoType::ASLRRegionBaseAddr:
            *result = process->VMManager().GetASLRRegionBaseAddress();
            return RESULT_SUCCESS;

        case GetInfoType::ASLRRegionSize:
            *result = process->VMManager().GetASLRRegionSize();
            return RESULT_SUCCESS;

        case GetInfoType::NewMapRegionBaseAddr:
            *result = process->VMManager().GetNewMapRegionBaseAddress();
            return RESULT_SUCCESS;

        case GetInfoType::NewMapRegionSize:
            *result = process->VMManager().GetNewMapRegionSize();
            return RESULT_SUCCESS;

        case GetInfoType::TotalMemoryUsage:
            *result = process->VMManager().GetTotalMemoryUsage();
            return RESULT_SUCCESS;

        case GetInfoType::TotalHeapUsage:
            *result = process->VMManager().GetTotalHeapUsage();
            return RESULT_SUCCESS;

        case GetInfoType::IsVirtualAddressMemoryEnabled:
            *result = process->IsVirtualMemoryEnabled();
            return RESULT_SUCCESS;

        case GetInfoType::TitleId:
            *result = process->GetTitleID();
            return RESULT_SUCCESS;

        case GetInfoType::UserExceptionContextAddr:
            LOG_WARNING(Kernel_SVC,
                        "(STUBBED) Attempted to query user exception context address, returned 0");
            *result = 0;
            return RESULT_SUCCESS;

        default:
            break;
        }

        LOG_WARNING(Kernel_SVC, "(STUBBED) Unimplemented svcGetInfo id=0x{:016X}", info_id);
        return ERR_INVALID_ENUM_VALUE;
    }

    case GetInfoType::IsCurrentProcessBeingDebugged:
        *result = 0;
        return RESULT_SUCCESS;

    case GetInfoType::RegisterResourceLimit: {
        if (handle != 0) {
            return ERR_INVALID_HANDLE;
        }

        if (info_sub_id != 0) {
            return ERR_INVALID_COMBINATION;
        }

        Process* const current_process = Core::CurrentProcess();
        HandleTable& handle_table = current_process->GetHandleTable();
        const auto resource_limit = current_process->GetResourceLimit();
        if (!resource_limit) {
            *result = KernelHandle::InvalidHandle;
            // Yes, the kernel considers this a successful operation.
            return RESULT_SUCCESS;
        }

        const auto table_result = handle_table.Create(resource_limit);
        if (table_result.Failed()) {
            return table_result.Code();
        }

        *result = *table_result;
        return RESULT_SUCCESS;
    }

    case GetInfoType::RandomEntropy:
        if (handle != 0) {
            LOG_ERROR(Kernel_SVC, "Process Handle is non zero, expected 0 result but got {:016X}",
                      handle);
            return ERR_INVALID_HANDLE;
        }

        if (info_sub_id >= Process::RANDOM_ENTROPY_SIZE) {
            LOG_ERROR(Kernel_SVC, "Entropy size is out of range, expected {} but got {}",
                      Process::RANDOM_ENTROPY_SIZE, info_sub_id);
            return ERR_INVALID_COMBINATION;
        }

        *result = Core::CurrentProcess()->GetRandomEntropy(info_sub_id);
        return RESULT_SUCCESS;
<<<<<<< HEAD

=======
        break;
    case GetInfoType::ASLRRegionBaseAddr:
        *result = vm_manager.GetASLRRegionBaseAddress();
        break;
    case GetInfoType::ASLRRegionSize:
        *result = vm_manager.GetASLRRegionSize();
        break;
    case GetInfoType::NewMapRegionBaseAddr:
        *result = vm_manager.GetNewMapRegionBaseAddress();
        break;
    case GetInfoType::NewMapRegionSize:
        *result = vm_manager.GetNewMapRegionSize();
        break;
    case GetInfoType::SystemResourceSize:
        *result = current_process->GetSystemResourceSize();
        break;
    case GetInfoType::PersonalMmHeapUsage:
        *result = vm_manager.GetPersonalMmHeapUsage();
        break;
    case GetInfoType::TitleId:
        *result = current_process->GetTitleID();
        break;
>>>>>>> aa31dece
    case GetInfoType::PrivilegedProcessId:
        LOG_WARNING(Kernel_SVC,
                    "(STUBBED) Attempted to query privileged process id bounds, returned 0");
        *result = 0;
        return RESULT_SUCCESS;

    case GetInfoType::ThreadTickCount: {
        constexpr u64 num_cpus = 4;
        if (info_sub_id != 0xFFFFFFFFFFFFFFFF && info_sub_id >= num_cpus) {
            LOG_ERROR(Kernel_SVC, "Core count is out of range, expected {} but got {}", num_cpus,
                      info_sub_id);
            return ERR_INVALID_COMBINATION;
        }

        const auto thread =
            Core::CurrentProcess()->GetHandleTable().Get<Thread>(static_cast<Handle>(handle));
        if (!thread) {
            LOG_ERROR(Kernel_SVC, "Thread handle does not exist, handle=0x{:08X}",
                      static_cast<Handle>(handle));
            return ERR_INVALID_HANDLE;
        }

        const auto& system = Core::System::GetInstance();
        const auto& scheduler = system.CurrentScheduler();
        const auto* const current_thread = scheduler.GetCurrentThread();
        const bool same_thread = current_thread == thread;

        const u64 prev_ctx_ticks = scheduler.GetLastContextSwitchTicks();
        u64 out_ticks = 0;
        if (same_thread && info_sub_id == 0xFFFFFFFFFFFFFFFF) {
            const u64 thread_ticks = current_thread->GetTotalCPUTimeTicks();

            out_ticks = thread_ticks + (CoreTiming::GetTicks() - prev_ctx_ticks);
        } else if (same_thread && info_sub_id == system.CurrentCoreIndex()) {
            out_ticks = CoreTiming::GetTicks() - prev_ctx_ticks;
        }

        *result = out_ticks;
        return RESULT_SUCCESS;
    }

    default:
        LOG_WARNING(Kernel_SVC, "(STUBBED) Unimplemented svcGetInfo id=0x{:016X}", info_id);
        return ERR_INVALID_ENUM_VALUE;
    }
}

/// Sets the thread activity
static ResultCode SetThreadActivity(Handle handle, u32 unknown) {
    LOG_WARNING(Kernel_SVC, "(STUBBED) called, handle=0x{:08X}, unknown=0x{:08X}", handle, unknown);
    return RESULT_SUCCESS;
}

/// Gets the thread context
static ResultCode GetThreadContext(VAddr thread_context, Handle handle) {
    LOG_DEBUG(Kernel_SVC, "called, context=0x{:08X}, thread=0x{:X}", thread_context, handle);

    const auto* current_process = Core::CurrentProcess();
    const SharedPtr<Thread> thread = current_process->GetHandleTable().Get<Thread>(handle);
    if (!thread) {
        LOG_ERROR(Kernel_SVC, "Thread handle does not exist, handle=0x{:08X}", handle);
        return ERR_INVALID_HANDLE;
    }

    if (thread->GetOwnerProcess() != current_process) {
        LOG_ERROR(Kernel_SVC,
                  "The current process does not own the current thread, thread_handle={:08X} "
                  "thread_pid={}, "
                  "current_process_pid={}",
                  handle, thread->GetOwnerProcess()->GetProcessID(),
                  current_process->GetProcessID());
        return ERR_INVALID_HANDLE;
    }

    if (thread == GetCurrentThread()) {
        LOG_ERROR(Kernel_SVC, "The thread handle specified is the current running thread");
        return ERR_ALREADY_REGISTERED;
    }

    Core::ARM_Interface::ThreadContext ctx = thread->GetContext();
    // Mask away mode bits, interrupt bits, IL bit, and other reserved bits.
    ctx.pstate &= 0xFF0FFE20;

    // If 64-bit, we can just write the context registers directly and we're good.
    // However, if 32-bit, we have to ensure some registers are zeroed out.
    if (!current_process->Is64BitProcess()) {
        std::fill(ctx.cpu_registers.begin() + 15, ctx.cpu_registers.end(), 0);
        std::fill(ctx.vector_registers.begin() + 16, ctx.vector_registers.end(), u128{});
    }

    Memory::WriteBlock(thread_context, &ctx, sizeof(ctx));
    return RESULT_SUCCESS;
}

/// Gets the priority for the specified thread
static ResultCode GetThreadPriority(u32* priority, Handle handle) {
    LOG_TRACE(Kernel_SVC, "called");

    const auto& handle_table = Core::CurrentProcess()->GetHandleTable();
    const SharedPtr<Thread> thread = handle_table.Get<Thread>(handle);
    if (!thread) {
        LOG_ERROR(Kernel_SVC, "Thread handle does not exist, handle=0x{:08X}", handle);
        return ERR_INVALID_HANDLE;
    }

    *priority = thread->GetPriority();
    return RESULT_SUCCESS;
}

/// Sets the priority for the specified thread
static ResultCode SetThreadPriority(Handle handle, u32 priority) {
    LOG_TRACE(Kernel_SVC, "called");

    if (priority > THREADPRIO_LOWEST) {
        LOG_ERROR(Kernel_SVC,
                  "An invalid priority was specified, expected {} but got {} for "
                  "thread_handle={:08X}",
                  THREADPRIO_LOWEST, priority, handle);
        return ERR_INVALID_THREAD_PRIORITY;
    }

    const auto* const current_process = Core::CurrentProcess();

    SharedPtr<Thread> thread = current_process->GetHandleTable().Get<Thread>(handle);
    if (!thread) {
        LOG_ERROR(Kernel_SVC, "Thread handle does not exist, handle=0x{:08X}", handle);
        return ERR_INVALID_HANDLE;
    }

    thread->SetPriority(priority);

    Core::System::GetInstance().CpuCore(thread->GetProcessorID()).PrepareReschedule();
    return RESULT_SUCCESS;
}

/// Get which CPU core is executing the current thread
static u32 GetCurrentProcessorNumber() {
    LOG_TRACE(Kernel_SVC, "called");
    return GetCurrentThread()->GetProcessorID();
}

static ResultCode MapSharedMemory(Handle shared_memory_handle, VAddr addr, u64 size,
                                  u32 permissions) {
    LOG_TRACE(Kernel_SVC,
              "called, shared_memory_handle=0x{:X}, addr=0x{:X}, size=0x{:X}, permissions=0x{:08X}",
              shared_memory_handle, addr, size, permissions);

    if (!Common::Is4KBAligned(addr)) {
        LOG_ERROR(Kernel_SVC, "Address is not aligned to 4KB, addr=0x{:016X}", addr);
        return ERR_INVALID_ADDRESS;
    }

    if (size == 0) {
        LOG_ERROR(Kernel_SVC, "Size is 0");
        return ERR_INVALID_SIZE;
    }

    if (!Common::Is4KBAligned(size)) {
        LOG_ERROR(Kernel_SVC, "Size is not aligned to 4KB, size=0x{:016X}", size);
        return ERR_INVALID_SIZE;
    }

    if (!IsValidAddressRange(addr, size)) {
        LOG_ERROR(Kernel_SVC, "Region is not a valid address range, addr=0x{:016X}, size=0x{:016X}",
                  addr, size);
        return ERR_INVALID_ADDRESS_STATE;
    }

    const auto permissions_type = static_cast<MemoryPermission>(permissions);
    if (permissions_type != MemoryPermission::Read &&
        permissions_type != MemoryPermission::ReadWrite) {
        LOG_ERROR(Kernel_SVC, "Expected Read or ReadWrite permission but got permissions=0x{:08X}",
                  permissions);
        return ERR_INVALID_MEMORY_PERMISSIONS;
    }

    auto* const current_process = Core::CurrentProcess();
    auto shared_memory = current_process->GetHandleTable().Get<SharedMemory>(shared_memory_handle);
    if (!shared_memory) {
        LOG_ERROR(Kernel_SVC, "Shared memory does not exist, shared_memory_handle=0x{:08X}",
                  shared_memory_handle);
        return ERR_INVALID_HANDLE;
    }

    const auto& vm_manager = current_process->VMManager();
    if (!vm_manager.IsWithinASLRRegion(addr, size)) {
        LOG_ERROR(Kernel_SVC, "Region is not within the ASLR region. addr=0x{:016X}, size={:016X}",
                  addr, size);
        return ERR_INVALID_MEMORY_RANGE;
    }

    return shared_memory->Map(*current_process, addr, permissions_type, MemoryPermission::DontCare);
}

static ResultCode UnmapSharedMemory(Handle shared_memory_handle, VAddr addr, u64 size) {
    LOG_WARNING(Kernel_SVC, "called, shared_memory_handle=0x{:08X}, addr=0x{:X}, size=0x{:X}",
                shared_memory_handle, addr, size);

    if (!Common::Is4KBAligned(addr)) {
        LOG_ERROR(Kernel_SVC, "Address is not aligned to 4KB, addr=0x{:016X}", addr);
        return ERR_INVALID_ADDRESS;
    }

    if (size == 0) {
        LOG_ERROR(Kernel_SVC, "Size is 0");
        return ERR_INVALID_SIZE;
    }

    if (!Common::Is4KBAligned(size)) {
        LOG_ERROR(Kernel_SVC, "Size is not aligned to 4KB, size=0x{:016X}", size);
        return ERR_INVALID_SIZE;
    }

    if (!IsValidAddressRange(addr, size)) {
        LOG_ERROR(Kernel_SVC, "Region is not a valid address range, addr=0x{:016X}, size=0x{:016X}",
                  addr, size);
        return ERR_INVALID_ADDRESS_STATE;
    }

    auto* const current_process = Core::CurrentProcess();
    auto shared_memory = current_process->GetHandleTable().Get<SharedMemory>(shared_memory_handle);
    if (!shared_memory) {
        LOG_ERROR(Kernel_SVC, "Shared memory does not exist, shared_memory_handle=0x{:08X}",
                  shared_memory_handle);
        return ERR_INVALID_HANDLE;
    }

    const auto& vm_manager = current_process->VMManager();
    if (!vm_manager.IsWithinASLRRegion(addr, size)) {
        LOG_ERROR(Kernel_SVC, "Region is not within the ASLR region. addr=0x{:016X}, size={:016X}",
                  addr, size);
        return ERR_INVALID_MEMORY_RANGE;
    }

    return shared_memory->Unmap(*current_process, addr);
}

/// Query process memory
static ResultCode QueryProcessMemory(MemoryInfo* memory_info, PageInfo* /*page_info*/,
                                     Handle process_handle, u64 addr) {
    LOG_TRACE(Kernel_SVC, "called process=0x{:08X} addr={:X}", process_handle, addr);
    const auto& handle_table = Core::CurrentProcess()->GetHandleTable();
    SharedPtr<Process> process = handle_table.Get<Process>(process_handle);
    if (!process) {
        LOG_ERROR(Kernel_SVC, "Process handle does not exist, process_handle=0x{:08X}",
                  process_handle);
        return ERR_INVALID_HANDLE;
    }
    auto vma = process->VMManager().FindVMA(addr);
    memory_info->attributes = 0;
    if (vma == process->VMManager().vma_map.end()) {
        memory_info->base_address = 0;
        memory_info->permission = static_cast<u32>(VMAPermission::None);
        memory_info->size = 0;
        memory_info->type = static_cast<u32>(MemoryState::Unmapped);
    } else {
        memory_info->base_address = vma->second.base;
        memory_info->permission = static_cast<u32>(vma->second.permissions);
        memory_info->size = vma->second.size;
        memory_info->type = static_cast<u32>(vma->second.meminfo_state);
    }
    return RESULT_SUCCESS;
}

/// Query memory
static ResultCode QueryMemory(MemoryInfo* memory_info, PageInfo* page_info, VAddr addr) {
    LOG_TRACE(Kernel_SVC, "called, addr={:X}", addr);
    return QueryProcessMemory(memory_info, page_info, CurrentProcess, addr);
}

/// Exits the current process
static void ExitProcess() {
    auto* current_process = Core::CurrentProcess();

    LOG_INFO(Kernel_SVC, "Process {} exiting", current_process->GetProcessID());
    ASSERT_MSG(current_process->GetStatus() == ProcessStatus::Running,
               "Process has already exited");

    current_process->PrepareForTermination();

    // Kill the current thread
    GetCurrentThread()->Stop();

    Core::System::GetInstance().PrepareReschedule();
}

/// Creates a new thread
static ResultCode CreateThread(Handle* out_handle, VAddr entry_point, u64 arg, VAddr stack_top,
                               u32 priority, s32 processor_id) {
    LOG_TRACE(Kernel_SVC,
              "called entrypoint=0x{:08X}, arg=0x{:08X}, stacktop=0x{:08X}, "
              "threadpriority=0x{:08X}, processorid=0x{:08X} : created handle=0x{:08X}",
              entry_point, arg, stack_top, priority, processor_id, *out_handle);

    if (priority > THREADPRIO_LOWEST) {
        LOG_ERROR(Kernel_SVC, "An invalid priority was specified, expected {} but got {}",
                  THREADPRIO_LOWEST, priority);
        return ERR_INVALID_THREAD_PRIORITY;
    }

    auto* const current_process = Core::CurrentProcess();

    if (processor_id == THREADPROCESSORID_DEFAULT) {
        // Set the target CPU to the one specified in the process' exheader.
        processor_id = current_process->GetDefaultProcessorID();
        ASSERT(processor_id != THREADPROCESSORID_DEFAULT);
    }

    switch (processor_id) {
    case THREADPROCESSORID_0:
    case THREADPROCESSORID_1:
    case THREADPROCESSORID_2:
    case THREADPROCESSORID_3:
        break;
    default:
        LOG_ERROR(Kernel_SVC, "Invalid thread processor ID: {}", processor_id);
        return ERR_INVALID_PROCESSOR_ID;
    }

    const std::string name = fmt::format("thread-{:X}", entry_point);
    auto& kernel = Core::System::GetInstance().Kernel();
    CASCADE_RESULT(SharedPtr<Thread> thread,
                   Thread::Create(kernel, name, entry_point, priority, arg, processor_id, stack_top,
                                  *current_process));

    const auto new_guest_handle = current_process->GetHandleTable().Create(thread);
    if (new_guest_handle.Failed()) {
        LOG_ERROR(Kernel_SVC, "Failed to create handle with error=0x{:X}",
                  new_guest_handle.Code().raw);
        return new_guest_handle.Code();
    }
    thread->SetGuestHandle(*new_guest_handle);
    *out_handle = *new_guest_handle;

    Core::System::GetInstance().CpuCore(thread->GetProcessorID()).PrepareReschedule();

    return RESULT_SUCCESS;
}

/// Starts the thread for the provided handle
static ResultCode StartThread(Handle thread_handle) {
    LOG_TRACE(Kernel_SVC, "called thread=0x{:08X}", thread_handle);

    const auto& handle_table = Core::CurrentProcess()->GetHandleTable();
    const SharedPtr<Thread> thread = handle_table.Get<Thread>(thread_handle);
    if (!thread) {
        LOG_ERROR(Kernel_SVC, "Thread handle does not exist, thread_handle=0x{:08X}",
                  thread_handle);
        return ERR_INVALID_HANDLE;
    }

    ASSERT(thread->GetStatus() == ThreadStatus::Dormant);

    thread->ResumeFromWait();
    Core::System::GetInstance().CpuCore(thread->GetProcessorID()).PrepareReschedule();

    return RESULT_SUCCESS;
}

/// Called when a thread exits
static void ExitThread() {
    LOG_TRACE(Kernel_SVC, "called, pc=0x{:08X}", Core::CurrentArmInterface().GetPC());

    ExitCurrentThread();
    Core::System::GetInstance().PrepareReschedule();
}

/// Sleep the current thread
static void SleepThread(s64 nanoseconds) {
    LOG_TRACE(Kernel_SVC, "called nanoseconds={}", nanoseconds);

    enum class SleepType : s64 {
        YieldWithoutLoadBalancing = 0,
        YieldWithLoadBalancing = -1,
        YieldAndWaitForLoadBalancing = -2,
    };

    if (nanoseconds <= 0) {
        auto& scheduler{Core::System::GetInstance().CurrentScheduler()};
        switch (static_cast<SleepType>(nanoseconds)) {
        case SleepType::YieldWithoutLoadBalancing:
            scheduler.YieldWithoutLoadBalancing(GetCurrentThread());
            break;
        case SleepType::YieldWithLoadBalancing:
            scheduler.YieldWithLoadBalancing(GetCurrentThread());
            break;
        case SleepType::YieldAndWaitForLoadBalancing:
            scheduler.YieldAndWaitForLoadBalancing(GetCurrentThread());
            break;
        default:
            UNREACHABLE_MSG("Unimplemented sleep yield type '{:016X}'!", nanoseconds);
        }
    } else {
        // Sleep current thread and check for next thread to schedule
        WaitCurrentThread_Sleep();

        // Create an event to wake the thread up after the specified nanosecond delay has passed
        GetCurrentThread()->WakeAfterDelay(nanoseconds);
    }

    // Reschedule all CPU cores
    for (std::size_t i = 0; i < Core::NUM_CPU_CORES; ++i)
        Core::System::GetInstance().CpuCore(i).PrepareReschedule();
}

/// Wait process wide key atomic
static ResultCode WaitProcessWideKeyAtomic(VAddr mutex_addr, VAddr condition_variable_addr,
                                           Handle thread_handle, s64 nano_seconds) {
    LOG_TRACE(Kernel_SVC,
              "called mutex_addr={:X}, condition_variable_addr={:X}, thread_handle=0x{:08X}, "
              "timeout={}",
              mutex_addr, condition_variable_addr, thread_handle, nano_seconds);

    const auto& handle_table = Core::CurrentProcess()->GetHandleTable();
    SharedPtr<Thread> thread = handle_table.Get<Thread>(thread_handle);
    ASSERT(thread);

    CASCADE_CODE(Mutex::Release(mutex_addr));

    SharedPtr<Thread> current_thread = GetCurrentThread();
    current_thread->SetCondVarWaitAddress(condition_variable_addr);
    current_thread->SetMutexWaitAddress(mutex_addr);
    current_thread->SetWaitHandle(thread_handle);
    current_thread->SetStatus(ThreadStatus::WaitMutex);
    current_thread->InvalidateWakeupCallback();

    current_thread->WakeAfterDelay(nano_seconds);

    // Note: Deliberately don't attempt to inherit the lock owner's priority.

    Core::System::GetInstance().CpuCore(current_thread->GetProcessorID()).PrepareReschedule();
    return RESULT_SUCCESS;
}

/// Signal process wide key
static ResultCode SignalProcessWideKey(VAddr condition_variable_addr, s32 target) {
    LOG_TRACE(Kernel_SVC, "called, condition_variable_addr=0x{:X}, target=0x{:08X}",
              condition_variable_addr, target);

    const auto RetrieveWaitingThreads = [](std::size_t core_index,
                                           std::vector<SharedPtr<Thread>>& waiting_threads,
                                           VAddr condvar_addr) {
        const auto& scheduler = Core::System::GetInstance().Scheduler(core_index);
        const auto& thread_list = scheduler.GetThreadList();

        for (const auto& thread : thread_list) {
            if (thread->GetCondVarWaitAddress() == condvar_addr)
                waiting_threads.push_back(thread);
        }
    };

    // Retrieve a list of all threads that are waiting for this condition variable.
    std::vector<SharedPtr<Thread>> waiting_threads;
    RetrieveWaitingThreads(0, waiting_threads, condition_variable_addr);
    RetrieveWaitingThreads(1, waiting_threads, condition_variable_addr);
    RetrieveWaitingThreads(2, waiting_threads, condition_variable_addr);
    RetrieveWaitingThreads(3, waiting_threads, condition_variable_addr);
    // Sort them by priority, such that the highest priority ones come first.
    std::sort(waiting_threads.begin(), waiting_threads.end(),
              [](const SharedPtr<Thread>& lhs, const SharedPtr<Thread>& rhs) {
                  return lhs->GetPriority() < rhs->GetPriority();
              });

    // Only process up to 'target' threads, unless 'target' is -1, in which case process
    // them all.
    std::size_t last = waiting_threads.size();
    if (target != -1)
        last = target;

    // If there are no threads waiting on this condition variable, just exit
    if (last > waiting_threads.size())
        return RESULT_SUCCESS;

    for (std::size_t index = 0; index < last; ++index) {
        auto& thread = waiting_threads[index];

        ASSERT(thread->GetCondVarWaitAddress() == condition_variable_addr);

        std::size_t current_core = Core::System::GetInstance().CurrentCoreIndex();

        auto& monitor = Core::System::GetInstance().Monitor();

        // Atomically read the value of the mutex.
        u32 mutex_val = 0;
        do {
            monitor.SetExclusive(current_core, thread->GetMutexWaitAddress());

            // If the mutex is not yet acquired, acquire it.
            mutex_val = Memory::Read32(thread->GetMutexWaitAddress());

            if (mutex_val != 0) {
                monitor.ClearExclusive();
                break;
            }
        } while (!monitor.ExclusiveWrite32(current_core, thread->GetMutexWaitAddress(),
                                           thread->GetWaitHandle()));

        if (mutex_val == 0) {
            // We were able to acquire the mutex, resume this thread.
            ASSERT(thread->GetStatus() == ThreadStatus::WaitMutex);
            thread->ResumeFromWait();

            auto* const lock_owner = thread->GetLockOwner();
            if (lock_owner != nullptr) {
                lock_owner->RemoveMutexWaiter(thread);
            }

            thread->SetLockOwner(nullptr);
            thread->SetMutexWaitAddress(0);
            thread->SetCondVarWaitAddress(0);
            thread->SetWaitHandle(0);
        } else {
            // Atomically signal that the mutex now has a waiting thread.
            do {
                monitor.SetExclusive(current_core, thread->GetMutexWaitAddress());

                // Ensure that the mutex value is still what we expect.
                u32 value = Memory::Read32(thread->GetMutexWaitAddress());
                // TODO(Subv): When this happens, the kernel just clears the exclusive state and
                // retries the initial read for this thread.
                ASSERT_MSG(mutex_val == value, "Unhandled synchronization primitive case");
            } while (!monitor.ExclusiveWrite32(current_core, thread->GetMutexWaitAddress(),
                                               mutex_val | Mutex::MutexHasWaitersFlag));

            // The mutex is already owned by some other thread, make this thread wait on it.
            const Handle owner_handle = static_cast<Handle>(mutex_val & Mutex::MutexOwnerMask);
            const auto& handle_table = Core::CurrentProcess()->GetHandleTable();
            auto owner = handle_table.Get<Thread>(owner_handle);
            ASSERT(owner);
            ASSERT(thread->GetStatus() == ThreadStatus::WaitMutex);
            thread->InvalidateWakeupCallback();

            owner->AddMutexWaiter(thread);

            Core::System::GetInstance().CpuCore(thread->GetProcessorID()).PrepareReschedule();
        }
    }

    return RESULT_SUCCESS;
}

// Wait for an address (via Address Arbiter)
static ResultCode WaitForAddress(VAddr address, u32 type, s32 value, s64 timeout) {
    LOG_WARNING(Kernel_SVC, "called, address=0x{:X}, type=0x{:X}, value=0x{:X}, timeout={}",
                address, type, value, timeout);
    // If the passed address is a kernel virtual address, return invalid memory state.
    if (Memory::IsKernelVirtualAddress(address)) {
        LOG_ERROR(Kernel_SVC, "Address is a kernel virtual address, address={:016X}", address);
        return ERR_INVALID_ADDRESS_STATE;
    }
    // If the address is not properly aligned to 4 bytes, return invalid address.
    if (!Common::IsWordAligned(address)) {
        LOG_ERROR(Kernel_SVC, "Address is not word aligned, address={:016X}", address);
        return ERR_INVALID_ADDRESS;
    }

    switch (static_cast<AddressArbiter::ArbitrationType>(type)) {
    case AddressArbiter::ArbitrationType::WaitIfLessThan:
        return AddressArbiter::WaitForAddressIfLessThan(address, value, timeout, false);
    case AddressArbiter::ArbitrationType::DecrementAndWaitIfLessThan:
        return AddressArbiter::WaitForAddressIfLessThan(address, value, timeout, true);
    case AddressArbiter::ArbitrationType::WaitIfEqual:
        return AddressArbiter::WaitForAddressIfEqual(address, value, timeout);
    default:
        LOG_ERROR(Kernel_SVC,
                  "Invalid arbitration type, expected WaitIfLessThan, DecrementAndWaitIfLessThan "
                  "or WaitIfEqual but got {}",
                  type);
        return ERR_INVALID_ENUM_VALUE;
    }
}

// Signals to an address (via Address Arbiter)
static ResultCode SignalToAddress(VAddr address, u32 type, s32 value, s32 num_to_wake) {
    LOG_WARNING(Kernel_SVC, "called, address=0x{:X}, type=0x{:X}, value=0x{:X}, num_to_wake=0x{:X}",
                address, type, value, num_to_wake);
    // If the passed address is a kernel virtual address, return invalid memory state.
    if (Memory::IsKernelVirtualAddress(address)) {
        LOG_ERROR(Kernel_SVC, "Address is a kernel virtual address, address={:016X}", address);
        return ERR_INVALID_ADDRESS_STATE;
    }
    // If the address is not properly aligned to 4 bytes, return invalid address.
    if (!Common::IsWordAligned(address)) {
        LOG_ERROR(Kernel_SVC, "Address is not word aligned, address={:016X}", address);
        return ERR_INVALID_ADDRESS;
    }

    switch (static_cast<AddressArbiter::SignalType>(type)) {
    case AddressArbiter::SignalType::Signal:
        return AddressArbiter::SignalToAddress(address, num_to_wake);
    case AddressArbiter::SignalType::IncrementAndSignalIfEqual:
        return AddressArbiter::IncrementAndSignalToAddressIfEqual(address, value, num_to_wake);
    case AddressArbiter::SignalType::ModifyByWaitingCountAndSignalIfEqual:
        return AddressArbiter::ModifyByWaitingCountAndSignalToAddressIfEqual(address, value,
                                                                             num_to_wake);
    default:
        LOG_ERROR(Kernel_SVC,
                  "Invalid signal type, expected Signal, IncrementAndSignalIfEqual "
                  "or ModifyByWaitingCountAndSignalIfEqual but got {}",
                  type);
        return ERR_INVALID_ENUM_VALUE;
    }
}

/// This returns the total CPU ticks elapsed since the CPU was powered-on
static u64 GetSystemTick() {
    LOG_TRACE(Kernel_SVC, "called");

    const u64 result{CoreTiming::GetTicks()};

    // Advance time to defeat dumb games that busy-wait for the frame to end.
    CoreTiming::AddTicks(400);

    return result;
}

/// Close a handle
static ResultCode CloseHandle(Handle handle) {
    LOG_TRACE(Kernel_SVC, "Closing handle 0x{:08X}", handle);

    auto& handle_table = Core::CurrentProcess()->GetHandleTable();
    return handle_table.Close(handle);
}

/// Clears the signaled state of an event or process.
static ResultCode ResetSignal(Handle handle) {
    LOG_DEBUG(Kernel_SVC, "called handle 0x{:08X}", handle);

    const auto& handle_table = Core::CurrentProcess()->GetHandleTable();

    auto event = handle_table.Get<ReadableEvent>(handle);
    if (event) {
        return event->Reset();
    }

    auto process = handle_table.Get<Process>(handle);
    if (process) {
        return process->ClearSignalState();
    }

    LOG_ERROR(Kernel_SVC, "Invalid handle (0x{:08X})", handle);
    return ERR_INVALID_HANDLE;
}

/// Creates a TransferMemory object
static ResultCode CreateTransferMemory(Handle* handle, VAddr addr, u64 size, u32 permissions) {
    LOG_DEBUG(Kernel_SVC, "called addr=0x{:X}, size=0x{:X}, perms=0x{:08X}", addr, size,
              permissions);

    if (!Common::Is4KBAligned(addr)) {
        LOG_ERROR(Kernel_SVC, "Address ({:016X}) is not page aligned!", addr);
        return ERR_INVALID_ADDRESS;
    }

    if (!Common::Is4KBAligned(size) || size == 0) {
        LOG_ERROR(Kernel_SVC, "Size ({:016X}) is not page aligned or equal to zero!", size);
        return ERR_INVALID_ADDRESS;
    }

    if (!IsValidAddressRange(addr, size)) {
        LOG_ERROR(Kernel_SVC, "Address and size cause overflow! (address={:016X}, size={:016X})",
                  addr, size);
        return ERR_INVALID_ADDRESS_STATE;
    }

    const auto perms = static_cast<MemoryPermission>(permissions);
    if (perms != MemoryPermission::None && perms != MemoryPermission::Read &&
        perms != MemoryPermission::ReadWrite) {
        LOG_ERROR(Kernel_SVC, "Invalid memory permissions for transfer memory! (perms={:08X})",
                  permissions);
        return ERR_INVALID_MEMORY_PERMISSIONS;
    }

    auto& kernel = Core::System::GetInstance().Kernel();
    auto& handle_table = Core::CurrentProcess()->GetHandleTable();
    const auto shared_mem_handle = SharedMemory::Create(
        kernel, handle_table.Get<Process>(CurrentProcess), size, perms, perms, addr);

    CASCADE_RESULT(*handle, handle_table.Create(shared_mem_handle));
    return RESULT_SUCCESS;
}

static ResultCode GetThreadCoreMask(Handle thread_handle, u32* core, u64* mask) {
    LOG_TRACE(Kernel_SVC, "called, handle=0x{:08X}", thread_handle);

    const auto& handle_table = Core::CurrentProcess()->GetHandleTable();
    const SharedPtr<Thread> thread = handle_table.Get<Thread>(thread_handle);
    if (!thread) {
        LOG_ERROR(Kernel_SVC, "Thread handle does not exist, thread_handle=0x{:08X}",
                  thread_handle);
        return ERR_INVALID_HANDLE;
    }

    *core = thread->GetIdealCore();
    *mask = thread->GetAffinityMask();

    return RESULT_SUCCESS;
}

static ResultCode SetThreadCoreMask(Handle thread_handle, u32 core, u64 mask) {
    LOG_DEBUG(Kernel_SVC, "called, handle=0x{:08X}, mask=0x{:016X}, core=0x{:X}", thread_handle,
              mask, core);

    const auto& handle_table = Core::CurrentProcess()->GetHandleTable();
    const SharedPtr<Thread> thread = handle_table.Get<Thread>(thread_handle);
    if (!thread) {
        LOG_ERROR(Kernel_SVC, "Thread handle does not exist, thread_handle=0x{:08X}",
                  thread_handle);
        return ERR_INVALID_HANDLE;
    }

    if (core == static_cast<u32>(THREADPROCESSORID_DEFAULT)) {
        const u8 default_processor_id = thread->GetOwnerProcess()->GetDefaultProcessorID();

        ASSERT(default_processor_id != static_cast<u8>(THREADPROCESSORID_DEFAULT));

        // Set the target CPU to the one specified in the process' exheader.
        core = default_processor_id;
        mask = 1ULL << core;
    }

    if (mask == 0) {
        LOG_ERROR(Kernel_SVC, "Mask is 0");
        return ERR_INVALID_COMBINATION;
    }

    /// This value is used to only change the affinity mask without changing the current ideal
    /// core.
    static constexpr u32 OnlyChangeMask = static_cast<u32>(-3);

    if (core == OnlyChangeMask) {
        core = thread->GetIdealCore();
    } else if (core >= Core::NUM_CPU_CORES && core != static_cast<u32>(-1)) {
        LOG_ERROR(Kernel_SVC, "Invalid core specified, got {}", core);
        return ERR_INVALID_PROCESSOR_ID;
    }

    // Error out if the input core isn't enabled in the input mask.
    if (core < Core::NUM_CPU_CORES && (mask & (1ull << core)) == 0) {
        LOG_ERROR(Kernel_SVC, "Core is not enabled for the current mask, core={}, mask={:016X}",
                  core, mask);
        return ERR_INVALID_COMBINATION;
    }

    thread->ChangeCore(core, mask);

    return RESULT_SUCCESS;
}

static ResultCode CreateSharedMemory(Handle* handle, u64 size, u32 local_permissions,
                                     u32 remote_permissions) {
    LOG_TRACE(Kernel_SVC, "called, size=0x{:X}, localPerms=0x{:08X}, remotePerms=0x{:08X}", size,
              local_permissions, remote_permissions);
    if (size == 0) {
        LOG_ERROR(Kernel_SVC, "Size is 0");
        return ERR_INVALID_SIZE;
    }
    if (!Common::Is4KBAligned(size)) {
        LOG_ERROR(Kernel_SVC, "Size is not aligned to 4KB, 0x{:016X}", size);
        return ERR_INVALID_SIZE;
    }

    if (size >= MAIN_MEMORY_SIZE) {
        LOG_ERROR(Kernel_SVC, "Size is not less than 8GB, 0x{:016X}", size);
        return ERR_INVALID_SIZE;
    }

    const auto local_perms = static_cast<MemoryPermission>(local_permissions);
    if (local_perms != MemoryPermission::Read && local_perms != MemoryPermission::ReadWrite) {
        LOG_ERROR(Kernel_SVC,
                  "Invalid local memory permissions, expected Read or ReadWrite but got "
                  "local_permissions={}",
                  static_cast<u32>(local_permissions));
        return ERR_INVALID_MEMORY_PERMISSIONS;
    }

    const auto remote_perms = static_cast<MemoryPermission>(remote_permissions);
    if (remote_perms != MemoryPermission::Read && remote_perms != MemoryPermission::ReadWrite &&
        remote_perms != MemoryPermission::DontCare) {
        LOG_ERROR(Kernel_SVC,
                  "Invalid remote memory permissions, expected Read, ReadWrite or DontCare but got "
                  "remote_permissions={}",
                  static_cast<u32>(remote_permissions));
        return ERR_INVALID_MEMORY_PERMISSIONS;
    }

    auto& kernel = Core::System::GetInstance().Kernel();
    auto& handle_table = Core::CurrentProcess()->GetHandleTable();
    auto shared_mem_handle =
        SharedMemory::Create(kernel, handle_table.Get<Process>(KernelHandle::CurrentProcess), size,
                             local_perms, remote_perms);

    CASCADE_RESULT(*handle, handle_table.Create(shared_mem_handle));
    return RESULT_SUCCESS;
}

static ResultCode CreateEvent(Handle* write_handle, Handle* read_handle) {
    LOG_DEBUG(Kernel_SVC, "called");

    auto& kernel = Core::System::GetInstance().Kernel();
    const auto [readable_event, writable_event] =
        WritableEvent::CreateEventPair(kernel, ResetType::Sticky, "CreateEvent");

    HandleTable& handle_table = kernel.CurrentProcess()->GetHandleTable();

    const auto write_create_result = handle_table.Create(writable_event);
    if (write_create_result.Failed()) {
        return write_create_result.Code();
    }
    *write_handle = *write_create_result;

    const auto read_create_result = handle_table.Create(readable_event);
    if (read_create_result.Failed()) {
        handle_table.Close(*write_create_result);
        return read_create_result.Code();
    }
    *read_handle = *read_create_result;

    LOG_DEBUG(Kernel_SVC,
              "successful. Writable event handle=0x{:08X}, Readable event handle=0x{:08X}",
              *write_create_result, *read_create_result);
    return RESULT_SUCCESS;
}

static ResultCode ClearEvent(Handle handle) {
    LOG_TRACE(Kernel_SVC, "called, event=0x{:08X}", handle);

    const auto& handle_table = Core::CurrentProcess()->GetHandleTable();

    auto writable_event = handle_table.Get<WritableEvent>(handle);
    if (writable_event) {
        writable_event->Clear();
        return RESULT_SUCCESS;
    }

    auto readable_event = handle_table.Get<ReadableEvent>(handle);
    if (readable_event) {
        readable_event->Clear();
        return RESULT_SUCCESS;
    }

    LOG_ERROR(Kernel_SVC, "Event handle does not exist, handle=0x{:08X}", handle);
    return ERR_INVALID_HANDLE;
}

static ResultCode SignalEvent(Handle handle) {
    LOG_DEBUG(Kernel_SVC, "called. Handle=0x{:08X}", handle);

    HandleTable& handle_table = Core::CurrentProcess()->GetHandleTable();
    auto writable_event = handle_table.Get<WritableEvent>(handle);

    if (!writable_event) {
        LOG_ERROR(Kernel_SVC, "Non-existent writable event handle used (0x{:08X})", handle);
        return ERR_INVALID_HANDLE;
    }

    writable_event->Signal();
    return RESULT_SUCCESS;
}

static ResultCode GetProcessInfo(u64* out, Handle process_handle, u32 type) {
    LOG_DEBUG(Kernel_SVC, "called, handle=0x{:08X}, type=0x{:X}", process_handle, type);

    // This function currently only allows retrieving a process' status.
    enum class InfoType {
        Status,
    };

    const auto& handle_table = Core::CurrentProcess()->GetHandleTable();
    const auto process = handle_table.Get<Process>(process_handle);
    if (!process) {
        LOG_ERROR(Kernel_SVC, "Process handle does not exist, process_handle=0x{:08X}",
                  process_handle);
        return ERR_INVALID_HANDLE;
    }

    const auto info_type = static_cast<InfoType>(type);
    if (info_type != InfoType::Status) {
        LOG_ERROR(Kernel_SVC, "Expected info_type to be Status but got {} instead", type);
        return ERR_INVALID_ENUM_VALUE;
    }

    *out = static_cast<u64>(process->GetStatus());
    return RESULT_SUCCESS;
}

static ResultCode CreateResourceLimit(Handle* out_handle) {
    LOG_DEBUG(Kernel_SVC, "called");

    auto& kernel = Core::System::GetInstance().Kernel();
    auto resource_limit = ResourceLimit::Create(kernel);

    auto* const current_process = kernel.CurrentProcess();
    ASSERT(current_process != nullptr);

    const auto handle = current_process->GetHandleTable().Create(std::move(resource_limit));
    if (handle.Failed()) {
        return handle.Code();
    }

    *out_handle = *handle;
    return RESULT_SUCCESS;
}

static ResultCode GetResourceLimitLimitValue(u64* out_value, Handle resource_limit,
                                             u32 resource_type) {
    LOG_DEBUG(Kernel_SVC, "called. Handle={:08X}, Resource type={}", resource_limit, resource_type);

    const auto limit_value = RetrieveResourceLimitValue(resource_limit, resource_type,
                                                        ResourceLimitValueType::LimitValue);
    if (limit_value.Failed()) {
        return limit_value.Code();
    }

    *out_value = static_cast<u64>(*limit_value);
    return RESULT_SUCCESS;
}

static ResultCode GetResourceLimitCurrentValue(u64* out_value, Handle resource_limit,
                                               u32 resource_type) {
    LOG_DEBUG(Kernel_SVC, "called. Handle={:08X}, Resource type={}", resource_limit, resource_type);

    const auto current_value = RetrieveResourceLimitValue(resource_limit, resource_type,
                                                          ResourceLimitValueType::CurrentValue);
    if (current_value.Failed()) {
        return current_value.Code();
    }

    *out_value = static_cast<u64>(*current_value);
    return RESULT_SUCCESS;
}

static ResultCode SetResourceLimitLimitValue(Handle resource_limit, u32 resource_type, u64 value) {
    LOG_DEBUG(Kernel_SVC, "called. Handle={:08X}, Resource type={}, Value={}", resource_limit,
              resource_type, value);

    const auto type = static_cast<ResourceType>(resource_type);
    if (!IsValidResourceType(type)) {
        LOG_ERROR(Kernel_SVC, "Invalid resource limit type: '{}'", resource_type);
        return ERR_INVALID_ENUM_VALUE;
    }

    auto& kernel = Core::System::GetInstance().Kernel();
    auto* const current_process = kernel.CurrentProcess();
    ASSERT(current_process != nullptr);

    auto resource_limit_object =
        current_process->GetHandleTable().Get<ResourceLimit>(resource_limit);
    if (!resource_limit_object) {
        LOG_ERROR(Kernel_SVC, "Handle to non-existent resource limit instance used. Handle={:08X}",
                  resource_limit);
        return ERR_INVALID_HANDLE;
    }

    const auto set_result = resource_limit_object->SetLimitValue(type, static_cast<s64>(value));
    if (set_result.IsError()) {
        LOG_ERROR(Kernel_SVC,
                  "Attempted to lower resource limit ({}) for category '{}' below its current "
                  "value ({})",
                  resource_limit_object->GetMaxResourceValue(type), resource_type,
                  resource_limit_object->GetCurrentResourceValue(type));
        return set_result;
    }
    return RESULT_SUCCESS;
}

static ResultCode MapPhysicalMemory(VAddr addr, u64 size) {
    LOG_DEBUG(Kernel_SVC, "called, addr=0x{:08X}, size=0x{:X}", addr, size);

    if (!Common::Is4KBAligned(addr)) {
        LOG_ERROR(Kernel_SVC, "Address is not aligned to 4KB, 0x{:016X}", addr);
        return ERR_INVALID_ADDRESS;
    }

    if (size == 0) {
        LOG_ERROR(Kernel_SVC, "Size is 0");
        return ERR_INVALID_SIZE;
    }

    if (!Common::Is4KBAligned(size)) {
        LOG_ERROR(Kernel_SVC, "Size is not aligned to 4KB, 0x{:016X}", size);
        return ERR_INVALID_SIZE;
    }

    if (!IsValidAddressRange(addr, size)) {
        LOG_ERROR(Kernel_SVC,
                  "Address is not a valid address range, addr=0x{:016X}, size=0x{:016X}", addr,
                  size);
        return ERR_INVALID_ADDRESS_STATE;
    }

    auto* const current_process = Core::CurrentProcess();
    auto& vm_manager = current_process->VMManager();

    if (current_process->GetSystemResourceSize() == 0) {
        LOG_ERROR(Kernel_SVC, "The system resource size is 0");
        return ERR_INVALID_STATE;
    }

    if (!vm_manager.IsInsideMapRegion(addr, size)) {
        LOG_ERROR(Kernel_SVC,
                  "Destination does not fit within the map region, addr=0x{:016X}, "
                  "size=0x{:016X}",
                  addr, size);
        return ERR_INVALID_MEMORY_RANGE;
    }

    return vm_manager.MapPhysicalMemory(addr, size);
}

static ResultCode UnmapPhysicalMemory(VAddr addr, u64 size) {
    LOG_DEBUG(Kernel_SVC, "called, addr=0x{:08X}, size=0x{:X}", addr, size);
    if (!Common::Is4KBAligned(addr)) {
        LOG_ERROR(Kernel_SVC, "Address is not aligned to 4KB, 0x{:016X}", addr);
        return ERR_INVALID_ADDRESS;
    }

    if (size == 0) {
        LOG_ERROR(Kernel_SVC, "Size is 0");
        return ERR_INVALID_SIZE;
    }

    if (!Common::Is4KBAligned(size)) {
        LOG_ERROR(Kernel_SVC, "Size is not aligned to 4KB, 0x{:016X}", size);
        return ERR_INVALID_SIZE;
    }

    if (!IsValidAddressRange(addr, size)) {
        LOG_ERROR(Kernel_SVC,
                  "Address is not a valid address range, addr=0x{:016X}, size=0x{:016X}", addr,
                  size);
        return ERR_INVALID_ADDRESS_STATE;
    }

    auto* const current_process = Core::CurrentProcess();
    auto& vm_manager = current_process->VMManager();

    if (current_process->GetSystemResourceSize() == 0) {
        LOG_ERROR(Kernel_SVC, "The system resource size is 0");
        return ERR_INVALID_STATE;
    }

    if (!vm_manager.IsInsideMapRegion(addr, size)) {
        LOG_ERROR(Kernel_SVC,
                  "Destination does not fit within the map region, addr=0x{:016X}, "
                  "size=0x{:016X}",
                  addr, size);
        return ERR_INVALID_MEMORY_RANGE;
    }

    return vm_manager.UnmapPhysicalMemory(addr, size);
}

namespace {
struct FunctionDef {
    using Func = void();

    u32 id;
    Func* func;
    const char* name;
};
} // namespace

static const FunctionDef SVC_Table[] = {
    {0x00, nullptr, "Unknown"},
    {0x01, SvcWrap<SetHeapSize>, "SetHeapSize"},
    {0x02, SvcWrap<SetMemoryPermission>, "SetMemoryPermission"},
    {0x03, SvcWrap<SetMemoryAttribute>, "SetMemoryAttribute"},
    {0x04, SvcWrap<MapMemory>, "MapMemory"},
    {0x05, SvcWrap<UnmapMemory>, "UnmapMemory"},
    {0x06, SvcWrap<QueryMemory>, "QueryMemory"},
    {0x07, SvcWrap<ExitProcess>, "ExitProcess"},
    {0x08, SvcWrap<CreateThread>, "CreateThread"},
    {0x09, SvcWrap<StartThread>, "StartThread"},
    {0x0A, SvcWrap<ExitThread>, "ExitThread"},
    {0x0B, SvcWrap<SleepThread>, "SleepThread"},
    {0x0C, SvcWrap<GetThreadPriority>, "GetThreadPriority"},
    {0x0D, SvcWrap<SetThreadPriority>, "SetThreadPriority"},
    {0x0E, SvcWrap<GetThreadCoreMask>, "GetThreadCoreMask"},
    {0x0F, SvcWrap<SetThreadCoreMask>, "SetThreadCoreMask"},
    {0x10, SvcWrap<GetCurrentProcessorNumber>, "GetCurrentProcessorNumber"},
    {0x11, SvcWrap<SignalEvent>, "SignalEvent"},
    {0x12, SvcWrap<ClearEvent>, "ClearEvent"},
    {0x13, SvcWrap<MapSharedMemory>, "MapSharedMemory"},
    {0x14, SvcWrap<UnmapSharedMemory>, "UnmapSharedMemory"},
    {0x15, SvcWrap<CreateTransferMemory>, "CreateTransferMemory"},
    {0x16, SvcWrap<CloseHandle>, "CloseHandle"},
    {0x17, SvcWrap<ResetSignal>, "ResetSignal"},
    {0x18, SvcWrap<WaitSynchronization>, "WaitSynchronization"},
    {0x19, SvcWrap<CancelSynchronization>, "CancelSynchronization"},
    {0x1A, SvcWrap<ArbitrateLock>, "ArbitrateLock"},
    {0x1B, SvcWrap<ArbitrateUnlock>, "ArbitrateUnlock"},
    {0x1C, SvcWrap<WaitProcessWideKeyAtomic>, "WaitProcessWideKeyAtomic"},
    {0x1D, SvcWrap<SignalProcessWideKey>, "SignalProcessWideKey"},
    {0x1E, SvcWrap<GetSystemTick>, "GetSystemTick"},
    {0x1F, SvcWrap<ConnectToNamedPort>, "ConnectToNamedPort"},
    {0x20, nullptr, "SendSyncRequestLight"},
    {0x21, SvcWrap<SendSyncRequest>, "SendSyncRequest"},
    {0x22, nullptr, "SendSyncRequestWithUserBuffer"},
    {0x23, nullptr, "SendAsyncRequestWithUserBuffer"},
    {0x24, SvcWrap<GetProcessId>, "GetProcessId"},
    {0x25, SvcWrap<GetThreadId>, "GetThreadId"},
    {0x26, SvcWrap<Break>, "Break"},
    {0x27, SvcWrap<OutputDebugString>, "OutputDebugString"},
    {0x28, nullptr, "ReturnFromException"},
    {0x29, SvcWrap<GetInfo>, "GetInfo"},
    {0x2A, nullptr, "FlushEntireDataCache"},
    {0x2B, nullptr, "FlushDataCache"},
    {0x2C, SvcWrap<MapPhysicalMemory>, "MapPhysicalMemory"},
    {0x2D, SvcWrap<UnmapPhysicalMemory>, "UnmapPhysicalMemory"},
    {0x2E, nullptr, "GetFutureThreadInfo"},
    {0x2F, nullptr, "GetLastThreadInfo"},
    {0x30, SvcWrap<GetResourceLimitLimitValue>, "GetResourceLimitLimitValue"},
    {0x31, SvcWrap<GetResourceLimitCurrentValue>, "GetResourceLimitCurrentValue"},
    {0x32, SvcWrap<SetThreadActivity>, "SetThreadActivity"},
    {0x33, SvcWrap<GetThreadContext>, "GetThreadContext"},
    {0x34, SvcWrap<WaitForAddress>, "WaitForAddress"},
    {0x35, SvcWrap<SignalToAddress>, "SignalToAddress"},
    {0x36, nullptr, "Unknown"},
    {0x37, nullptr, "Unknown"},
    {0x38, nullptr, "Unknown"},
    {0x39, nullptr, "Unknown"},
    {0x3A, nullptr, "Unknown"},
    {0x3B, nullptr, "Unknown"},
    {0x3C, nullptr, "DumpInfo"},
    {0x3D, nullptr, "DumpInfoNew"},
    {0x3E, nullptr, "Unknown"},
    {0x3F, nullptr, "Unknown"},
    {0x40, nullptr, "CreateSession"},
    {0x41, nullptr, "AcceptSession"},
    {0x42, nullptr, "ReplyAndReceiveLight"},
    {0x43, nullptr, "ReplyAndReceive"},
    {0x44, nullptr, "ReplyAndReceiveWithUserBuffer"},
    {0x45, SvcWrap<CreateEvent>, "CreateEvent"},
    {0x46, nullptr, "Unknown"},
    {0x47, nullptr, "Unknown"},
    {0x48, nullptr, "MapPhysicalMemoryUnsafe"},
    {0x49, nullptr, "UnmapPhysicalMemoryUnsafe"},
    {0x4A, nullptr, "SetUnsafeLimit"},
    {0x4B, nullptr, "CreateCodeMemory"},
    {0x4C, nullptr, "ControlCodeMemory"},
    {0x4D, nullptr, "SleepSystem"},
    {0x4E, nullptr, "ReadWriteRegister"},
    {0x4F, nullptr, "SetProcessActivity"},
    {0x50, SvcWrap<CreateSharedMemory>, "CreateSharedMemory"},
    {0x51, nullptr, "MapTransferMemory"},
    {0x52, nullptr, "UnmapTransferMemory"},
    {0x53, nullptr, "CreateInterruptEvent"},
    {0x54, nullptr, "QueryPhysicalAddress"},
    {0x55, nullptr, "QueryIoMapping"},
    {0x56, nullptr, "CreateDeviceAddressSpace"},
    {0x57, nullptr, "AttachDeviceAddressSpace"},
    {0x58, nullptr, "DetachDeviceAddressSpace"},
    {0x59, nullptr, "MapDeviceAddressSpaceByForce"},
    {0x5A, nullptr, "MapDeviceAddressSpaceAligned"},
    {0x5B, nullptr, "MapDeviceAddressSpace"},
    {0x5C, nullptr, "UnmapDeviceAddressSpace"},
    {0x5D, nullptr, "InvalidateProcessDataCache"},
    {0x5E, nullptr, "StoreProcessDataCache"},
    {0x5F, nullptr, "FlushProcessDataCache"},
    {0x60, nullptr, "DebugActiveProcess"},
    {0x61, nullptr, "BreakDebugProcess"},
    {0x62, nullptr, "TerminateDebugProcess"},
    {0x63, nullptr, "GetDebugEvent"},
    {0x64, nullptr, "ContinueDebugEvent"},
    {0x65, nullptr, "GetProcessList"},
    {0x66, nullptr, "GetThreadList"},
    {0x67, nullptr, "GetDebugThreadContext"},
    {0x68, nullptr, "SetDebugThreadContext"},
    {0x69, nullptr, "QueryDebugProcessMemory"},
    {0x6A, nullptr, "ReadDebugProcessMemory"},
    {0x6B, nullptr, "WriteDebugProcessMemory"},
    {0x6C, nullptr, "SetHardwareBreakPoint"},
    {0x6D, nullptr, "GetDebugThreadParam"},
    {0x6E, nullptr, "Unknown"},
    {0x6F, nullptr, "GetSystemInfo"},
    {0x70, nullptr, "CreatePort"},
    {0x71, nullptr, "ManageNamedPort"},
    {0x72, nullptr, "ConnectToPort"},
    {0x73, nullptr, "SetProcessMemoryPermission"},
    {0x74, nullptr, "MapProcessMemory"},
    {0x75, nullptr, "UnmapProcessMemory"},
    {0x76, nullptr, "QueryProcessMemory"},
    {0x77, nullptr, "MapProcessCodeMemory"},
    {0x78, nullptr, "UnmapProcessCodeMemory"},
    {0x79, nullptr, "CreateProcess"},
    {0x7A, nullptr, "StartProcess"},
    {0x7B, nullptr, "TerminateProcess"},
    {0x7C, SvcWrap<GetProcessInfo>, "GetProcessInfo"},
    {0x7D, SvcWrap<CreateResourceLimit>, "CreateResourceLimit"},
    {0x7E, SvcWrap<SetResourceLimitLimitValue>, "SetResourceLimitLimitValue"},
    {0x7F, nullptr, "CallSecureMonitor"},
};

static const FunctionDef* GetSVCInfo(u32 func_num) {
    if (func_num >= std::size(SVC_Table)) {
        LOG_ERROR(Kernel_SVC, "Unknown svc=0x{:02X}", func_num);
        return nullptr;
    }
    return &SVC_Table[func_num];
}

MICROPROFILE_DEFINE(Kernel_SVC, "Kernel", "SVC", MP_RGB(70, 200, 70));

void CallSVC(u32 immediate) {
    MICROPROFILE_SCOPE(Kernel_SVC);

    // Lock the global kernel mutex when we enter the kernel HLE.
    std::lock_guard<std::recursive_mutex> lock(HLE::g_hle_lock);

    const FunctionDef* info = GetSVCInfo(immediate);
    if (info) {
        if (info->func) {
            info->func();
        } else {
            LOG_CRITICAL(Kernel_SVC, "Unimplemented SVC function {}(..)", info->name);
        }
    } else {
        LOG_CRITICAL(Kernel_SVC, "Unknown SVC function 0x{:X}", immediate);
    }
}

} // namespace Kernel<|MERGE_RESOLUTION|>--- conflicted
+++ resolved
@@ -803,9 +803,6 @@
 
         *result = Core::CurrentProcess()->GetRandomEntropy(info_sub_id);
         return RESULT_SUCCESS;
-<<<<<<< HEAD
-
-=======
         break;
     case GetInfoType::ASLRRegionBaseAddr:
         *result = vm_manager.GetASLRRegionBaseAddress();
@@ -828,7 +825,6 @@
     case GetInfoType::TitleId:
         *result = current_process->GetTitleID();
         break;
->>>>>>> aa31dece
     case GetInfoType::PrivilegedProcessId:
         LOG_WARNING(Kernel_SVC,
                     "(STUBBED) Attempted to query privileged process id bounds, returned 0");
