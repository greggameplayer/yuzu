--- conflicted
+++ resolved
@@ -171,10 +171,6 @@
         return program_id;
     }
 
-<<<<<<< HEAD
-    u32 GetSystemResourceSize() const {
-        return system_resource_size;
-=======
     /// Gets the extra system resources we can allocate which is typically passed to
     /// MapPhysicalMemory
     u32 GetSystemResourceSize() const {
@@ -184,7 +180,6 @@
     /// Gets the resource limit descriptor for this process
     ResourceLimit& GetResourceLimit() {
         return *resource_limit;
->>>>>>> aa31dece
     }
 
     /// Gets the resource limit descriptor for this process
@@ -310,10 +305,7 @@
     /// Title ID corresponding to the process
     u64 program_id;
 
-<<<<<<< HEAD
-=======
     /// The extra system resources we can allocate which is typically passed to MapPhysicalMemory
->>>>>>> aa31dece
     u32 system_resource_size = 0;
 
     /// Resource limit descriptor for this process
