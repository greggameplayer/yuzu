// Copyright 2018 yuzu emulator team
// Licensed under GPLv2 or any later version
// Refer to the license.txt file included.

#pragma once

#include <mutex>
#include <vector>
#include "common/common_types.h"
#include "common/multi_level_queue.h"
#include "core/hle/kernel/object.h"
#include "core/hle/kernel/thread.h"

namespace Core {
class ARM_Interface;
class System;
} // namespace Core

namespace Kernel {

class Process;

class GlobalScheduler final {
public:
    static constexpr u32 NUM_CPU_CORES = 4;

    explicit GlobalScheduler(Core::System& system);
    ~GlobalScheduler();
    /// Adds a new thread to the scheduler
    void AddThread(SharedPtr<Thread> thread);

    /// Removes a thread from the scheduler
    void RemoveThread(const Thread* thread);

    /// Returns a list of all threads managed by the scheduler
    const std::vector<SharedPtr<Thread>>& GetThreadList() const {
        return thread_list;
    }

    // Add a thread to the suggested queue of a cpu core. Suggested threads may be
    // picked if no thread is scheduled to run on the core.
    void Suggest(u32 priority, u32 core, Thread* thread) {
        suggested_queue[core].add(thread, priority);
    }

    // Remove a thread to the suggested queue of a cpu core. Suggested threads may be
    // picked if no thread is scheduled to run on the core.
    void Unsuggest(u32 priority, u32 core, Thread* thread) {
        suggested_queue[core].remove(thread, priority);
    }

    // Add a thread to the scheduling queue of a cpu core. The thread is added at the
    // back the queue in its priority level
    void Schedule(u32 priority, u32 core, Thread* thread);

    // Add a thread to the scheduling queue of a cpu core. The thread is added at the
    // front the queue in its priority level
    void SchedulePrepend(u32 priority, u32 core, Thread* thread);

    // Reschedule an already scheduled thread based on a new priority
    void Reschedule(u32 priority, u32 core, Thread* thread) {
        scheduled_queue[core].remove(thread, priority);
        scheduled_queue[core].add(thread, priority);
    }

    // Unschedule a thread.
    void Unschedule(u32 priority, u32 core, Thread* thread) {
        scheduled_queue[core].remove(thread, priority);
    }

    // Transfers a thread into an specific core. If the destination_core is -1
    // it will be unscheduled from its source code and added into its suggested
    // queue.
    void TransferToCore(u32 priority, s32 destination_core, Thread* thread) {
        const bool schedulable = thread->GetPriority() < THREADPRIO_COUNT;
        const s32 source_core = thread->GetProcessorID();
        if (source_core == destination_core || !schedulable) {
            return;
        }
        thread->SetProcessorID(destination_core);
        if (source_core >= 0) {
            Unschedule(priority, source_core, thread);
        }
        if (destination_core >= 0) {
            Unsuggest(priority, destination_core, thread);
            Schedule(priority, destination_core, thread);
        }
        if (source_core >= 0) {
            Suggest(priority, source_core, thread);
        }
    }

    /*
     * UnloadThread selects a core and forces it to unload its current thread's context
     */
    void UnloadThread(s32 core);

    /*
     * SelectThread takes care of selecting the new scheduled thread.
     * It does it in 3 steps:
     * - First a thread is selected from the top of the priority queue. If no thread
     * is obtained then we move to step two, else we are done.
     * - Second we try to get a suggested thread that's not assigned to any core or
     * that is not the top thread in that core.
     * - Third is no suggested thread is found, we do a second pass and pick a running
     * thread in another core and swap it with its current thread.
     */
    void SelectThread(u32 core);

    bool HaveReadyThreads(u32 core_id) const {
        return !scheduled_queue[core_id].empty();
    }

    /*
     * YieldThread takes a thread and moves it to the back of the it's priority list
     * This operation can be redundant and no scheduling is changed if marked as so.
     */
<<<<<<< HEAD
    void YieldThread(Thread* thread);
=======
    bool YieldThread(Thread* thread);
>>>>>>> 0c0b829a

    /*
     * YieldThreadAndBalanceLoad takes a thread and moves it to the back of the it's priority list.
     * Afterwards, tries to pick a suggested thread from the suggested queue that has worse time or
     * a better priority than the next thread in the core.
     * This operation can be redundant and no scheduling is changed if marked as so.
     */
<<<<<<< HEAD
    void YieldThreadAndBalanceLoad(Thread* thread);
=======
    bool YieldThreadAndBalanceLoad(Thread* thread);
>>>>>>> 0c0b829a

    /*
     * YieldThreadAndWaitForLoadBalancing takes a thread and moves it out of the scheduling queue
     * and into the suggested queue. If no thread can be squeduled afterwards in that core,
     * a suggested thread is obtained instead.
     * This operation can be redundant and no scheduling is changed if marked as so.
     */
<<<<<<< HEAD
    void YieldThreadAndWaitForLoadBalancing(Thread* thread);
=======
    bool YieldThreadAndWaitForLoadBalancing(Thread* thread);

    void PreemptThreads();
>>>>>>> 0c0b829a

    u32 CpuCoresCount() const {
        return NUM_CPU_CORES;
    }

    void SetReselectionPending() {
        reselection_pending.store(true, std::memory_order_release);
    }

    bool IsReselectionPending() const {
        return reselection_pending.load();
    }

    void Shutdown();

private:
<<<<<<< HEAD
    void AskForReselectionOrMarkRedundant(Thread* current_thread, Thread* winner);
=======
    bool AskForReselectionOrMarkRedundant(Thread* current_thread, Thread* winner);
>>>>>>> 0c0b829a

    static constexpr u32 min_regular_priority = 2;
    std::array<Common::MultiLevelQueue<Thread*, THREADPRIO_COUNT>, NUM_CPU_CORES> scheduled_queue;
    std::array<Common::MultiLevelQueue<Thread*, THREADPRIO_COUNT>, NUM_CPU_CORES> suggested_queue;
    std::atomic<bool> reselection_pending;
<<<<<<< HEAD

    /// Lists all thread ids that aren't deleted/etc.
    std::vector<SharedPtr<Thread>> thread_list;
    Core::System& system;
};

class Scheduler final {
public:
    explicit Scheduler(Core::System& system, Core::ARM_Interface& cpu_core, const u32 core_id);
    ~Scheduler();

    /// Returns whether there are any threads that are ready to run.
    bool HaveReadyThreads() const;

=======

    std::array<u32, NUM_CPU_CORES> preemption_priorities = {59, 59, 59, 62};

    /// Lists all thread ids that aren't deleted/etc.
    std::vector<SharedPtr<Thread>> thread_list;
    Core::System& system;
};

class Scheduler final {
public:
    explicit Scheduler(Core::System& system, Core::ARM_Interface& cpu_core, const u32 core_id);
    ~Scheduler();

    /// Returns whether there are any threads that are ready to run.
    bool HaveReadyThreads() const;

>>>>>>> 0c0b829a
    /// Reschedules to the next available thread (call after current thread is suspended)
    void TryDoContextSwitch();

    void UnloadThread();

    void SelectThreads();

    /// Gets the current running thread
    Thread* GetCurrentThread() const;

    Thread* GetSelectedThread() const;

    /// Gets the timestamp for the last context switch in ticks.
    u64 GetLastContextSwitchTicks() const;

    bool ContextSwitchPending() const {
        return context_switch_pending;
    }

<<<<<<< HEAD
=======
    void Shutdown() {
        current_thread = nullptr;
        selected_thread = nullptr;
    }

>>>>>>> 0c0b829a
private:
    friend class GlobalScheduler;
    /**
     * Switches the CPU's active thread context to that of the specified thread
     * @param new_thread The thread to switch to
     */
    void SwitchContext();

    /**
     * Called on every context switch to update the internal timestamp
     * This also updates the running time ticks for the given thread and
     * process using the following difference:
     *
     * ticks += most_recent_ticks - last_context_switch_ticks
     *
     * The internal tick timestamp for the scheduler is simply the
     * most recent tick count retrieved. No special arithmetic is
     * applied to it.
     */
    void UpdateLastContextSwitchTime(Thread* thread, Process* process);

    SharedPtr<Thread> current_thread = nullptr;
    SharedPtr<Thread> selected_thread = nullptr;

    Core::System& system;
    Core::ARM_Interface& cpu_core;
    u64 last_context_switch_time = 0;
    u64 idle_selection_count = 0;
    const u32 core_id;

    bool context_switch_pending = false;
};

} // namespace Kernel<|MERGE_RESOLUTION|>--- conflicted
+++ resolved
@@ -115,11 +115,7 @@
      * YieldThread takes a thread and moves it to the back of the it's priority list
      * This operation can be redundant and no scheduling is changed if marked as so.
      */
-<<<<<<< HEAD
-    void YieldThread(Thread* thread);
-=======
     bool YieldThread(Thread* thread);
->>>>>>> 0c0b829a
 
     /*
      * YieldThreadAndBalanceLoad takes a thread and moves it to the back of the it's priority list.
@@ -127,11 +123,7 @@
      * a better priority than the next thread in the core.
      * This operation can be redundant and no scheduling is changed if marked as so.
      */
-<<<<<<< HEAD
-    void YieldThreadAndBalanceLoad(Thread* thread);
-=======
     bool YieldThreadAndBalanceLoad(Thread* thread);
->>>>>>> 0c0b829a
 
     /*
      * YieldThreadAndWaitForLoadBalancing takes a thread and moves it out of the scheduling queue
@@ -139,13 +131,9 @@
      * a suggested thread is obtained instead.
      * This operation can be redundant and no scheduling is changed if marked as so.
      */
-<<<<<<< HEAD
-    void YieldThreadAndWaitForLoadBalancing(Thread* thread);
-=======
     bool YieldThreadAndWaitForLoadBalancing(Thread* thread);
 
     void PreemptThreads();
->>>>>>> 0c0b829a
 
     u32 CpuCoresCount() const {
         return NUM_CPU_CORES;
@@ -162,17 +150,14 @@
     void Shutdown();
 
 private:
-<<<<<<< HEAD
-    void AskForReselectionOrMarkRedundant(Thread* current_thread, Thread* winner);
-=======
     bool AskForReselectionOrMarkRedundant(Thread* current_thread, Thread* winner);
->>>>>>> 0c0b829a
 
     static constexpr u32 min_regular_priority = 2;
     std::array<Common::MultiLevelQueue<Thread*, THREADPRIO_COUNT>, NUM_CPU_CORES> scheduled_queue;
     std::array<Common::MultiLevelQueue<Thread*, THREADPRIO_COUNT>, NUM_CPU_CORES> suggested_queue;
     std::atomic<bool> reselection_pending;
-<<<<<<< HEAD
+
+    std::array<u32, NUM_CPU_CORES> preemption_priorities = {59, 59, 59, 62};
 
     /// Lists all thread ids that aren't deleted/etc.
     std::vector<SharedPtr<Thread>> thread_list;
@@ -187,24 +172,6 @@
     /// Returns whether there are any threads that are ready to run.
     bool HaveReadyThreads() const;
 
-=======
-
-    std::array<u32, NUM_CPU_CORES> preemption_priorities = {59, 59, 59, 62};
-
-    /// Lists all thread ids that aren't deleted/etc.
-    std::vector<SharedPtr<Thread>> thread_list;
-    Core::System& system;
-};
-
-class Scheduler final {
-public:
-    explicit Scheduler(Core::System& system, Core::ARM_Interface& cpu_core, const u32 core_id);
-    ~Scheduler();
-
-    /// Returns whether there are any threads that are ready to run.
-    bool HaveReadyThreads() const;
-
->>>>>>> 0c0b829a
     /// Reschedules to the next available thread (call after current thread is suspended)
     void TryDoContextSwitch();
 
@@ -224,14 +191,11 @@
         return context_switch_pending;
     }
 
-<<<<<<< HEAD
-=======
     void Shutdown() {
         current_thread = nullptr;
         selected_thread = nullptr;
     }
 
->>>>>>> 0c0b829a
 private:
     friend class GlobalScheduler;
     /**
