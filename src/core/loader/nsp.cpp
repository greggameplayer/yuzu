--- conflicted
+++ resolved
@@ -152,17 +152,10 @@
     return ResultStatus::Success;
 }
 
-<<<<<<< HEAD
-ResultStatus AppLoader_NSP::ReadControlData(FileSys::NACP& nacp) {
-    if (nacp_file == nullptr)
-        return ResultStatus::ErrorNoControl;
-    nacp = *nacp_file;
-=======
 ResultStatus AppLoader_NSP::ReadDeveloper(std::string& developer) {
     if (nacp_file == nullptr)
         return ResultStatus::ErrorNoControl;
     developer = nacp_file->GetDeveloperName();
->>>>>>> 700075be
     return ResultStatus::Success;
 }
 } // namespace Loader