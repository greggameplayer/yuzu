--- conflicted
+++ resolved
@@ -121,20 +121,10 @@
     return ResultStatus::Success;
 }
 
-<<<<<<< HEAD
-ResultStatus AppLoader_XCI::ReadControlData(FileSys::NACP& control) {
-    if (nacp_file == nullptr)
-        return ResultStatus::ErrorNoControl;
-    control = *nacp_file;
-    return ResultStatus::Success;
-}
-
-=======
 ResultStatus AppLoader_XCI::ReadDeveloper(std::string& developer) {
     if (nacp_file == nullptr)
         return ResultStatus::ErrorNoControl;
     developer = nacp_file->GetDeveloperName();
     return ResultStatus::Success;
 }
->>>>>>> 700075be
 } // namespace Loader