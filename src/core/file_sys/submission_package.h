// Copyright 2018 yuzu emulator team
// Licensed under GPLv2 or any later version
// Refer to the license.txt file included.

#pragma once

#include <map>
#include <memory>
#include <vector>
#include "common/common_types.h"
#include "core/file_sys/vfs.h"

namespace Loader {
enum class ResultStatus : u16;
}

namespace FileSys {

class NCA;
class PartitionFilesystem;

enum class ContentRecordType : u8;

class NSP : public ReadOnlyVfsDirectory {
public:
    explicit NSP(VirtualFile file);
    ~NSP() override;

    Loader::ResultStatus GetStatus() const;
    Loader::ResultStatus GetProgramStatus(u64 title_id) const;
    // Should only be used when one title id can be assured.
    u64 GetFirstTitleID() const;
    u64 GetProgramTitleID() const;
    std::vector<u64> GetTitleIDs() const;

    bool IsExtractedType() const;

    // Common (Can be safely called on both types)
    VirtualFile GetRomFS() const;
    VirtualDir GetExeFS() const;

    // Type 0 Only (Collection of NCAs + Certificate + Ticket + Meta XML)
    std::vector<std::shared_ptr<NCA>> GetNCAsCollapsed() const;
    std::multimap<u64, std::shared_ptr<NCA>> GetNCAsByTitleID() const;
    std::map<u64, std::map<std::pair<TitleType, ContentRecordType>, std::shared_ptr<NCA>>> GetNCAs()
        const;
    std::shared_ptr<NCA> GetNCA(u64 title_id, ContentRecordType type,
                                TitleType title_type = TitleType::Application) const;
    VirtualFile GetNCAFile(u64 title_id, ContentRecordType type,
                           TitleType title_type = TitleType::Application) const;
    std::vector<Core::Crypto::Key128> GetTitlekey() const;

    std::vector<VirtualFile> GetFiles() const override;

    std::vector<VirtualDir> GetSubdirectories() const override;

    std::string GetName() const override;

    VirtualDir GetParentDirectory() const override;

private:
    void InitializeExeFSAndRomFS(const std::vector<VirtualFile>& files);
    void ReadNCAs(const std::vector<VirtualFile>& files);

    VirtualFile file;

    bool extracted = false;
    Loader::ResultStatus status;
    std::map<u64, Loader::ResultStatus> program_status;

    std::shared_ptr<PartitionFilesystem> pfs;
    // Map title id -> {map type -> NCA}
    std::map<u64, std::map<std::pair<TitleType, ContentRecordType>, std::shared_ptr<NCA>>> ncas;
    std::vector<VirtualFile> ticket_files;

<<<<<<< HEAD
    Core::Crypto::KeyManager& keys = Core::Crypto::KeyManager::instance();
=======
    Core::Crypto::KeyManager& keys = Core::Crypto::KeyManager::Instance();
>>>>>>> 15a04fb7

    VirtualFile romfs;
    VirtualDir exefs;
};
} // namespace FileSys<|MERGE_RESOLUTION|>--- conflicted
+++ resolved
@@ -73,11 +73,7 @@
     std::map<u64, std::map<std::pair<TitleType, ContentRecordType>, std::shared_ptr<NCA>>> ncas;
     std::vector<VirtualFile> ticket_files;
 
-<<<<<<< HEAD
-    Core::Crypto::KeyManager& keys = Core::Crypto::KeyManager::instance();
-=======
     Core::Crypto::KeyManager& keys = Core::Crypto::KeyManager::Instance();
->>>>>>> 15a04fb7
 
     VirtualFile romfs;
     VirtualDir exefs;
