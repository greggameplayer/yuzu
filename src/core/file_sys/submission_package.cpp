// Copyright 2018 yuzu emulator team
// Licensed under GPLv2 or any later version
// Refer to the license.txt file included.

#include <algorithm>
#include <cstring>
#include <string_view>

#include <fmt/ostream.h>

#include "common/hex_util.h"
#include "common/logging/log.h"
#include "core/crypto/key_manager.h"
#include "core/file_sys/content_archive.h"
#include "core/file_sys/nca_metadata.h"
#include "core/file_sys/partition_filesystem.h"
#include "core/file_sys/program_metadata.h"
#include "core/file_sys/submission_package.h"
#include "core/loader/loader.h"

namespace FileSys {
namespace {
void SetTicketKeys(const std::vector<VirtualFile>& files) {
<<<<<<< HEAD
    Core::Crypto::KeyManager& keys = Core::Crypto::KeyManager::instance();
=======
    auto& keys = Core::Crypto::KeyManager::Instance();
>>>>>>> 15a04fb7

    for (const auto& ticket_file : files) {
        if (ticket_file == nullptr) {
            continue;
        }

        if (ticket_file->GetExtension() != "tik") {
            continue;
        }

        if (ticket_file->GetSize() <
            Core::Crypto::TICKET_FILE_TITLEKEY_OFFSET + sizeof(Core::Crypto::Key128)) {
            continue;
        }

        Core::Crypto::Key128 key{};
        ticket_file->Read(key.data(), key.size(), Core::Crypto::TICKET_FILE_TITLEKEY_OFFSET);

        // We get the name without the extension in order to create the rights ID.
        std::string name_only(ticket_file->GetName());
        name_only.erase(name_only.size() - 4);

        const auto rights_id_raw = Common::HexStringToArray<16>(name_only);
        u128 rights_id;
        std::memcpy(rights_id.data(), rights_id_raw.data(), sizeof(u128));
        keys.SetKey(Core::Crypto::S128KeyType::Titlekey, key, rights_id[1], rights_id[0]);
    }
}
} // Anonymous namespace

NSP::NSP(VirtualFile file_)
    : file(std::move(file_)), status{Loader::ResultStatus::Success},
      pfs(std::make_shared<PartitionFilesystem>(file)) {
    if (pfs->GetStatus() != Loader::ResultStatus::Success) {
        status = pfs->GetStatus();
        return;
    }

    const auto files = pfs->GetFiles();

    if (IsDirectoryExeFS(pfs)) {
        extracted = true;
        InitializeExeFSAndRomFS(files);
        return;
    }

    SetTicketKeys(files);
    ReadNCAs(files);
}

NSP::~NSP() = default;

Loader::ResultStatus NSP::GetStatus() const {
    return status;
}

Loader::ResultStatus NSP::GetProgramStatus(u64 title_id) const {
    if (IsExtractedType() && GetExeFS() != nullptr && FileSys::IsDirectoryExeFS(GetExeFS())) {
        return Loader::ResultStatus::Success;
    }

    const auto iter = program_status.find(title_id);
    if (iter == program_status.end())
        return Loader::ResultStatus::ErrorNSPMissingProgramNCA;
    return iter->second;
}

u64 NSP::GetFirstTitleID() const {
    if (IsExtractedType()) {
        return GetProgramTitleID();
    }

    if (program_status.empty())
        return 0;
    return program_status.begin()->first;
}

u64 NSP::GetProgramTitleID() const {
    if (IsExtractedType()) {
        if (GetExeFS() == nullptr || !IsDirectoryExeFS(GetExeFS())) {
            return 0;
        }

        ProgramMetadata meta;
        if (meta.Load(GetExeFS()->GetFile("main.npdm")) == Loader::ResultStatus::Success) {
            return meta.GetTitleID();
        } else {
            return 0;
        }
    }

    const auto out = GetFirstTitleID();
    if ((out & 0x800) == 0)
        return out;

    const auto ids = GetTitleIDs();
    const auto iter =
        std::find_if(ids.begin(), ids.end(), [](u64 tid) { return (tid & 0x800) == 0; });
    return iter == ids.end() ? out : *iter;
}

std::vector<u64> NSP::GetTitleIDs() const {
    if (IsExtractedType()) {
        return {GetProgramTitleID()};
    }

    std::vector<u64> out;
    out.reserve(ncas.size());
    for (const auto& kv : ncas)
        out.push_back(kv.first);
    return out;
}

bool NSP::IsExtractedType() const {
    return extracted;
}

VirtualFile NSP::GetRomFS() const {
    return romfs;
}

VirtualDir NSP::GetExeFS() const {
    return exefs;
}

std::vector<std::shared_ptr<NCA>> NSP::GetNCAsCollapsed() const {
    if (extracted)
        LOG_WARNING(Service_FS, "called on an NSP that is of type extracted.");
    std::vector<std::shared_ptr<NCA>> out;
    for (const auto& map : ncas) {
        for (const auto& inner_map : map.second)
            out.push_back(inner_map.second);
    }
    return out;
}

std::multimap<u64, std::shared_ptr<NCA>> NSP::GetNCAsByTitleID() const {
    if (extracted)
        LOG_WARNING(Service_FS, "called on an NSP that is of type extracted.");
    std::multimap<u64, std::shared_ptr<NCA>> out;
    for (const auto& map : ncas) {
        for (const auto& inner_map : map.second)
            out.emplace(map.first, inner_map.second);
    }
    return out;
}

std::map<u64, std::map<std::pair<TitleType, ContentRecordType>, std::shared_ptr<NCA>>>
NSP::GetNCAs() const {
    return ncas;
}

std::shared_ptr<NCA> NSP::GetNCA(u64 title_id, ContentRecordType type, TitleType title_type) const {
    if (extracted)
        LOG_WARNING(Service_FS, "called on an NSP that is of type extracted.");

    const auto title_id_iter = ncas.find(title_id);
    if (title_id_iter == ncas.end())
        return nullptr;

    const auto type_iter = title_id_iter->second.find({title_type, type});
    if (type_iter == title_id_iter->second.end())
        return nullptr;

    return type_iter->second;
}

VirtualFile NSP::GetNCAFile(u64 title_id, ContentRecordType type, TitleType title_type) const {
    if (extracted)
        LOG_WARNING(Service_FS, "called on an NSP that is of type extracted.");
    const auto nca = GetNCA(title_id, type);
    if (nca != nullptr)
        return nca->GetBaseFile();
    return nullptr;
}

std::vector<Core::Crypto::Key128> NSP::GetTitlekey() const {
    if (extracted)
        LOG_WARNING(Service_FS, "called on an NSP that is of type extracted.");
    std::vector<Core::Crypto::Key128> out;
    for (const auto& ticket_file : ticket_files) {
        if (ticket_file == nullptr ||
            ticket_file->GetSize() <
                Core::Crypto::TICKET_FILE_TITLEKEY_OFFSET + sizeof(Core::Crypto::Key128)) {
            continue;
        }

        out.emplace_back();
        ticket_file->Read(out.back().data(), out.back().size(),
                          Core::Crypto::TICKET_FILE_TITLEKEY_OFFSET);
    }
    return out;
}

std::vector<VirtualFile> NSP::GetFiles() const {
    return pfs->GetFiles();
}

std::vector<VirtualDir> NSP::GetSubdirectories() const {
    return pfs->GetSubdirectories();
}

std::string NSP::GetName() const {
    return file->GetName();
}

VirtualDir NSP::GetParentDirectory() const {
    return file->GetContainingDirectory();
}

void NSP::InitializeExeFSAndRomFS(const std::vector<VirtualFile>& files) {
    exefs = pfs;

    const auto romfs_iter = std::find_if(files.begin(), files.end(), [](const VirtualFile& file) {
        return file->GetName().rfind(".romfs") != std::string::npos;
    });

    if (romfs_iter == files.end()) {
        return;
    }

    romfs = *romfs_iter;
}

void NSP::ReadNCAs(const std::vector<VirtualFile>& files) {
    for (const auto& outer_file : files) {
        if (outer_file->GetName().size() < 9 ||
            outer_file->GetName().substr(outer_file->GetName().size() - 9) != ".cnmt.nca") {
            continue;
        }

        const auto nca = std::make_shared<NCA>(outer_file);
        if (nca->GetStatus() != Loader::ResultStatus::Success) {
            program_status[nca->GetTitleId()] = nca->GetStatus();
            continue;
        }

        const auto section0 = nca->GetSubdirectories()[0];

        for (const auto& inner_file : section0->GetFiles()) {
            if (inner_file->GetExtension() != "cnmt") {
                continue;
            }

            const CNMT cnmt(inner_file);
            auto& ncas_title = ncas[cnmt.GetTitleID()];

            ncas_title[{cnmt.GetType(), ContentRecordType::Meta}] = nca;
            for (const auto& rec : cnmt.GetContentRecords()) {
                const auto id_string = Common::HexToString(rec.nca_id, false);
                auto next_file = pfs->GetFile(fmt::format("{}.nca", id_string));

                if (next_file == nullptr) {
                    if (rec.type != ContentRecordType::DeltaFragment) {
                        LOG_WARNING(Service_FS,
                                    "NCA with ID {}.nca is listed in content metadata, but cannot "
                                    "be found in PFS. NSP appears to be corrupted.",
                                    id_string);
                    }

                    continue;
                }

                auto next_nca = std::make_shared<NCA>(std::move(next_file), nullptr, 0);
                if (next_nca->GetType() == NCAContentType::Program) {
                    program_status[cnmt.GetTitleID()] = next_nca->GetStatus();
                }
                if (next_nca->GetStatus() == Loader::ResultStatus::Success ||
                    (next_nca->GetStatus() == Loader::ResultStatus::ErrorMissingBKTRBaseRomFS &&
                     (cnmt.GetTitleID() & 0x800) != 0)) {
                    ncas_title[{cnmt.GetType(), rec.type}] = std::move(next_nca);
                }
            }

            break;
        }
    }
}
} // namespace FileSys<|MERGE_RESOLUTION|>--- conflicted
+++ resolved
@@ -21,11 +21,7 @@
 namespace FileSys {
 namespace {
 void SetTicketKeys(const std::vector<VirtualFile>& files) {
-<<<<<<< HEAD
-    Core::Crypto::KeyManager& keys = Core::Crypto::KeyManager::instance();
-=======
     auto& keys = Core::Crypto::KeyManager::Instance();
->>>>>>> 15a04fb7
 
     for (const auto& ticket_file : files) {
         if (ticket_file == nullptr) {
