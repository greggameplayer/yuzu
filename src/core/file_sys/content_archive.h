// Copyright 2018 yuzu emulator team
// Licensed under GPLv2 or any later version
// Refer to the license.txt file included.

#pragma once

#include <array>
#include <memory>
#include <optional>
#include <string>
#include <vector>

#include "common/common_funcs.h"
#include "common/common_types.h"
#include "common/swap.h"
#include "core/crypto/key_manager.h"
#include "core/file_sys/vfs.h"

namespace Loader {
enum class ResultStatus : u16;
}

namespace FileSys {

union NCASectionHeader;

/// Describes the type of content within an NCA archive.
enum class NCAContentType : u8 {
    /// Executable-related data
    Program = 0,

    /// Metadata.
    Meta = 1,

    /// Access control data.
    Control = 2,

    /// Information related to the game manual
    /// e.g. Legal information, etc.
    Manual = 3,

    /// System data.
    Data = 4,

    /// Data that can be accessed by applications.
    PublicData = 5,
};

enum class NCASectionCryptoType : u8 {
    NONE = 1,
    XTS = 2,
    CTR = 3,
    BKTR = 4,
};

struct NCASectionTableEntry {
    u32_le media_offset;
    u32_le media_end_offset;
    INSERT_PADDING_BYTES(0x8);
};
static_assert(sizeof(NCASectionTableEntry) == 0x10, "NCASectionTableEntry has incorrect size.");

struct NCAHeader {
    std::array<u8, 0x100> rsa_signature_1;
    std::array<u8, 0x100> rsa_signature_2;
    u32_le magic;
    u8 is_system;
    NCAContentType content_type;
    u8 crypto_type;
    u8 key_index;
    u64_le size;
    u64_le title_id;
    INSERT_PADDING_BYTES(0x4);
    u32_le sdk_version;
    u8 crypto_type_2;
    INSERT_PADDING_BYTES(15);
    std::array<u8, 0x10> rights_id;
    std::array<NCASectionTableEntry, 0x4> section_tables;
    std::array<std::array<u8, 0x20>, 0x4> hash_tables;
    std::array<u8, 0x40> key_area;
    INSERT_PADDING_BYTES(0xC0);
};
static_assert(sizeof(NCAHeader) == 0x400, "NCAHeader has incorrect size.");

inline bool IsDirectoryExeFS(const std::shared_ptr<VfsDirectory>& pfs) {
    // According to switchbrew, an exefs must only contain these two files:
    return pfs->GetFile("main") != nullptr && pfs->GetFile("main.npdm") != nullptr;
}

inline bool IsDirectoryLogoPartition(const VirtualDir& pfs) {
    // NintendoLogo is the static image in the top left corner while StartupMovie is the animation
    // in the bottom right corner.
    return pfs->GetFile("NintendoLogo.png") != nullptr &&
           pfs->GetFile("StartupMovie.gif") != nullptr;
}

// An implementation of VfsDirectory that represents a Nintendo Content Archive (NCA) conatiner.
// After construction, use GetStatus to determine if the file is valid and ready to be used.
class NCA : public ReadOnlyVfsDirectory {
public:
    explicit NCA(VirtualFile file, VirtualFile bktr_base_romfs = nullptr,
                 u64 bktr_base_ivfc_offset = 0);
    ~NCA() override;

    Loader::ResultStatus GetStatus() const;

    std::vector<std::shared_ptr<VfsFile>> GetFiles() const override;
    std::vector<std::shared_ptr<VfsDirectory>> GetSubdirectories() const override;
    std::string GetName() const override;
    std::shared_ptr<VfsDirectory> GetParentDirectory() const override;

    NCAContentType GetType() const;
    u64 GetTitleId() const;
    std::array<u8, 0x10> GetRightsId() const;
    u32 GetSDKVersion() const;
    bool IsUpdate() const;

    VirtualFile GetRomFS() const;
    VirtualDir GetExeFS() const;

    VirtualFile GetBaseFile() const;

    // Returns the base ivfc offset used in BKTR patching.
    u64 GetBaseIVFCOffset() const;

    VirtualDir GetLogoPartition() const;

private:
    bool CheckSupportedNCA(const NCAHeader& header);
    bool HandlePotentialHeaderDecryption();

    std::vector<NCASectionHeader> ReadSectionHeaders() const;
    bool ReadSections(const std::vector<NCASectionHeader>& sections, u64 bktr_base_ivfc_offset);
    bool ReadRomFSSection(const NCASectionHeader& section, const NCASectionTableEntry& entry,
                          u64 bktr_base_ivfc_offset);
    bool ReadPFS0Section(const NCASectionHeader& section, const NCASectionTableEntry& entry);

    u8 GetCryptoRevision() const;
    std::optional<Core::Crypto::Key128> GetKeyAreaKey(NCASectionCryptoType type) const;
    std::optional<Core::Crypto::Key128> GetTitlekey();
    VirtualFile Decrypt(const NCASectionHeader& header, VirtualFile in, u64 starting_offset);

    std::vector<VirtualDir> dirs;
    std::vector<VirtualFile> files;

    VirtualFile romfs = nullptr;
    VirtualDir exefs = nullptr;
    VirtualDir logo = nullptr;
    VirtualFile file;
    VirtualFile bktr_base_romfs;
    u64 ivfc_offset = 0;

    NCAHeader header{};
    bool has_rights_id{};

    Loader::ResultStatus status{};

    bool encrypted = false;
    bool is_update = false;

<<<<<<< HEAD
    Core::Crypto::KeyManager& keys = Core::Crypto::KeyManager::instance();
=======
    Core::Crypto::KeyManager& keys = Core::Crypto::KeyManager::Instance();
>>>>>>> 15a04fb7
};

} // namespace FileSys<|MERGE_RESOLUTION|>--- conflicted
+++ resolved
@@ -158,11 +158,7 @@
     bool encrypted = false;
     bool is_update = false;
 
-<<<<<<< HEAD
-    Core::Crypto::KeyManager& keys = Core::Crypto::KeyManager::instance();
-=======
     Core::Crypto::KeyManager& keys = Core::Crypto::KeyManager::Instance();
->>>>>>> 15a04fb7
 };
 
 } // namespace FileSys