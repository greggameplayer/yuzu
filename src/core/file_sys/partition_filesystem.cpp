// Copyright 2018 yuzu emulator team
// Licensed under GPLv2 or any later version
// Refer to the license.txt file included.

#include <algorithm>
#include <cstddef>
#include <cstring>
#include <iterator>
#include <utility>

#include "common/file_util.h"
#include "common/logging/log.h"
#include "core/file_sys/partition_filesystem.h"
#include "core/file_sys/vfs_offset.h"
#include "core/loader/loader.h"

namespace FileSys {

bool PartitionFilesystem::Header::HasValidMagicValue() const {
    return magic == Common::MakeMagic('H', 'F', 'S', '0') ||
           magic == Common::MakeMagic('P', 'F', 'S', '0');
}

PartitionFilesystem::PartitionFilesystem(std::shared_ptr<VfsFile> file) {
    // At least be as large as the header
    if (file->GetSize() < sizeof(Header)) {
        status = Loader::ResultStatus::ErrorBadPFSHeader;
        return;
    }

    // For cartridges, HFSs can get very large, so we need to calculate the size up to
    // the actual content itself instead of just blindly reading in the entire file.
    if (sizeof(Header) != file->ReadObject(&pfs_header)) {
        status = Loader::ResultStatus::ErrorBadPFSHeader;
        return;
    }

    if (!pfs_header.HasValidMagicValue()) {
        status = Loader::ResultStatus::ErrorBadPFSHeader;
        return;
    }

    is_hfs = pfs_header.magic == Common::MakeMagic('H', 'F', 'S', '0');

    std::size_t entry_size = is_hfs ? sizeof(HFSEntry) : sizeof(PFSEntry);
    std::size_t metadata_size =
        sizeof(Header) + (pfs_header.num_entries * entry_size) + pfs_header.strtab_size;

    // Actually read in now...
    std::vector<u8> file_data = file->ReadBytes(metadata_size);
    const std::size_t total_size = file_data.size();

    if (total_size != metadata_size) {
        status = Loader::ResultStatus::ErrorIncorrectPFSFileSize;
        return;
    }

    std::size_t entries_offset = sizeof(Header);
    std::size_t strtab_offset = entries_offset + (pfs_header.num_entries * entry_size);
    content_offset = strtab_offset + pfs_header.strtab_size;
    for (u16 i = 0; i < pfs_header.num_entries; i++) {
        FSEntry entry;

        memcpy(&entry, &file_data[entries_offset + (i * entry_size)], sizeof(FSEntry));
        std::string name(
            reinterpret_cast<const char*>(&file_data[strtab_offset + entry.strtab_offset]));

<<<<<<< HEAD
        offsets[name] = content_offset + entry.offset;
        sizes[name] = entry.size;
=======
        offsets.insert_or_assign(name, content_offset + entry.offset);
        sizes.insert_or_assign(name, entry.size);
>>>>>>> cab2619a

        pfs_files.emplace_back(std::make_shared<OffsetVfsFile>(
            file, entry.size, content_offset + entry.offset, std::move(name)));
    }

    status = Loader::ResultStatus::Success;
}

PartitionFilesystem::~PartitionFilesystem() = default;

Loader::ResultStatus PartitionFilesystem::GetStatus() const {
    return status;
}

std::map<std::string, u64> PartitionFilesystem::GetFileOffsets() const {
    return offsets;
}

std::map<std::string, u64> PartitionFilesystem::GetFileSizes() const {
    return sizes;
}

std::vector<std::shared_ptr<VfsFile>> PartitionFilesystem::GetFiles() const {
    return pfs_files;
}

std::vector<std::shared_ptr<VfsDirectory>> PartitionFilesystem::GetSubdirectories() const {
    return {};
}

std::string PartitionFilesystem::GetName() const {
    return is_hfs ? "HFS0" : "PFS0";
}

std::shared_ptr<VfsDirectory> PartitionFilesystem::GetParentDirectory() const {
    // TODO(DarkLordZach): Add support for nested containers.
    return nullptr;
}

void PartitionFilesystem::PrintDebugInfo() const {
    LOG_DEBUG(Service_FS, "Magic:                  {:.4}", pfs_header.magic);
    LOG_DEBUG(Service_FS, "Files:                  {}", pfs_header.num_entries);
    for (u32 i = 0; i < pfs_header.num_entries; i++) {
        LOG_DEBUG(Service_FS, " > File {}:              {} (0x{:X} bytes)", i,
                  pfs_files[i]->GetName(), pfs_files[i]->GetSize());
    }
}
} // namespace FileSys<|MERGE_RESOLUTION|>--- conflicted
+++ resolved
@@ -65,13 +65,8 @@
         std::string name(
             reinterpret_cast<const char*>(&file_data[strtab_offset + entry.strtab_offset]));
 
-<<<<<<< HEAD
-        offsets[name] = content_offset + entry.offset;
-        sizes[name] = entry.size;
-=======
         offsets.insert_or_assign(name, content_offset + entry.offset);
         sizes.insert_or_assign(name, entry.size);
->>>>>>> cab2619a
 
         pfs_files.emplace_back(std::make_shared<OffsetVfsFile>(
             file, entry.size, content_offset + entry.offset, std::move(name)));
