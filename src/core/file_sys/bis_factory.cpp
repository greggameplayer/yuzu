--- conflicted
+++ resolved
@@ -79,11 +79,7 @@
 }
 
 VirtualFile BISFactory::OpenPartitionStorage(BisPartitionId id) const {
-<<<<<<< HEAD
-    Core::Crypto::KeyManager& keys = Core::Crypto::KeyManager::instance();
-=======
     auto& keys = Core::Crypto::KeyManager::Instance();
->>>>>>> 15a04fb7
     Core::Crypto::PartitionDataManager pdm{
         Core::System::GetInstance().GetFilesystem()->OpenDirectory(
             FileUtil::GetUserPath(FileUtil::UserPath::SysDataDir), Mode::Read)};
