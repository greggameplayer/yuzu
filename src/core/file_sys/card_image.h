// Copyright 2018 yuzu emulator team
// Licensed under GPLv2 or any later version
// Refer to the license.txt file included.

#pragma once

#include <array>
#include <memory>
#include <vector>
#include "common/common_types.h"
#include "common/swap.h"
#include "core/crypto/key_manager.h"
#include "core/file_sys/vfs.h"

namespace Loader {
enum class ResultStatus : u16;
}

namespace FileSys {

class NCA;
enum class NCAContentType : u8;
class NSP;

enum class GamecardSize : u8 {
    S_1GB = 0xFA,
    S_2GB = 0xF8,
    S_4GB = 0xF0,
    S_8GB = 0xE0,
    S_16GB = 0xE1,
    S_32GB = 0xE2,
};

struct GamecardInfo {
    u64_le firmware_version;
    u32_le access_control_flags;
    u32_le read_wait_time1;
    u32_le read_wait_time2;
    u32_le write_wait_time1;
    u32_le write_wait_time2;
    u32_le firmware_mode;
    u32_le cup_version;
    std::array<u8, 4> reserved1;
    u64_le update_partition_hash;
    u64_le cup_id;
    std::array<u8, 0x38> reserved2;
};
static_assert(sizeof(GamecardInfo) == 0x70, "GamecardInfo has incorrect size.");

struct GamecardHeader {
    std::array<u8, 0x100> signature;
    u32_le magic;
    u32_le secure_area_start;
    u32_le backup_area_start;
    u8 kek_index;
    GamecardSize size;
    u8 header_version;
    u8 flags;
    u64_le package_id;
    u64_le valid_data_end;
    u128 info_iv;
    u64_le hfs_offset;
    u64_le hfs_size;
    std::array<u8, 0x20> hfs_header_hash;
    std::array<u8, 0x20> initial_data_hash;
    u32_le secure_mode_flag;
    u32_le title_key_flag;
    u32_le key_flag;
    u32_le normal_area_end;
    GamecardInfo info;
};
static_assert(sizeof(GamecardHeader) == 0x200, "GamecardHeader has incorrect size.");

enum class XCIPartition : u8 { Update, Normal, Secure, Logo };

class XCI : public ReadOnlyVfsDirectory {
public:
    explicit XCI(VirtualFile file);
    ~XCI() override;

    Loader::ResultStatus GetStatus() const;
    Loader::ResultStatus GetProgramNCAStatus() const;

    u8 GetFormatVersion();

    VirtualDir GetPartition(XCIPartition partition);
    std::vector<VirtualDir> GetPartitions();

    std::shared_ptr<NSP> GetSecurePartitionNSP() const;
    VirtualDir GetSecurePartition();
    VirtualDir GetNormalPartition();
    VirtualDir GetUpdatePartition();
    VirtualDir GetLogoPartition();

    VirtualFile GetPartitionRaw(XCIPartition partition) const;
    VirtualFile GetSecurePartitionRaw() const;
    VirtualFile GetStoragePartition0() const;
    VirtualFile GetStoragePartition1() const;
    VirtualFile GetNormalPartitionRaw() const;
    VirtualFile GetUpdatePartitionRaw() const;
    VirtualFile GetLogoPartitionRaw() const;

    u64 GetProgramTitleID() const;
    u32 GetSystemUpdateVersion();
    u64 GetSystemUpdateTitleID() const;

    bool HasProgramNCA() const;
    VirtualFile GetProgramNCAFile() const;
    const std::vector<std::shared_ptr<NCA>>& GetNCAs() const;
    std::shared_ptr<NCA> GetNCAByType(NCAContentType type) const;
    VirtualFile GetNCAFileByType(NCAContentType type) const;

    std::vector<VirtualFile> GetFiles() const override;

    std::vector<VirtualDir> GetSubdirectories() const override;

    std::string GetName() const override;

    VirtualDir GetParentDirectory() const override;

    // Creates a directory that contains all the NCAs in the gamecard
    VirtualDir ConcatenatedPseudoDirectory();

    std::array<u8, 0x200> GetCertificate() const;

private:
    Loader::ResultStatus AddNCAFromPartition(XCIPartition part);

    VirtualFile file;
    GamecardHeader header{};

    Loader::ResultStatus status;
    Loader::ResultStatus program_nca_status;

    std::vector<VirtualDir> partitions;
    std::vector<VirtualFile> partitions_raw;
    std::shared_ptr<NSP> secure_partition;
    std::shared_ptr<NCA> program;
    std::vector<std::shared_ptr<NCA>> ncas;

    u64 update_normal_partition_end;

<<<<<<< HEAD
    Core::Crypto::KeyManager& keys = Core::Crypto::KeyManager::instance();
=======
    Core::Crypto::KeyManager& keys = Core::Crypto::KeyManager::Instance();
>>>>>>> 15a04fb7
};
} // namespace FileSys<|MERGE_RESOLUTION|>--- conflicted
+++ resolved
@@ -140,10 +140,6 @@
 
     u64 update_normal_partition_end;
 
-<<<<<<< HEAD
-    Core::Crypto::KeyManager& keys = Core::Crypto::KeyManager::instance();
-=======
     Core::Crypto::KeyManager& keys = Core::Crypto::KeyManager::Instance();
->>>>>>> 15a04fb7
 };
 } // namespace FileSys