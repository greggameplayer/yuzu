// Copyright 2018 yuzu emulator team
// Licensed under GPLv2 or any later version
// Refer to the license.txt file included.

#pragma once

#include <array>
#include <functional>
#include <memory>
#include <string>
#include <vector>
#include <boost/container/flat_map.hpp>
#include "common/common_types.h"
#include "core/crypto/key_manager.h"
#include "core/file_sys/vfs.h"

namespace FileSys {
class CNMT;
class NCA;
class NSP;
class XCI;

enum class ContentRecordType : u8;
enum class NCAContentType : u8;
enum class TitleType : u8;

struct ContentRecord;
struct MetaRecord;
class RegisteredCache;

using NcaID = std::array<u8, 0x10>;
using ContentProviderParsingFunction = std::function<VirtualFile(const VirtualFile&, const NcaID&)>;
using VfsCopyFunction = std::function<bool(const VirtualFile&, const VirtualFile&, size_t)>;

enum class InstallResult {
    Success,
    ErrorAlreadyExists,
    ErrorCopyFailed,
    ErrorMetaFailed,
};

struct ContentProviderEntry {
    u64 title_id;
    ContentRecordType type;

    std::string DebugInfo() const;
};

constexpr u64 GetUpdateTitleID(u64 base_title_id) {
    return base_title_id | 0x800;
}

ContentRecordType GetCRTypeFromNCAType(NCAContentType type);

// boost flat_map requires operator< for O(log(n)) lookups.
bool operator<(const ContentProviderEntry& lhs, const ContentProviderEntry& rhs);

// std unique requires operator== to identify duplicates.
bool operator==(const ContentProviderEntry& lhs, const ContentProviderEntry& rhs);
bool operator!=(const ContentProviderEntry& lhs, const ContentProviderEntry& rhs);

class ContentProvider {
public:
    virtual ~ContentProvider();

    virtual void Refresh() = 0;

    virtual bool HasEntry(u64 title_id, ContentRecordType type) const = 0;
    virtual bool HasEntry(ContentProviderEntry entry) const;

    virtual std::optional<u32> GetEntryVersion(u64 title_id) const = 0;

    virtual VirtualFile GetEntryUnparsed(u64 title_id, ContentRecordType type) const = 0;
    virtual VirtualFile GetEntryUnparsed(ContentProviderEntry entry) const;

    virtual VirtualFile GetEntryRaw(u64 title_id, ContentRecordType type) const = 0;
    virtual VirtualFile GetEntryRaw(ContentProviderEntry entry) const;

    virtual std::unique_ptr<NCA> GetEntry(u64 title_id, ContentRecordType type) const = 0;
    virtual std::unique_ptr<NCA> GetEntry(ContentProviderEntry entry) const;

    virtual std::vector<ContentProviderEntry> ListEntries() const;

    // If a parameter is not std::nullopt, it will be filtered for from all entries.
    virtual std::vector<ContentProviderEntry> ListEntriesFilter(
        std::optional<TitleType> title_type = {}, std::optional<ContentRecordType> record_type = {},
        std::optional<u64> title_id = {}) const = 0;

protected:
    // A single instance of KeyManager to be used by GetEntry()
<<<<<<< HEAD
    Core::Crypto::KeyManager& keys = Core::Crypto::KeyManager::instance();
=======
    Core::Crypto::KeyManager& keys = Core::Crypto::KeyManager::Instance();
>>>>>>> 15a04fb7
};

class PlaceholderCache {
public:
    explicit PlaceholderCache(VirtualDir dir);

    bool Create(const NcaID& id, u64 size) const;
    bool Delete(const NcaID& id) const;
    bool Exists(const NcaID& id) const;
    bool Write(const NcaID& id, u64 offset, const std::vector<u8>& data) const;
    bool Register(RegisteredCache* cache, const NcaID& placeholder, const NcaID& install) const;
    bool CleanAll() const;
    std::optional<std::array<u8, 0x10>> GetRightsID(const NcaID& id) const;
    u64 Size(const NcaID& id) const;
    bool SetSize(const NcaID& id, u64 new_size) const;
    std::vector<NcaID> List() const;

    static NcaID Generate();

private:
    VirtualDir dir;
};

/*
 * A class that catalogues NCAs in the registered directory structure.
 * Nintendo's registered format follows this structure:
 *
 * Root
 *   | 000000XX <- XX is the ____ two digits of the NcaID
 *       | <hash>.nca <- hash is the NcaID (first half of SHA256 over entire file) (folder)
 *         | 00
 *         | 01 <- Actual content split along 4GB boundaries. (optional)
 *
 * (This impl also supports substituting the nca dir for an nca file, as that's more convenient
 * when 4GB splitting can be ignored.)
 */
class RegisteredCache : public ContentProvider {
    friend class PlaceholderCache;

public:
    // Parsing function defines the conversion from raw file to NCA. If there are other steps
    // besides creating the NCA from the file (e.g. NAX0 on SD Card), that should go in a custom
    // parsing function.
    explicit RegisteredCache(VirtualDir dir,
                             ContentProviderParsingFunction parsing_function =
                                 [](const VirtualFile& file, const NcaID& id) { return file; });
    ~RegisteredCache() override;

    void Refresh() override;

    bool HasEntry(u64 title_id, ContentRecordType type) const override;

    std::optional<u32> GetEntryVersion(u64 title_id) const override;

    VirtualFile GetEntryUnparsed(u64 title_id, ContentRecordType type) const override;

    VirtualFile GetEntryRaw(u64 title_id, ContentRecordType type) const override;

    std::unique_ptr<NCA> GetEntry(u64 title_id, ContentRecordType type) const override;

    // If a parameter is not std::nullopt, it will be filtered for from all entries.
    std::vector<ContentProviderEntry> ListEntriesFilter(
        std::optional<TitleType> title_type = {}, std::optional<ContentRecordType> record_type = {},
        std::optional<u64> title_id = {}) const override;

    // Raw copies all the ncas from the xci/nsp to the csache. Does some quick checks to make sure
    // there is a meta NCA and all of them are accessible.
    InstallResult InstallEntry(const XCI& xci, bool overwrite_if_exists = false,
                               const VfsCopyFunction& copy = &VfsRawCopy);
    InstallResult InstallEntry(const NSP& nsp, bool overwrite_if_exists = false,
                               const VfsCopyFunction& copy = &VfsRawCopy);

    // Due to the fact that we must use Meta-type NCAs to determine the existance of files, this
    // poses quite a challenge. Instead of creating a new meta NCA for this file, yuzu will create a
    // dir inside the NAND called 'yuzu_meta' and store the raw CNMT there.
    // TODO(DarkLordZach): Author real meta-type NCAs and install those.
    InstallResult InstallEntry(const NCA& nca, TitleType type, bool overwrite_if_exists = false,
                               const VfsCopyFunction& copy = &VfsRawCopy);

private:
    template <typename T>
    void IterateAllMetadata(std::vector<T>& out,
                            std::function<T(const CNMT&, const ContentRecord&)> proc,
                            std::function<bool(const CNMT&, const ContentRecord&)> filter) const;
    std::vector<NcaID> AccumulateFiles() const;
    void ProcessFiles(const std::vector<NcaID>& ids);
    void AccumulateYuzuMeta();
    std::optional<NcaID> GetNcaIDFromMetadata(u64 title_id, ContentRecordType type) const;
    VirtualFile GetFileAtID(NcaID id) const;
    VirtualFile OpenFileOrDirectoryConcat(const VirtualDir& dir, std::string_view path) const;
    InstallResult RawInstallNCA(const NCA& nca, const VfsCopyFunction& copy,
                                bool overwrite_if_exists, std::optional<NcaID> override_id = {});
    bool RawInstallYuzuMeta(const CNMT& cnmt);

    VirtualDir dir;
    ContentProviderParsingFunction parser;

    // maps tid -> NcaID of meta
    std::map<u64, NcaID> meta_id;
    // maps tid -> meta
    std::map<u64, CNMT> meta;
    // maps tid -> meta for CNMT in yuzu_meta
    std::map<u64, CNMT> yuzu_meta;
};

enum class ContentProviderUnionSlot {
    SysNAND,        ///< System NAND
    UserNAND,       ///< User NAND
    SDMC,           ///< SD Card
    FrontendManual, ///< Frontend-defined game list or similar
};

// Combines multiple ContentProvider(s) (i.e. SysNAND, UserNAND, SDMC) into one interface.
class ContentProviderUnion : public ContentProvider {
public:
    ~ContentProviderUnion() override;

    void SetSlot(ContentProviderUnionSlot slot, ContentProvider* provider);
    void ClearSlot(ContentProviderUnionSlot slot);

    void Refresh() override;
    bool HasEntry(u64 title_id, ContentRecordType type) const override;
    std::optional<u32> GetEntryVersion(u64 title_id) const override;
    VirtualFile GetEntryUnparsed(u64 title_id, ContentRecordType type) const override;
    VirtualFile GetEntryRaw(u64 title_id, ContentRecordType type) const override;
    std::unique_ptr<NCA> GetEntry(u64 title_id, ContentRecordType type) const override;
    std::vector<ContentProviderEntry> ListEntriesFilter(
        std::optional<TitleType> title_type, std::optional<ContentRecordType> record_type,
        std::optional<u64> title_id) const override;

    std::vector<std::pair<ContentProviderUnionSlot, ContentProviderEntry>> ListEntriesFilterOrigin(
        std::optional<ContentProviderUnionSlot> origin = {},
        std::optional<TitleType> title_type = {}, std::optional<ContentRecordType> record_type = {},
        std::optional<u64> title_id = {}) const;

    std::optional<ContentProviderUnionSlot> GetSlotForEntry(u64 title_id,
                                                            ContentRecordType type) const;

private:
    std::map<ContentProviderUnionSlot, ContentProvider*> providers;
};

class ManualContentProvider : public ContentProvider {
public:
    ~ManualContentProvider() override;

    void AddEntry(TitleType title_type, ContentRecordType content_type, u64 title_id,
                  VirtualFile file);
    void ClearAllEntries();

    void Refresh() override;
    bool HasEntry(u64 title_id, ContentRecordType type) const override;
    std::optional<u32> GetEntryVersion(u64 title_id) const override;
    VirtualFile GetEntryUnparsed(u64 title_id, ContentRecordType type) const override;
    VirtualFile GetEntryRaw(u64 title_id, ContentRecordType type) const override;
    std::unique_ptr<NCA> GetEntry(u64 title_id, ContentRecordType type) const override;
    std::vector<ContentProviderEntry> ListEntriesFilter(
        std::optional<TitleType> title_type, std::optional<ContentRecordType> record_type,
        std::optional<u64> title_id) const override;

private:
    std::map<std::tuple<TitleType, ContentRecordType, u64>, VirtualFile> entries;
};

} // namespace FileSys<|MERGE_RESOLUTION|>--- conflicted
+++ resolved
@@ -88,11 +88,7 @@
 
 protected:
     // A single instance of KeyManager to be used by GetEntry()
-<<<<<<< HEAD
-    Core::Crypto::KeyManager& keys = Core::Crypto::KeyManager::instance();
-=======
     Core::Crypto::KeyManager& keys = Core::Crypto::KeyManager::Instance();
->>>>>>> 15a04fb7
 };
 
 class PlaceholderCache {
