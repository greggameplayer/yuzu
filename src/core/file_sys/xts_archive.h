// Copyright 2018 yuzu emulator team
// Licensed under GPLv2 or any later version
// Refer to the license.txt file included.

#pragma once

#include <array>
#include <vector>
#include "common/common_types.h"
#include "common/swap.h"
#include "core/crypto/key_manager.h"
#include "core/file_sys/content_archive.h"
#include "core/file_sys/vfs.h"
#include "core/loader/loader.h"

namespace FileSys {

struct NAXHeader {
    std::array<u8, 0x20> hmac;
    u64_le magic;
    std::array<Core::Crypto::Key128, 2> key_area;
    u64_le file_size;
    INSERT_PADDING_BYTES(0x30);
};
static_assert(sizeof(NAXHeader) == 0x80, "NAXHeader has incorrect size.");

enum class NAXContentType : u8 {
    Save = 0,
    NCA = 1,
};

class NAX : public ReadOnlyVfsDirectory {
public:
    explicit NAX(VirtualFile file);
    explicit NAX(VirtualFile file, std::array<u8, 0x10> nca_id);
    ~NAX() override;

    Loader::ResultStatus GetStatus() const;

    VirtualFile GetDecrypted() const;

    std::unique_ptr<NCA> AsNCA() const;

    NAXContentType GetContentType() const;

    std::vector<std::shared_ptr<VfsFile>> GetFiles() const override;

    std::vector<std::shared_ptr<VfsDirectory>> GetSubdirectories() const override;

    std::string GetName() const override;

    std::shared_ptr<VfsDirectory> GetParentDirectory() const override;

private:
    Loader::ResultStatus Parse(std::string_view path);

    std::unique_ptr<NAXHeader> header;

    VirtualFile file;
    Loader::ResultStatus status;
    NAXContentType type{};

    VirtualFile dec_file;

<<<<<<< HEAD
    Core::Crypto::KeyManager& keys = Core::Crypto::KeyManager::instance();
=======
    Core::Crypto::KeyManager& keys = Core::Crypto::KeyManager::Instance();
>>>>>>> 15a04fb7
};
} // namespace FileSys<|MERGE_RESOLUTION|>--- conflicted
+++ resolved
@@ -62,10 +62,6 @@
 
     VirtualFile dec_file;
 
-<<<<<<< HEAD
-    Core::Crypto::KeyManager& keys = Core::Crypto::KeyManager::instance();
-=======
     Core::Crypto::KeyManager& keys = Core::Crypto::KeyManager::Instance();
->>>>>>> 15a04fb7
 };
 } // namespace FileSys