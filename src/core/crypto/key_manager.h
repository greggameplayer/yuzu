--- conflicted
+++ resolved
@@ -223,25 +223,16 @@
 
 class KeyManager {
 public:
-<<<<<<< HEAD
-    static KeyManager& instance() {
-=======
     static KeyManager& Instance() {
->>>>>>> 15a04fb7
         static KeyManager instance;
         return instance;
     }
 
-<<<<<<< HEAD
-    KeyManager(KeyManager const&) = delete;
-    void operator=(KeyManager const&) = delete;
-=======
     KeyManager(const KeyManager&) = delete;
     KeyManager& operator=(const KeyManager&) = delete;
 
     KeyManager(KeyManager&&) = delete;
     KeyManager& operator=(KeyManager&&) = delete;
->>>>>>> 15a04fb7
 
     bool HasKey(S128KeyType id, u64 field1 = 0, u64 field2 = 0) const;
     bool HasKey(S256KeyType id, u64 field1 = 0, u64 field2 = 0) const;
