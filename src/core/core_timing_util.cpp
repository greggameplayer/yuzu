// Copyright 2008 Dolphin Emulator Project / 2017 Citra Emulator Project
// Licensed under GPLv2+
// Refer to the license.txt file included.

#include "core/core_timing_util.h"

#include <cinttypes>
#include <limits>
#include "common/logging/log.h"
#include "common/uint128.h"

namespace Core::Timing {

constexpr u64 MAX_VALUE_TO_MULTIPLY = std::numeric_limits<s64>::max() / Hardware::BASE_CLOCK_RATE;

s64 msToCycles(std::chrono::milliseconds ms) {
    if (static_cast<u64>(ms.count() / 1000) > MAX_VALUE_TO_MULTIPLY) {
        LOG_ERROR(Core_Timing, "Integer overflow, use max value");
        return std::numeric_limits<s64>::max();
    }
    if (static_cast<u64>(ms.count()) > MAX_VALUE_TO_MULTIPLY) {
        LOG_DEBUG(Core_Timing, "Time very big, do rounding");
        return Hardware::BASE_CLOCK_RATE * (ms.count() / 1000);
    }
    return (Hardware::BASE_CLOCK_RATE * ms.count()) / 1000;
}

s64 usToCycles(std::chrono::microseconds us) {
    if (static_cast<u64>(us.count() / 1000000) > MAX_VALUE_TO_MULTIPLY) {
        LOG_ERROR(Core_Timing, "Integer overflow, use max value");
        return std::numeric_limits<s64>::max();
    }
    if (static_cast<u64>(us.count()) > MAX_VALUE_TO_MULTIPLY) {
        LOG_DEBUG(Core_Timing, "Time very big, do rounding");
        return Hardware::BASE_CLOCK_RATE * (us.count() / 1000000);
    }
    return (Hardware::BASE_CLOCK_RATE * us.count()) / 1000000;
}

s64 nsToCycles(std::chrono::nanoseconds ns) {
    if (static_cast<u64>(ns.count() / 1000000000) > MAX_VALUE_TO_MULTIPLY) {
        LOG_ERROR(Core_Timing, "Integer overflow, use max value");
        return std::numeric_limits<s64>::max();
    }
    if (static_cast<u64>(ns.count()) > MAX_VALUE_TO_MULTIPLY) {
        LOG_DEBUG(Core_Timing, "Time very big, do rounding");
        return Hardware::BASE_CLOCK_RATE * (ns.count() / 1000000000);
    }
    return (Hardware::BASE_CLOCK_RATE * ns.count()) / 1000000000;
}

u64 msToClockCycles(std::chrono::milliseconds ns) {
<<<<<<< HEAD
    const u128 temp = Common::Multiply64Into128(ns.count(), CNTFREQ);
=======
    const u128 temp = Common::Multiply64Into128(ns.count(), Hardware::CNTFREQ);
>>>>>>> 1a560330
    return Common::Divide128On32(temp, 1000).first;
}

u64 usToClockCycles(std::chrono::microseconds ns) {
<<<<<<< HEAD
    const u128 temp = Common::Multiply64Into128(ns.count(), CNTFREQ);
=======
    const u128 temp = Common::Multiply64Into128(ns.count(), Hardware::CNTFREQ);
>>>>>>> 1a560330
    return Common::Divide128On32(temp, 1000000).first;
}

u64 nsToClockCycles(std::chrono::nanoseconds ns) {
<<<<<<< HEAD
    const u128 temp = Common::Multiply64Into128(ns.count(), CNTFREQ);
=======
    const u128 temp = Common::Multiply64Into128(ns.count(), Hardware::CNTFREQ);
>>>>>>> 1a560330
    return Common::Divide128On32(temp, 1000000000).first;
}

u64 CpuCyclesToClockCycles(u64 ticks) {
    const u128 temporal = Common::Multiply64Into128(ticks, Hardware::CNTFREQ);
    return Common::Divide128On32(temporal, static_cast<u32>(Hardware::BASE_CLOCK_RATE)).first;
}

} // namespace Core::Timing<|MERGE_RESOLUTION|>--- conflicted
+++ resolved
@@ -50,29 +50,17 @@
 }
 
 u64 msToClockCycles(std::chrono::milliseconds ns) {
-<<<<<<< HEAD
-    const u128 temp = Common::Multiply64Into128(ns.count(), CNTFREQ);
-=======
     const u128 temp = Common::Multiply64Into128(ns.count(), Hardware::CNTFREQ);
->>>>>>> 1a560330
     return Common::Divide128On32(temp, 1000).first;
 }
 
 u64 usToClockCycles(std::chrono::microseconds ns) {
-<<<<<<< HEAD
-    const u128 temp = Common::Multiply64Into128(ns.count(), CNTFREQ);
-=======
     const u128 temp = Common::Multiply64Into128(ns.count(), Hardware::CNTFREQ);
->>>>>>> 1a560330
     return Common::Divide128On32(temp, 1000000).first;
 }
 
 u64 nsToClockCycles(std::chrono::nanoseconds ns) {
-<<<<<<< HEAD
-    const u128 temp = Common::Multiply64Into128(ns.count(), CNTFREQ);
-=======
     const u128 temp = Common::Multiply64Into128(ns.count(), Hardware::CNTFREQ);
->>>>>>> 1a560330
     return Common::Divide128On32(temp, 1000000000).first;
 }
 
