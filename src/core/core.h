--- conflicted
+++ resolved
@@ -175,11 +175,7 @@
     void PrepareReschedule();
 
     /// Prepare the core emulation for a reschedule
-<<<<<<< HEAD
-    void PrepareReschedule(s32 core_index);
-=======
     void PrepareReschedule(u32 core_index);
->>>>>>> f7e47105
 
     /// Gets and resets core performance statistics
     PerfStatsResults GetAndResetPerfStats();
