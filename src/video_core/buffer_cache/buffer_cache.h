// Copyright 2019 yuzu Emulator Project
// Licensed under GPLv2 or any later version
// Refer to the license.txt file included.

#pragma once

#include <array>
#include <memory>
#include <mutex>
#include <unordered_map>
#include <unordered_set>
#include <utility>
#include <vector>

#include <boost/icl/interval_map.hpp>
#include <boost/icl/interval_set.hpp>
#include <boost/range/iterator_range.hpp>

#include "common/alignment.h"
#include "common/common_types.h"
#include "core/core.h"
#include "core/memory.h"
#include "video_core/buffer_cache/buffer_block.h"
#include "video_core/buffer_cache/map_interval.h"
#include "video_core/memory_manager.h"
#include "video_core/rasterizer_interface.h"

namespace VideoCommon {

using MapInterval = std::shared_ptr<MapIntervalBase>;

template <typename OwnerBuffer, typename BufferType, typename StreamBuffer>
class BufferCache {
public:
    using BufferInfo = std::pair<BufferType, u64>;

    BufferInfo UploadMemory(GPUVAddr gpu_addr, std::size_t size, std::size_t alignment = 4,
                            bool is_written = false, bool use_fast_cbuf = false) {
        std::lock_guard lock{mutex};

        const std::optional<VAddr> cpu_addr_opt =
            system.GPU().MemoryManager().GpuToCpuAddress(gpu_addr);

        if (!cpu_addr_opt) {
            return {GetEmptyBuffer(size), 0};
        }

        VAddr cpu_addr = *cpu_addr_opt;

        // Cache management is a big overhead, so only cache entries with a given size.
        // TODO: Figure out which size is the best for given games.
        constexpr std::size_t max_stream_size = 0x800;
        if (use_fast_cbuf || size < max_stream_size) {
            if (!is_written && !IsRegionWritten(cpu_addr, cpu_addr + size - 1)) {
                auto& memory_manager = system.GPU().MemoryManager();
                if (use_fast_cbuf) {
                    if (memory_manager.IsGranularRange(gpu_addr, size)) {
                        const auto host_ptr = memory_manager.GetPointer(gpu_addr);
                        return ConstBufferUpload(host_ptr, size);
                    } else {
                        staging_buffer.resize(size);
                        memory_manager.ReadBlockUnsafe(gpu_addr, staging_buffer.data(), size);
                        return ConstBufferUpload(staging_buffer.data(), size);
                    }
                } else {
                    if (memory_manager.IsGranularRange(gpu_addr, size)) {
                        const auto host_ptr = memory_manager.GetPointer(gpu_addr);
                        return StreamBufferUpload(host_ptr, size, alignment);
                    } else {
                        staging_buffer.resize(size);
                        memory_manager.ReadBlockUnsafe(gpu_addr, staging_buffer.data(), size);
                        return StreamBufferUpload(staging_buffer.data(), size, alignment);
                    }
                }
            }
        }

        auto block = GetBlock(cpu_addr, size);
        auto map = MapAddress(block, gpu_addr, cpu_addr, size);
        if (is_written) {
            map->MarkAsModified(true, GetModifiedTicks());
            if (!map->IsWritten()) {
                map->MarkAsWritten(true);
                MarkRegionAsWritten(map->GetStart(), map->GetEnd() - 1);
            }
        } else {
            if (map->IsWritten()) {
                WriteBarrier();
            }
        }

<<<<<<< HEAD
        return {ToHandle(block), static_cast<u64>(block->GetOffset(cache_addr))};
=======
        const u64 offset = static_cast<u64>(block->GetOffset(cpu_addr));

        return {ToHandle(block), offset};
>>>>>>> fbf13d3f
    }

    /// Uploads from a host memory. Returns the OpenGL buffer where it's located and its offset.
    BufferInfo UploadHostMemory(const void* raw_pointer, std::size_t size,
                                std::size_t alignment = 4) {
        std::lock_guard lock{mutex};
        return StreamBufferUpload(raw_pointer, size, alignment);
    }

    void Map(std::size_t max_size) {
        std::lock_guard lock{mutex};

        std::tie(buffer_ptr, buffer_offset_base, invalidated) = stream_buffer->Map(max_size, 4);
        buffer_offset = buffer_offset_base;
    }

    /// Finishes the upload stream, returns true on bindings invalidation.
    bool Unmap() {
        std::lock_guard lock{mutex};

        stream_buffer->Unmap(buffer_offset - buffer_offset_base);
        return std::exchange(invalidated, false);
    }

    void TickFrame() {
        ++epoch;
        while (!pending_destruction.empty()) {
            // Delay at least 4 frames before destruction.
            // This is due to triple buffering happening on some drivers.
            static constexpr u64 epochs_to_destroy = 5;
            if (pending_destruction.front()->GetEpoch() + epochs_to_destroy > epoch) {
                break;
            }
            pending_destruction.pop_front();
        }
    }

    /// Write any cached resources overlapping the specified region back to memory
    void FlushRegion(VAddr addr, std::size_t size) {
        std::lock_guard lock{mutex};

        std::vector<MapInterval> objects = GetMapsInRange(addr, size);
        std::sort(objects.begin(), objects.end(), [](const MapInterval& a, const MapInterval& b) {
            return a->GetModificationTick() < b->GetModificationTick();
        });
        for (auto& object : objects) {
            if (object->IsModified() && object->IsRegistered()) {
                FlushMap(object);
            }
        }
    }

    /// Mark the specified region as being invalidated
    void InvalidateRegion(VAddr addr, u64 size) {
        std::lock_guard lock{mutex};

        std::vector<MapInterval> objects = GetMapsInRange(addr, size);
        for (auto& object : objects) {
            if (object->IsRegistered()) {
                Unregister(object);
            }
        }
    }

    virtual BufferType GetEmptyBuffer(std::size_t size) = 0;

protected:
    explicit BufferCache(VideoCore::RasterizerInterface& rasterizer, Core::System& system,
                         std::unique_ptr<StreamBuffer> stream_buffer)
        : rasterizer{rasterizer}, system{system}, stream_buffer{std::move(stream_buffer)},
          stream_buffer_handle{this->stream_buffer->GetHandle()} {}

    ~BufferCache() = default;

    virtual BufferType ToHandle(const OwnerBuffer& storage) = 0;

    virtual void WriteBarrier() = 0;

<<<<<<< HEAD
    virtual OwnerBuffer CreateBlock(CacheAddr cache_addr, std::size_t size) = 0;
=======
    virtual TBuffer CreateBlock(VAddr cpu_addr, std::size_t size) = 0;
>>>>>>> fbf13d3f

    virtual void UploadBlockData(const OwnerBuffer& buffer, std::size_t offset, std::size_t size,
                                 const u8* data) = 0;

    virtual void DownloadBlockData(const OwnerBuffer& buffer, std::size_t offset, std::size_t size,
                                   u8* data) = 0;

    virtual void CopyBlock(const OwnerBuffer& src, const OwnerBuffer& dst, std::size_t src_offset,
                           std::size_t dst_offset, std::size_t size) = 0;

    virtual BufferInfo ConstBufferUpload(const void* raw_pointer, std::size_t size) {
        return {};
    }

    /// Register an object into the cache
    void Register(const MapInterval& new_map, bool inherit_written = false) {
        const VAddr cpu_addr = new_map->GetStart();
        if (!cpu_addr) {
            LOG_CRITICAL(HW_GPU, "Failed to register buffer with unmapped gpu_address 0x{:016x}",
                         new_map->GetGpuAddress());
            return;
        }
        const std::size_t size = new_map->GetEnd() - new_map->GetStart();
        new_map->MarkAsRegistered(true);
        const IntervalType interval{new_map->GetStart(), new_map->GetEnd()};
        mapped_addresses.insert({interval, new_map});
        rasterizer.UpdatePagesCachedCount(cpu_addr, size, 1);
        if (inherit_written) {
            MarkRegionAsWritten(new_map->GetStart(), new_map->GetEnd() - 1);
            new_map->MarkAsWritten(true);
        }
    }

    /// Unregisters an object from the cache
    void Unregister(MapInterval& map) {
        const std::size_t size = map->GetEnd() - map->GetStart();
        rasterizer.UpdatePagesCachedCount(map->GetStart(), size, -1);
        map->MarkAsRegistered(false);
        if (map->IsWritten()) {
            UnmarkRegionAsWritten(map->GetStart(), map->GetEnd() - 1);
        }
        const IntervalType delete_interval{map->GetStart(), map->GetEnd()};
        mapped_addresses.erase(delete_interval);
    }

private:
    MapInterval CreateMap(const VAddr start, const VAddr end, const GPUVAddr gpu_addr) {
        return std::make_shared<MapIntervalBase>(start, end, gpu_addr);
    }

<<<<<<< HEAD
    MapInterval MapAddress(const OwnerBuffer& block, const GPUVAddr gpu_addr,
                           const CacheAddr cache_addr, const std::size_t size) {
=======
    MapInterval MapAddress(const TBuffer& block, const GPUVAddr gpu_addr, const VAddr cpu_addr,
                           const std::size_t size) {
>>>>>>> fbf13d3f

        std::vector<MapInterval> overlaps = GetMapsInRange(cpu_addr, size);
        if (overlaps.empty()) {
            auto& memory_manager = system.GPU().MemoryManager();
            const VAddr cpu_addr_end = cpu_addr + size;
            MapInterval new_map = CreateMap(cpu_addr, cpu_addr_end, gpu_addr);
            if (memory_manager.IsGranularRange(gpu_addr, size)) {
                u8* host_ptr = memory_manager.GetPointer(gpu_addr);
                UploadBlockData(block, block->GetOffset(cpu_addr), size, host_ptr);
            } else {
                staging_buffer.resize(size);
                memory_manager.ReadBlockUnsafe(gpu_addr, staging_buffer.data(), size);
                UploadBlockData(block, block->GetOffset(cpu_addr), size, staging_buffer.data());
            }
            Register(new_map);
            return new_map;
        }

        const VAddr cpu_addr_end = cpu_addr + size;
        if (overlaps.size() == 1) {
            MapInterval& current_map = overlaps[0];
            if (current_map->IsInside(cpu_addr, cpu_addr_end)) {
                return current_map;
            }
        }
        VAddr new_start = cpu_addr;
        VAddr new_end = cpu_addr_end;
        bool write_inheritance = false;
        bool modified_inheritance = false;
        // Calculate new buffer parameters
        for (auto& overlap : overlaps) {
            new_start = std::min(overlap->GetStart(), new_start);
            new_end = std::max(overlap->GetEnd(), new_end);
            write_inheritance |= overlap->IsWritten();
            modified_inheritance |= overlap->IsModified();
        }
        GPUVAddr new_gpu_addr = gpu_addr + new_start - cpu_addr;
        for (auto& overlap : overlaps) {
            Unregister(overlap);
        }
        UpdateBlock(block, new_start, new_end, overlaps);
        MapInterval new_map = CreateMap(new_start, new_end, new_gpu_addr);
        if (modified_inheritance) {
            new_map->MarkAsModified(true, GetModifiedTicks());
        }
        Register(new_map, write_inheritance);
        return new_map;
    }

<<<<<<< HEAD
    void UpdateBlock(const OwnerBuffer& block, CacheAddr start, CacheAddr end,
=======
    void UpdateBlock(const TBuffer& block, VAddr start, VAddr end,
>>>>>>> fbf13d3f
                     std::vector<MapInterval>& overlaps) {
        const IntervalType base_interval{start, end};
        IntervalSet interval_set{};
        interval_set.add(base_interval);
        for (auto& overlap : overlaps) {
            const IntervalType subtract{overlap->GetStart(), overlap->GetEnd()};
            interval_set.subtract(subtract);
        }
        for (auto& interval : interval_set) {
            std::size_t size = interval.upper() - interval.lower();
            if (size > 0) {
                staging_buffer.resize(size);
                system.Memory().ReadBlockUnsafe(interval.lower(), staging_buffer.data(), size);
                UploadBlockData(block, block->GetOffset(interval.lower()), size,
                                staging_buffer.data());
            }
        }
    }

    std::vector<MapInterval> GetMapsInRange(VAddr addr, std::size_t size) {
        if (size == 0) {
            return {};
        }

        std::vector<MapInterval> objects{};
        const IntervalType interval{addr, addr + size};
        for (auto& pair : boost::make_iterator_range(mapped_addresses.equal_range(interval))) {
            objects.push_back(pair.second);
        }

        return objects;
    }

    /// Returns a ticks counter used for tracking when cached objects were last modified
    u64 GetModifiedTicks() {
        return ++modified_ticks;
    }

    void FlushMap(MapInterval map) {
        std::size_t size = map->GetEnd() - map->GetStart();
<<<<<<< HEAD
        OwnerBuffer block = blocks[map->GetStart() >> block_page_bits];
        u8* host_ptr = FromCacheAddr(map->GetStart());
        DownloadBlockData(block, block->GetOffset(map->GetStart()), size, host_ptr);
=======
        TBuffer block = blocks[map->GetStart() >> block_page_bits];
        staging_buffer.resize(size);
        DownloadBlockData(block, block->GetOffset(map->GetStart()), size, staging_buffer.data());
        system.Memory().WriteBlockUnsafe(map->GetStart(), staging_buffer.data(), size);
>>>>>>> fbf13d3f
        map->MarkAsModified(false, 0);
    }

    BufferInfo StreamBufferUpload(const void* raw_pointer, std::size_t size,
                                  std::size_t alignment) {
        AlignBuffer(alignment);
        const std::size_t uploaded_offset = buffer_offset;
        std::memcpy(buffer_ptr, raw_pointer, size);

        buffer_ptr += size;
        buffer_offset += size;
        return {stream_buffer_handle, uploaded_offset};
    }

    void AlignBuffer(std::size_t alignment) {
        // Align the offset, not the mapped pointer
        const std::size_t offset_aligned = Common::AlignUp(buffer_offset, alignment);
        buffer_ptr += offset_aligned - buffer_offset;
        buffer_offset = offset_aligned;
    }

    OwnerBuffer EnlargeBlock(OwnerBuffer buffer) {
        const std::size_t old_size = buffer->GetSize();
        const std::size_t new_size = old_size + block_page_size;
<<<<<<< HEAD
        const CacheAddr cache_addr = buffer->GetCacheAddr();
        OwnerBuffer new_buffer = CreateBlock(cache_addr, new_size);
=======
        const VAddr cpu_addr = buffer->GetCpuAddr();
        TBuffer new_buffer = CreateBlock(cpu_addr, new_size);
>>>>>>> fbf13d3f
        CopyBlock(buffer, new_buffer, 0, 0, old_size);
        buffer->SetEpoch(epoch);
        pending_destruction.push_back(buffer);
        const VAddr cpu_addr_end = cpu_addr + new_size - 1;
        u64 page_start = cpu_addr >> block_page_bits;
        const u64 page_end = cpu_addr_end >> block_page_bits;
        while (page_start <= page_end) {
            blocks[page_start] = new_buffer;
            ++page_start;
        }
        return new_buffer;
    }

    OwnerBuffer MergeBlocks(OwnerBuffer first, OwnerBuffer second) {
        const std::size_t size_1 = first->GetSize();
        const std::size_t size_2 = second->GetSize();
        const VAddr first_addr = first->GetCpuAddr();
        const VAddr second_addr = second->GetCpuAddr();
        const VAddr new_addr = std::min(first_addr, second_addr);
        const std::size_t new_size = size_1 + size_2;
        OwnerBuffer new_buffer = CreateBlock(new_addr, new_size);
        CopyBlock(first, new_buffer, 0, new_buffer->GetOffset(first_addr), size_1);
        CopyBlock(second, new_buffer, 0, new_buffer->GetOffset(second_addr), size_2);
        first->SetEpoch(epoch);
        second->SetEpoch(epoch);
        pending_destruction.push_back(first);
        pending_destruction.push_back(second);
        const VAddr cpu_addr_end = new_addr + new_size - 1;
        u64 page_start = new_addr >> block_page_bits;
        const u64 page_end = cpu_addr_end >> block_page_bits;
        while (page_start <= page_end) {
            blocks[page_start] = new_buffer;
            ++page_start;
        }
        return new_buffer;
    }

<<<<<<< HEAD
    OwnerBuffer GetBlock(const CacheAddr cache_addr, const std::size_t size) {
        OwnerBuffer found{};
        const CacheAddr cache_addr_end = cache_addr + size - 1;
        u64 page_start = cache_addr >> block_page_bits;
        const u64 page_end = cache_addr_end >> block_page_bits;
=======
    TBuffer GetBlock(const VAddr cpu_addr, const std::size_t size) {
        TBuffer found{};
        const VAddr cpu_addr_end = cpu_addr + size - 1;
        u64 page_start = cpu_addr >> block_page_bits;
        const u64 page_end = cpu_addr_end >> block_page_bits;
>>>>>>> fbf13d3f
        while (page_start <= page_end) {
            auto it = blocks.find(page_start);
            if (it == blocks.end()) {
                if (found) {
                    found = EnlargeBlock(found);
                } else {
                    const VAddr start_addr = (page_start << block_page_bits);
                    found = CreateBlock(start_addr, block_page_size);
                    blocks[page_start] = found;
                }
            } else {
                if (found) {
                    if (found == it->second) {
                        ++page_start;
                        continue;
                    }
                    found = MergeBlocks(found, it->second);
                } else {
                    found = it->second;
                }
            }
            ++page_start;
        }
        return found;
    }

    void MarkRegionAsWritten(const VAddr start, const VAddr end) {
        u64 page_start = start >> write_page_bit;
        const u64 page_end = end >> write_page_bit;
        while (page_start <= page_end) {
            auto it = written_pages.find(page_start);
            if (it != written_pages.end()) {
                it->second = it->second + 1;
            } else {
                written_pages[page_start] = 1;
            }
            page_start++;
        }
    }

    void UnmarkRegionAsWritten(const VAddr start, const VAddr end) {
        u64 page_start = start >> write_page_bit;
        const u64 page_end = end >> write_page_bit;
        while (page_start <= page_end) {
            auto it = written_pages.find(page_start);
            if (it != written_pages.end()) {
                if (it->second > 1) {
                    it->second = it->second - 1;
                } else {
                    written_pages.erase(it);
                }
            }
            page_start++;
        }
    }

    bool IsRegionWritten(const VAddr start, const VAddr end) const {
        u64 page_start = start >> write_page_bit;
        const u64 page_end = end >> write_page_bit;
        while (page_start <= page_end) {
            if (written_pages.count(page_start) > 0) {
                return true;
            }
            page_start++;
        }
        return false;
    }

    VideoCore::RasterizerInterface& rasterizer;
    Core::System& system;

    std::unique_ptr<StreamBuffer> stream_buffer;
    BufferType stream_buffer_handle{};

    bool invalidated = false;

    u8* buffer_ptr = nullptr;
    u64 buffer_offset = 0;
    u64 buffer_offset_base = 0;

    using IntervalSet = boost::icl::interval_set<VAddr>;
    using IntervalCache = boost::icl::interval_map<VAddr, MapInterval>;
    using IntervalType = typename IntervalCache::interval_type;
    IntervalCache mapped_addresses;

    static constexpr u64 write_page_bit = 11;
    std::unordered_map<u64, u32> written_pages;

    static constexpr u64 block_page_bits = 21;
    static constexpr u64 block_page_size = 1ULL << block_page_bits;
    std::unordered_map<u64, OwnerBuffer> blocks;

    std::list<OwnerBuffer> pending_destruction;
    u64 epoch = 0;
    u64 modified_ticks = 0;

    std::vector<u8> staging_buffer;

    std::recursive_mutex mutex;
};

} // namespace VideoCommon<|MERGE_RESOLUTION|>--- conflicted
+++ resolved
@@ -89,13 +89,9 @@
             }
         }
 
-<<<<<<< HEAD
-        return {ToHandle(block), static_cast<u64>(block->GetOffset(cache_addr))};
-=======
         const u64 offset = static_cast<u64>(block->GetOffset(cpu_addr));
 
         return {ToHandle(block), offset};
->>>>>>> fbf13d3f
     }
 
     /// Uploads from a host memory. Returns the OpenGL buffer where it's located and its offset.
@@ -174,11 +170,7 @@
 
     virtual void WriteBarrier() = 0;
 
-<<<<<<< HEAD
-    virtual OwnerBuffer CreateBlock(CacheAddr cache_addr, std::size_t size) = 0;
-=======
     virtual TBuffer CreateBlock(VAddr cpu_addr, std::size_t size) = 0;
->>>>>>> fbf13d3f
 
     virtual void UploadBlockData(const OwnerBuffer& buffer, std::size_t offset, std::size_t size,
                                  const u8* data) = 0;
@@ -229,13 +221,8 @@
         return std::make_shared<MapIntervalBase>(start, end, gpu_addr);
     }
 
-<<<<<<< HEAD
-    MapInterval MapAddress(const OwnerBuffer& block, const GPUVAddr gpu_addr,
-                           const CacheAddr cache_addr, const std::size_t size) {
-=======
     MapInterval MapAddress(const TBuffer& block, const GPUVAddr gpu_addr, const VAddr cpu_addr,
                            const std::size_t size) {
->>>>>>> fbf13d3f
 
         std::vector<MapInterval> overlaps = GetMapsInRange(cpu_addr, size);
         if (overlaps.empty()) {
@@ -285,11 +272,7 @@
         return new_map;
     }
 
-<<<<<<< HEAD
-    void UpdateBlock(const OwnerBuffer& block, CacheAddr start, CacheAddr end,
-=======
     void UpdateBlock(const TBuffer& block, VAddr start, VAddr end,
->>>>>>> fbf13d3f
                      std::vector<MapInterval>& overlaps) {
         const IntervalType base_interval{start, end};
         IntervalSet interval_set{};
@@ -330,16 +313,10 @@
 
     void FlushMap(MapInterval map) {
         std::size_t size = map->GetEnd() - map->GetStart();
-<<<<<<< HEAD
-        OwnerBuffer block = blocks[map->GetStart() >> block_page_bits];
-        u8* host_ptr = FromCacheAddr(map->GetStart());
-        DownloadBlockData(block, block->GetOffset(map->GetStart()), size, host_ptr);
-=======
         TBuffer block = blocks[map->GetStart() >> block_page_bits];
         staging_buffer.resize(size);
         DownloadBlockData(block, block->GetOffset(map->GetStart()), size, staging_buffer.data());
         system.Memory().WriteBlockUnsafe(map->GetStart(), staging_buffer.data(), size);
->>>>>>> fbf13d3f
         map->MarkAsModified(false, 0);
     }
 
@@ -364,13 +341,8 @@
     OwnerBuffer EnlargeBlock(OwnerBuffer buffer) {
         const std::size_t old_size = buffer->GetSize();
         const std::size_t new_size = old_size + block_page_size;
-<<<<<<< HEAD
-        const CacheAddr cache_addr = buffer->GetCacheAddr();
-        OwnerBuffer new_buffer = CreateBlock(cache_addr, new_size);
-=======
         const VAddr cpu_addr = buffer->GetCpuAddr();
         TBuffer new_buffer = CreateBlock(cpu_addr, new_size);
->>>>>>> fbf13d3f
         CopyBlock(buffer, new_buffer, 0, 0, old_size);
         buffer->SetEpoch(epoch);
         pending_destruction.push_back(buffer);
@@ -408,19 +380,11 @@
         return new_buffer;
     }
 
-<<<<<<< HEAD
-    OwnerBuffer GetBlock(const CacheAddr cache_addr, const std::size_t size) {
-        OwnerBuffer found{};
-        const CacheAddr cache_addr_end = cache_addr + size - 1;
-        u64 page_start = cache_addr >> block_page_bits;
-        const u64 page_end = cache_addr_end >> block_page_bits;
-=======
     TBuffer GetBlock(const VAddr cpu_addr, const std::size_t size) {
         TBuffer found{};
         const VAddr cpu_addr_end = cpu_addr + size - 1;
         u64 page_start = cpu_addr >> block_page_bits;
         const u64 page_end = cpu_addr_end >> block_page_bits;
->>>>>>> fbf13d3f
         while (page_start <= page_end) {
             auto it = blocks.find(page_start);
             if (it == blocks.end()) {
