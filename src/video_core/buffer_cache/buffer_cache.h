--- conflicted
+++ resolved
@@ -63,10 +63,6 @@
         constexpr std::size_t max_stream_size = 0x800;
         if (use_fast_cbuf || size < max_stream_size) {
             if (!is_written && !IsRegionWritten(cpu_addr, cpu_addr + size - 1)) {
-<<<<<<< HEAD
-                auto& memory_manager = system.GPU().MemoryManager();
-=======
->>>>>>> eecf58ec
                 const bool is_granular = memory_manager.IsGranularRange(gpu_addr, size);
                 if (use_fast_cbuf) {
                     u8* dest;
