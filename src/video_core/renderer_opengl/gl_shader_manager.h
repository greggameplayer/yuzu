--- conflicted
+++ resolved
@@ -26,11 +26,8 @@
     explicit StageProgram();
     ~StageProgram();
 
-<<<<<<< HEAD
-=======
     void SetUniformLocations();
 
->>>>>>> 4096dc76
     void UpdateConstants();
 
     void SetInstanceID(GLuint instance_id) {
@@ -68,12 +65,9 @@
         std::array<GLfloat, 2> viewport_scale{};
     };
 
-<<<<<<< HEAD
-=======
     GLint config_pack_location = -1;
     GLint viewport_flip_location = -1;
 
->>>>>>> 4096dc76
     State state;
     State old_state;
 };
