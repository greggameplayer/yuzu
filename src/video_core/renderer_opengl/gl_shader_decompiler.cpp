--- conflicted
+++ resolved
@@ -415,30 +415,6 @@
         return code.GetResult();
     }
 
-<<<<<<< HEAD
-    ShaderEntries GetShaderEntries() const {
-        ShaderEntries entries;
-        for (const auto& cbuf : ir.GetConstantBuffers()) {
-            entries.const_buffers.emplace_back(cbuf.second.GetMaxOffset(), cbuf.second.IsIndirect(),
-                                               cbuf.first);
-        }
-        for (const auto& [offset, sampler] : ir.GetSamplers()) {
-            entries.samplers.emplace_back(sampler);
-        }
-        for (const auto& [offset, image] : ir.GetImages()) {
-            entries.images.emplace_back(image);
-        }
-        for (const auto& [base, usage] : ir.GetGlobalMemory()) {
-            entries.global_memory_entries.emplace_back(base.cbuf_index, base.cbuf_offset,
-                                                       usage.is_read, usage.is_written);
-        }
-        entries.clip_distances = ir.GetClipDistances();
-        entries.shader_length = ir.GetLength();
-        return entries;
-    }
-
-=======
->>>>>>> 90736284
 private:
     friend class ASTDecompiler;
     friend class ExprDecompiler;
@@ -2514,21 +2490,6 @@
 }
 
 std::string GetCommonDeclarations() {
-<<<<<<< HEAD
-    return fmt::format(
-        "#define ftoi floatBitsToInt\n"
-        "#define ftou floatBitsToUint\n"
-        "#define itof intBitsToFloat\n"
-        "#define utof uintBitsToFloat\n\n"
-        "bvec2 HalfFloatNanComparison(bvec2 comparison, vec2 pair1, vec2 pair2) {{\n"
-        "    bvec2 is_nan1 = isnan(pair1);\n"
-        "    bvec2 is_nan2 = isnan(pair2);\n"
-        "    return bvec2(comparison.x || is_nan1.x || is_nan2.x, comparison.y || is_nan1.y || "
-        "is_nan2.y);\n"
-        "}}\n\n"
-        "uniform uvec4 config_pack; // instance_id, flip_stage, y_direction, padding\n"
-        "uniform vec2 viewport_flip;\n\n");
-=======
     return R"(#define ftoi floatBitsToInt
 #define ftou floatBitsToUint
 #define itof intBitsToFloat
@@ -2540,7 +2501,6 @@
     return bvec2(comparison.x || is_nan1.x || is_nan2.x, comparison.y || is_nan1.y || is_nan2.y);
 }
 )";
->>>>>>> 90736284
 }
 
 std::string Decompile(const Device& device, const ShaderIR& ir, ProgramType stage,
