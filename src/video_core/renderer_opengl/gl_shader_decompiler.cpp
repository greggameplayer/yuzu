// Copyright 2018 yuzu Emulator Project
// Licensed under GPLv2 or any later version
// Refer to the license.txt file included.

#include <array>
#include <string>
#include <string_view>
#include <utility>
#include <variant>
#include <vector>

#include <fmt/format.h>

#include "common/alignment.h"
#include "common/assert.h"
#include "common/common_types.h"
#include "common/logging/log.h"
#include "video_core/engines/maxwell_3d.h"
#include "video_core/renderer_opengl/gl_device.h"
#include "video_core/renderer_opengl/gl_rasterizer.h"
#include "video_core/renderer_opengl/gl_shader_decompiler.h"
#include "video_core/shader/node.h"
#include "video_core/shader/shader_ir.h"

namespace OpenGL::GLShader {

namespace {

using Tegra::Shader::Attribute;
using Tegra::Shader::AttributeUse;
using Tegra::Shader::Header;
using Tegra::Shader::IpaInterpMode;
using Tegra::Shader::IpaMode;
using Tegra::Shader::IpaSampleMode;
using Tegra::Shader::Register;

using namespace std::string_literals;
using namespace VideoCommon::Shader;

using Maxwell = Tegra::Engines::Maxwell3D::Regs;
using Operation = const OperationNode&;

enum class Type { Void, Bool, Bool2, Float, Int, Uint, HalfFloat };

struct TextureAoffi {};
using TextureArgument = std::pair<Type, Node>;
using TextureIR = std::variant<TextureAoffi, TextureArgument>;

constexpr u32 MAX_CONSTBUFFER_ELEMENTS =
    static_cast<u32>(Maxwell::MaxConstBufferSize) / (4 * sizeof(float));

class ShaderWriter final {
public:
    void AddExpression(std::string_view text) {
        DEBUG_ASSERT(scope >= 0);
        if (!text.empty()) {
            AppendIndentation();
        }
        shader_source += text;
    }

    // Forwards all arguments directly to libfmt.
    // Note that all formatting requirements for fmt must be
    // obeyed when using this function. (e.g. {{ must be used
    // printing the character '{' is desirable. Ditto for }} and '}',
    // etc).
    template <typename... Args>
    void AddLine(std::string_view text, Args&&... args) {
        AddExpression(fmt::format(text, std::forward<Args>(args)...));
        AddNewLine();
    }

    void AddNewLine() {
        DEBUG_ASSERT(scope >= 0);
        shader_source += '\n';
    }

    std::string GenerateTemporary() {
        return fmt::format("tmp{}", temporary_index++);
    }

    std::string GetResult() {
        return std::move(shader_source);
    }

    s32 scope = 0;

private:
    void AppendIndentation() {
        shader_source.append(static_cast<std::size_t>(scope) * 4, ' ');
    }

    std::string shader_source;
    u32 temporary_index = 1;
};

class Expression final {
public:
    Expression(std::string code, Type type) : code{std::move(code)}, type{type} {
        ASSERT(type != Type::Void);
    }
    Expression() : type{Type::Void} {}

    Type GetType() const {
        return type;
    }

    std::string GetCode() const {
        return code;
    }

    void CheckVoid() const {
        ASSERT(type == Type::Void);
    }

    std::string As(Type type) const {
        switch (type) {
        case Type::Bool:
            return AsBool();
        case Type::Bool2:
            return AsBool2();
        case Type::Float:
            return AsFloat();
        case Type::Int:
            return AsInt();
        case Type::Uint:
            return AsUint();
        case Type::HalfFloat:
            return AsHalfFloat();
        default:
            UNREACHABLE_MSG("Invalid type");
            return code;
        }
    }

    std::string AsBool() const {
        switch (type) {
        case Type::Bool:
            return code;
        default:
            UNREACHABLE_MSG("Incompatible types");
            return code;
        }
    }

    std::string AsBool2() const {
        switch (type) {
        case Type::Bool2:
            return code;
        default:
            UNREACHABLE_MSG("Incompatible types");
            return code;
        }
    }

    std::string AsFloat() const {
        switch (type) {
        case Type::Float:
            return code;
        case Type::Uint:
            return fmt::format("utof({})", code);
        case Type::Int:
            return fmt::format("itof({})", code);
        case Type::HalfFloat:
            return fmt::format("utof(packHalf2x16({}))", code);
        default:
            UNREACHABLE_MSG("Incompatible types");
            return code;
        }
    }

    std::string AsInt() const {
        switch (type) {
        case Type::Float:
            return fmt::format("ftoi({})", code);
        case Type::Uint:
            return fmt::format("int({})", code);
        case Type::Int:
            return code;
        case Type::HalfFloat:
            return fmt::format("int(packHalf2x16({}))", code);
        default:
            UNREACHABLE_MSG("Incompatible types");
            return code;
        }
    }

    std::string AsUint() const {
        switch (type) {
        case Type::Float:
            return fmt::format("ftou({})", code);
        case Type::Uint:
            return code;
        case Type::Int:
            return fmt::format("uint({})", code);
        case Type::HalfFloat:
            return fmt::format("packHalf2x16({})", code);
        default:
            UNREACHABLE_MSG("Incompatible types");
            return code;
        }
    }

    std::string AsHalfFloat() const {
        switch (type) {
        case Type::Float:
            return fmt::format("unpackHalf2x16(ftou({}))", code);
        case Type::Uint:
            return fmt::format("unpackHalf2x16({})", code);
        case Type::Int:
            return fmt::format("unpackHalf2x16(int({}))", code);
        case Type::HalfFloat:
            return code;
        default:
            UNREACHABLE_MSG("Incompatible types");
            return code;
        }
    }

private:
    std::string code;
    Type type{};
};

constexpr const char* GetTypeString(Type type) {
    switch (type) {
    case Type::Bool:
        return "bool";
    case Type::Bool2:
        return "bvec2";
    case Type::Float:
        return "float";
    case Type::Int:
        return "int";
    case Type::Uint:
        return "uint";
    case Type::HalfFloat:
        return "vec2";
    default:
        UNREACHABLE_MSG("Invalid type");
        return "<invalid type>";
    }
}

constexpr const char* GetImageTypeDeclaration(Tegra::Shader::ImageType image_type) {
    switch (image_type) {
    case Tegra::Shader::ImageType::Texture1D:
        return "image1D";
    case Tegra::Shader::ImageType::TextureBuffer:
        return "imageBuffer";
    case Tegra::Shader::ImageType::Texture1DArray:
        return "image1DArray";
    case Tegra::Shader::ImageType::Texture2D:
        return "image2D";
    case Tegra::Shader::ImageType::Texture2DArray:
        return "image2DArray";
    case Tegra::Shader::ImageType::Texture3D:
        return "image3D";
    default:
        UNREACHABLE();
        return "image1D";
    }
}

std::pair<const char*, const char*> DeduceImageType(const Image& image) {
    if (!image.IsSizeKnown()) {
        return {"", ""};
    }
    switch (image.GetSize()) {
    case Tegra::Shader::ImageAtomicSize::U32:
        return {"u", "r32ui, "};
    case Tegra::Shader::ImageAtomicSize::S32:
        return {"i", "r32i, "};
    default:
        UNIMPLEMENTED_MSG("Unimplemented atomic size={}", static_cast<u32>(image.GetSize()));
        return {"", ""};
    }
}

std::pair<std::array<const char*, 4>, Type> GetImageConstructorAndType(const Image& image) {
    constexpr std::array float_constructors{"float", "vec2", "vec3", "vec4"};
    if (!image.IsSizeKnown()) {
        return {float_constructors, Type::Float};
    }
    switch (image.GetSize()) {
    case Tegra::Shader::ImageAtomicSize::U32:
        return {{"uint", "uvec2", "uvec3", "uvec4"}, Type::Uint};
    case Tegra::Shader::ImageAtomicSize::S32:
        return {{"int", "ivec2", "ivec3", "ivec4"}, Type::Uint};
    default:
        UNIMPLEMENTED_MSG("Unimplemented image size={}", static_cast<u32>(image.GetSize()));
        return {float_constructors, Type::Float};
    }
}

/// Generates code to use for a swizzle operation.
constexpr const char* GetSwizzle(u32 element) {
    constexpr std::array swizzle = {".x", ".y", ".z", ".w"};
    return swizzle.at(element);
}

/// Translate topology
std::string GetTopologyName(Tegra::Shader::OutputTopology topology) {
    switch (topology) {
    case Tegra::Shader::OutputTopology::PointList:
        return "points";
    case Tegra::Shader::OutputTopology::LineStrip:
        return "line_strip";
    case Tegra::Shader::OutputTopology::TriangleStrip:
        return "triangle_strip";
    default:
        UNIMPLEMENTED_MSG("Unknown output topology: {}", static_cast<u32>(topology));
        return "points";
    }
}

/// Returns true if an object has to be treated as precise
bool IsPrecise(Operation operand) {
    const auto& meta{operand.GetMeta()};
    if (const auto arithmetic = std::get_if<MetaArithmetic>(&meta)) {
        return arithmetic->precise;
    }
    return false;
}

bool IsPrecise(const Node& node) {
    if (const auto operation = std::get_if<OperationNode>(&*node)) {
        return IsPrecise(*operation);
    }
    return false;
}

constexpr bool IsGenericAttribute(Attribute::Index index) {
    return index >= Attribute::Index::Attribute_0 && index <= Attribute::Index::Attribute_31;
}

constexpr Attribute::Index ToGenericAttribute(u64 value) {
    return static_cast<Attribute::Index>(value + static_cast<u64>(Attribute::Index::Attribute_0));
}

u32 GetGenericAttributeIndex(Attribute::Index index) {
    ASSERT(IsGenericAttribute(index));
    return static_cast<u32>(index) - static_cast<u32>(Attribute::Index::Attribute_0);
}

constexpr const char* GetFlowStackPrefix(MetaStackClass stack) {
    switch (stack) {
    case MetaStackClass::Ssy:
        return "ssy";
    case MetaStackClass::Pbk:
        return "pbk";
    }
    return {};
}

std::string FlowStackName(MetaStackClass stack) {
    return fmt::format("{}_flow_stack", GetFlowStackPrefix(stack));
}

std::string FlowStackTopName(MetaStackClass stack) {
    return fmt::format("{}_flow_stack_top", GetFlowStackPrefix(stack));
}

constexpr bool IsVertexShader(ProgramType stage) {
    return stage == ProgramType::VertexA || stage == ProgramType::VertexB;
}

class GLSLDecompiler final {
public:
    explicit GLSLDecompiler(const Device& device, const ShaderIR& ir, ProgramType stage,
                            std::string suffix)
        : device{device}, ir{ir}, stage{stage}, suffix{suffix}, header{ir.GetHeader()} {}

    void Decompile() {
        DeclareVertex();
        DeclareGeometry();
        DeclareRegisters();
        DeclarePredicates();
        DeclareLocalMemory();
        DeclareSharedMemory();
        DeclareInternalFlags();
        DeclareInputAttributes();
        DeclareOutputAttributes();
        DeclareConstantBuffers();
        DeclareGlobalMemory();
        DeclareSamplers();
        DeclarePhysicalAttributeReader();
        DeclareImages();

        code.AddLine("void execute_{}() {{", suffix);
        ++code.scope;

        // VM's program counter
        const auto first_address = ir.GetBasicBlocks().begin()->first;
        code.AddLine("uint jmp_to = {}U;", first_address);

        // TODO(Subv): Figure out the actual depth of the flow stack, for now it seems
        // unlikely that shaders will use 20 nested SSYs and PBKs.
        if (!ir.IsFlowStackDisabled()) {
            constexpr u32 FLOW_STACK_SIZE = 20;
            for (const auto stack : std::array{MetaStackClass::Ssy, MetaStackClass::Pbk}) {
                code.AddLine("uint {}[{}];", FlowStackName(stack), FLOW_STACK_SIZE);
                code.AddLine("uint {} = 0U;", FlowStackTopName(stack));
            }
        }

        code.AddLine("while (true) {{");
        ++code.scope;

        code.AddLine("switch (jmp_to) {{");

        for (const auto& pair : ir.GetBasicBlocks()) {
            const auto [address, bb] = pair;
            code.AddLine("case 0x{:X}U: {{", address);
            ++code.scope;

            VisitBlock(bb);

            --code.scope;
            code.AddLine("}}");
        }

        code.AddLine("default: return;");
        code.AddLine("}}");

        for (std::size_t i = 0; i < 2; ++i) {
            --code.scope;
            code.AddLine("}}");
        }
    }

    std::string GetResult() {
        return code.GetResult();
    }

    ShaderEntries GetShaderEntries() const {
        ShaderEntries entries;
        for (const auto& cbuf : ir.GetConstantBuffers()) {
            entries.const_buffers.emplace_back(cbuf.second.GetMaxOffset(), cbuf.second.IsIndirect(),
                                               cbuf.first);
        }
        for (const auto& sampler : ir.GetSamplers()) {
            entries.samplers.emplace_back(sampler);
        }
        for (const auto& [offset, image] : ir.GetImages()) {
            entries.images.emplace_back(image);
        }
        for (const auto& [base, usage] : ir.GetGlobalMemory()) {
            entries.global_memory_entries.emplace_back(base.cbuf_index, base.cbuf_offset,
                                                       usage.is_read, usage.is_written);
        }
        entries.clip_distances = ir.GetClipDistances();
        entries.shader_length = ir.GetLength();
        return entries;
    }

private:
    void DeclareVertex() {
        if (!IsVertexShader(stage))
            return;

        DeclareVertexRedeclarations();
    }

    void DeclareGeometry() {
        if (stage != ProgramType::Geometry) {
            return;
        }

        const auto topology = GetTopologyName(header.common3.output_topology);
        const auto max_vertices = header.common4.max_output_vertices.Value();
        code.AddLine("layout ({}, max_vertices = {}) out;", topology, max_vertices);
        code.AddNewLine();

        code.AddLine("in gl_PerVertex {{");
        ++code.scope;
        code.AddLine("vec4 gl_Position;");
        --code.scope;
        code.AddLine("}} gl_in[];");

        DeclareVertexRedeclarations();
    }

    void DeclareVertexRedeclarations() {
        code.AddLine("out gl_PerVertex {{");
        ++code.scope;

        code.AddLine("vec4 gl_Position;");

        for (const auto attribute : ir.GetOutputAttributes()) {
            if (attribute == Attribute::Index::ClipDistances0123 ||
                attribute == Attribute::Index::ClipDistances4567) {
                code.AddLine("float gl_ClipDistance[];");
                break;
            }
        }
        if (!IsVertexShader(stage) || device.HasVertexViewportLayer()) {
            if (ir.UsesLayer()) {
                code.AddLine("int gl_Layer;");
            }
            if (ir.UsesViewportIndex()) {
                code.AddLine("int gl_ViewportIndex;");
            }
        } else if ((ir.UsesLayer() || ir.UsesViewportIndex()) && IsVertexShader(stage) &&
                   !device.HasVertexViewportLayer()) {
            LOG_ERROR(
                Render_OpenGL,
                "GL_ARB_shader_viewport_layer_array is not available and its required by a shader");
        }

        if (ir.UsesPointSize()) {
            code.AddLine("float gl_PointSize;");
        }

        if (ir.UsesInstanceId()) {
            code.AddLine("int gl_InstanceID;");
        }

        if (ir.UsesVertexId()) {
            code.AddLine("int gl_VertexID;");
        }

        --code.scope;
        code.AddLine("}};");
        code.AddNewLine();
    }

    void DeclareRegisters() {
        const auto& registers = ir.GetRegisters();
        for (const u32 gpr : registers) {
            code.AddLine("float {} = 0.0f;", GetRegister(gpr));
        }
        if (!registers.empty()) {
            code.AddNewLine();
        }
    }

    void DeclarePredicates() {
        const auto& predicates = ir.GetPredicates();
        for (const auto pred : predicates) {
            code.AddLine("bool {} = false;", GetPredicate(pred));
        }
        if (!predicates.empty()) {
            code.AddNewLine();
        }
    }

    void DeclareLocalMemory() {
        // TODO(Rodrigo): Unstub kernel local memory size and pass it from a register at
        // specialization time.
        const u64 local_memory_size =
            stage == ProgramType::Compute ? 0x400 : header.GetLocalMemorySize();
        if (local_memory_size == 0) {
            return;
        }
        const auto element_count = Common::AlignUp(local_memory_size, 4) / 4;
        code.AddLine("uint {}[{}];", GetLocalMemory(), element_count);
        code.AddNewLine();
    }

    void DeclareSharedMemory() {
        if (stage != ProgramType::Compute) {
            return;
        }
        code.AddLine("shared uint {}[];", GetSharedMemory());
    }

    void DeclareInternalFlags() {
        for (u32 flag = 0; flag < static_cast<u32>(InternalFlag::Amount); flag++) {
            const auto flag_code = static_cast<InternalFlag>(flag);
            code.AddLine("bool {} = false;", GetInternalFlag(flag_code));
        }
        code.AddNewLine();
    }

    std::string GetInputFlags(AttributeUse attribute) {
        switch (attribute) {
        case AttributeUse::Perspective:
            // Default, Smooth
            return {};
        case AttributeUse::Constant:
            return "flat ";
        case AttributeUse::ScreenLinear:
            return "noperspective ";
        default:
        case AttributeUse::Unused:
            UNIMPLEMENTED_MSG("Unknown attribute usage index={}", static_cast<u32>(attribute));
            return {};
        }
    }

    void DeclareInputAttributes() {
        if (ir.HasPhysicalAttributes()) {
            const u32 num_inputs{GetNumPhysicalInputAttributes()};
            for (u32 i = 0; i < num_inputs; ++i) {
                DeclareInputAttribute(ToGenericAttribute(i), true);
            }
            code.AddNewLine();
            return;
        }

        const auto& attributes = ir.GetInputAttributes();
        for (const auto index : attributes) {
            if (IsGenericAttribute(index)) {
                DeclareInputAttribute(index, false);
            }
        }
        if (!attributes.empty()) {
            code.AddNewLine();
        }
    }

    void DeclareInputAttribute(Attribute::Index index, bool skip_unused) {
        const u32 location{GetGenericAttributeIndex(index)};

        std::string name{GetInputAttribute(index)};
        if (stage == ProgramType::Geometry) {
            name = "gs_" + name + "[]";
        }

        std::string suffix;
        if (stage == ProgramType::Fragment) {
            const auto input_mode{header.ps.GetAttributeUse(location)};
            if (skip_unused && input_mode == AttributeUse::Unused) {
                return;
            }
            suffix = GetInputFlags(input_mode);
        }

        code.AddLine("layout (location = {}) {} in vec4 {};", location, suffix, name);
    }

    void DeclareOutputAttributes() {
        if (ir.HasPhysicalAttributes() && stage != ProgramType::Fragment) {
            for (u32 i = 0; i < GetNumPhysicalVaryings(); ++i) {
                DeclareOutputAttribute(ToGenericAttribute(i));
            }
            code.AddNewLine();
            return;
        }

        const auto& attributes = ir.GetOutputAttributes();
        for (const auto index : attributes) {
            if (IsGenericAttribute(index)) {
                DeclareOutputAttribute(index);
            }
        }
        if (!attributes.empty()) {
            code.AddNewLine();
        }
    }

    void DeclareOutputAttribute(Attribute::Index index) {
        const u32 location{GetGenericAttributeIndex(index)};
        code.AddLine("layout (location = {}) out vec4 {};", location, GetOutputAttribute(index));
    }

    void DeclareConstantBuffers() {
        for (const auto& entry : ir.GetConstantBuffers()) {
            const auto [index, size] = entry;
            code.AddLine("layout (std140, binding = CBUF_BINDING_{}) uniform {} {{", index,
                         GetConstBufferBlock(index));
            code.AddLine("    uvec4 {}[{}];", GetConstBuffer(index), MAX_CONSTBUFFER_ELEMENTS);
            code.AddLine("}};");
            code.AddNewLine();
        }
    }

    void DeclareGlobalMemory() {
        for (const auto& gmem : ir.GetGlobalMemory()) {
            const auto& [base, usage] = gmem;

            // Since we don't know how the shader will use the shader, hint the driver to disable as
            // much optimizations as possible
            std::string qualifier = "coherent volatile";
            if (usage.is_read && !usage.is_written) {
                qualifier += " readonly";
            } else if (usage.is_written && !usage.is_read) {
                qualifier += " writeonly";
            }

            code.AddLine("layout (std430, binding = GMEM_BINDING_{}_{}) {} buffer {} {{",
                         base.cbuf_index, base.cbuf_offset, qualifier, GetGlobalMemoryBlock(base));
            code.AddLine("    uint {}[];", GetGlobalMemory(base));
            code.AddLine("}};");
            code.AddNewLine();
        }
    }

    void DeclareSamplers() {
        const auto& samplers = ir.GetSamplers();
        for (const auto& sampler : samplers) {
            const std::string name{GetSampler(sampler)};
            const std::string description{"layout (binding = SAMPLER_BINDING_" +
                                          std::to_string(sampler.GetIndex()) + ") uniform"};
            std::string sampler_type = [&]() {
                switch (sampler.GetType()) {
                case Tegra::Shader::TextureType::Texture1D:
                    // Special cased, read below.
                    return "sampler1D";
                case Tegra::Shader::TextureType::Texture2D:
                    return "sampler2D";
                case Tegra::Shader::TextureType::Texture3D:
                    return "sampler3D";
                case Tegra::Shader::TextureType::TextureCube:
                    return "samplerCube";
                default:
                    UNREACHABLE();
                    return "sampler2D";
                }
            }();
            if (sampler.IsArray()) {
                sampler_type += "Array";
            }
            if (sampler.IsShadow()) {
                sampler_type += "Shadow";
            }

            if (sampler.GetType() == Tegra::Shader::TextureType::Texture1D) {
                // 1D textures can be aliased to texture buffers, hide the declarations behind a
                // preprocessor flag and use one or the other from the GPU state. This has to be
                // done because shaders don't have enough information to determine the texture type.
                EmitIfdefIsBuffer(sampler);
                code.AddLine("{} samplerBuffer {};", description, name);
                code.AddLine("#else");
                code.AddLine("{} {} {};", description, sampler_type, name);
                code.AddLine("#endif");
            } else {
                // The other texture types (2D, 3D and cubes) don't have this issue.
                code.AddLine("{} {} {};", description, sampler_type, name);
            }
        }
        if (!samplers.empty()) {
            code.AddNewLine();
        }
    }

    void DeclarePhysicalAttributeReader() {
        if (!ir.HasPhysicalAttributes()) {
            return;
        }
        code.AddLine("float ReadPhysicalAttribute(uint physical_address) {{");
        ++code.scope;
        code.AddLine("switch (physical_address) {{");

        // Just declare generic attributes for now.
        const auto num_attributes{static_cast<u32>(GetNumPhysicalInputAttributes())};
        for (u32 index = 0; index < num_attributes; ++index) {
            const auto attribute{ToGenericAttribute(index)};
            for (u32 element = 0; element < 4; ++element) {
                constexpr u32 generic_base = 0x80;
                constexpr u32 generic_stride = 16;
                constexpr u32 element_stride = 4;
                const u32 address{generic_base + index * generic_stride + element * element_stride};

                const bool declared = stage != ProgramType::Fragment ||
                                      header.ps.GetAttributeUse(index) != AttributeUse::Unused;
                const std::string value =
                    declared ? ReadAttribute(attribute, element).AsFloat() : "0.0f";
                code.AddLine("case 0x{:X}U: return {};", address, value);
            }
        }

        code.AddLine("default: return 0;");

        code.AddLine("}}");
        --code.scope;
        code.AddLine("}}");
        code.AddNewLine();
    }

    void DeclareImages() {
        const auto& images{ir.GetImages()};
        for (const auto& [offset, image] : images) {
<<<<<<< HEAD
            const char* image_type = [&] {
                switch (image.GetType()) {
                case Tegra::Shader::ImageType::Texture1D:
                    return "1D";
                case Tegra::Shader::ImageType::TextureBuffer:
                    return "Buffer";
                case Tegra::Shader::ImageType::Texture1DArray:
                    return "1DArray";
                case Tegra::Shader::ImageType::Texture2D:
                    return "2D";
                case Tegra::Shader::ImageType::Texture2DArray:
                    return "2DArray";
                case Tegra::Shader::ImageType::Texture3D:
                    return "3D";
                default:
                    UNREACHABLE();
                    return "1D";
                }
            }();
=======
            const auto [type_prefix, format] = DeduceImageType(image);
            const auto image_type = GetImageTypeDeclaration(image.GetType());
>>>>>>> 6a21bc7e

            std::string qualifier = "coherent volatile";
            if (image.IsRead() && !image.IsWritten()) {
                qualifier += " readonly";
            } else if (image.IsWritten() && !image.IsRead()) {
                qualifier += " writeonly";
            }

            std::string format;
            if (image.IsAtomic()) {
                format = "r32ui, ";
            }

            code.AddLine("layout ({}binding = IMAGE_BINDING_{}) {} uniform uimage{} {};", format,
                         image.GetIndex(), qualifier, image_type, GetImage(image));
        }
        if (!images.empty()) {
            code.AddNewLine();
        }
    }

    void VisitBlock(const NodeBlock& bb) {
        for (const auto& node : bb) {
            Visit(node).CheckVoid();
        }
    }

    Expression Visit(const Node& node) {
        if (const auto operation = std::get_if<OperationNode>(&*node)) {
            const auto operation_index = static_cast<std::size_t>(operation->GetCode());
            if (operation_index >= operation_decompilers.size()) {
                UNREACHABLE_MSG("Out of bounds operation: {}", operation_index);
                return {};
            }
            const auto decompiler = operation_decompilers[operation_index];
            if (decompiler == nullptr) {
                UNREACHABLE_MSG("Undefined operation: {}", operation_index);
                return {};
            }
            return (this->*decompiler)(*operation);
        }

        if (const auto gpr = std::get_if<GprNode>(&*node)) {
            const u32 index = gpr->GetIndex();
            if (index == Register::ZeroIndex) {
                return {"0U", Type::Uint};
            }
            return {GetRegister(index), Type::Float};
        }

        if (const auto immediate = std::get_if<ImmediateNode>(&*node)) {
            const u32 value = immediate->GetValue();
            if (value < 10) {
                // For eyecandy avoid using hex numbers on single digits
                return {fmt::format("{}U", immediate->GetValue()), Type::Uint};
            }
            return {fmt::format("0x{:X}U", immediate->GetValue()), Type::Uint};
        }

        if (const auto predicate = std::get_if<PredicateNode>(&*node)) {
            const auto value = [&]() -> std::string {
                switch (const auto index = predicate->GetIndex(); index) {
                case Tegra::Shader::Pred::UnusedIndex:
                    return "true";
                case Tegra::Shader::Pred::NeverExecute:
                    return "false";
                default:
                    return GetPredicate(index);
                }
            }();
            if (predicate->IsNegated()) {
                return {fmt::format("!({})", value), Type::Bool};
            }
            return {value, Type::Bool};
        }

        if (const auto abuf = std::get_if<AbufNode>(&*node)) {
            UNIMPLEMENTED_IF_MSG(abuf->IsPhysicalBuffer() && stage == ProgramType::Geometry,
                                 "Physical attributes in geometry shaders are not implemented");
            if (abuf->IsPhysicalBuffer()) {
                return {fmt::format("ReadPhysicalAttribute({})",
                                    Visit(abuf->GetPhysicalAddress()).AsUint()),
                        Type::Float};
            }
            return ReadAttribute(abuf->GetIndex(), abuf->GetElement(), abuf->GetBuffer());
        }

        if (const auto cbuf = std::get_if<CbufNode>(&*node)) {
            const Node offset = cbuf->GetOffset();
            if (const auto immediate = std::get_if<ImmediateNode>(&*offset)) {
                // Direct access
                const u32 offset_imm = immediate->GetValue();
                ASSERT_MSG(offset_imm % 4 == 0, "Unaligned cbuf direct access");
                return {fmt::format("{}[{}][{}]", GetConstBuffer(cbuf->GetIndex()),
                                    offset_imm / (4 * 4), (offset_imm / 4) % 4),
                        Type::Uint};
            }

            if (std::holds_alternative<OperationNode>(*offset)) {
                // Indirect access
                const std::string final_offset = code.GenerateTemporary();
                code.AddLine("uint {} = {} >> 2;", final_offset, Visit(offset).AsUint());

                if (!device.HasComponentIndexingBug()) {
                    return {fmt::format("{}[{} >> 2][{} & 3]", GetConstBuffer(cbuf->GetIndex()),
                                        final_offset, final_offset),
                            Type::Uint};
                }

                // AMD's proprietary GLSL compiler emits ill code for variable component access.
                // To bypass this driver bug generate 4 ifs, one per each component.
                const std::string pack = code.GenerateTemporary();
                code.AddLine("uvec4 {} = {}[{} >> 2];", pack, GetConstBuffer(cbuf->GetIndex()),
                             final_offset);

                const std::string result = code.GenerateTemporary();
                code.AddLine("uint {};", result);
                for (u32 swizzle = 0; swizzle < 4; ++swizzle) {
                    code.AddLine("if (({} & 3) == {}) {} = {}{};", final_offset, swizzle, result,
                                 pack, GetSwizzle(swizzle));
                }
                return {result, Type::Uint};
            }

            UNREACHABLE_MSG("Unmanaged offset node type");
        }

        if (const auto gmem = std::get_if<GmemNode>(&*node)) {
            const std::string real = Visit(gmem->GetRealAddress()).AsUint();
            const std::string base = Visit(gmem->GetBaseAddress()).AsUint();
            const std::string final_offset = fmt::format("({} - {}) >> 2", real, base);
            return {fmt::format("{}[{}]", GetGlobalMemory(gmem->GetDescriptor()), final_offset),
                    Type::Uint};
        }

        if (const auto lmem = std::get_if<LmemNode>(&*node)) {
            if (stage == ProgramType::Compute) {
                LOG_WARNING(Render_OpenGL, "Local memory is stubbed on compute shaders");
            }
            return {
                fmt::format("{}[{} >> 2]", GetLocalMemory(), Visit(lmem->GetAddress()).AsUint()),
                Type::Uint};
        }

        if (const auto smem = std::get_if<SmemNode>(&*node)) {
            return {
                fmt::format("{}[{} >> 2]", GetSharedMemory(), Visit(smem->GetAddress()).AsUint()),
                Type::Uint};
        }

        if (const auto internal_flag = std::get_if<InternalFlagNode>(&*node)) {
            return {GetInternalFlag(internal_flag->GetFlag()), Type::Bool};
        }

        if (const auto conditional = std::get_if<ConditionalNode>(&*node)) {
            // It's invalid to call conditional on nested nodes, use an operation instead
            code.AddLine("if ({}) {{", Visit(conditional->GetCondition()).AsBool());
            ++code.scope;

            VisitBlock(conditional->GetCode());

            --code.scope;
            code.AddLine("}}");
            return {};
        }

        if (const auto comment = std::get_if<CommentNode>(&*node)) {
            code.AddLine("// " + comment->GetText());
            return {};
        }

        UNREACHABLE();
        return {};
    }

    Expression ReadAttribute(Attribute::Index attribute, u32 element, const Node& buffer = {}) {
        const auto GeometryPass = [&](std::string_view name) {
            if (stage == ProgramType::Geometry && buffer) {
                // TODO(Rodrigo): Guard geometry inputs against out of bound reads. Some games
                // set an 0x80000000 index for those and the shader fails to build. Find out why
                // this happens and what's its intent.
                return fmt::format("gs_{}[{} % MAX_VERTEX_INPUT]", name, Visit(buffer).AsUint());
            }
            return std::string(name);
        };

        switch (attribute) {
        case Attribute::Index::Position:
            switch (stage) {
            case ProgramType::Geometry:
                return {fmt::format("gl_in[{}].gl_Position{}", Visit(buffer).AsUint(),
                                    GetSwizzle(element)),
                        Type::Float};
            case ProgramType::Fragment: {
                switch (element) {
                case 0:
                    return {"(gl_FragCoord.x / utof(config_pack[3]))", Type::Float};
                case 1:
                    return {"(gl_FragCoord.y / utof(config_pack[3]))", Type::Float};
                case 2:
                    return {"gl_FragCoord.z", Type::Float};
                case 3:
                    return {"1.0f", Type::Float};
                }
            }
            default:
                UNREACHABLE();
            }
        case Attribute::Index::PointCoord:
            switch (element) {
            case 0:
                return {"gl_PointCoord.x", Type::Float};
            case 1:
                return {"gl_PointCoord.y", Type::Float};
            case 2:
            case 3:
                return {"0.0f", Type::Float};
            }
            UNREACHABLE();
            return {"0", Type::Int};
        case Attribute::Index::TessCoordInstanceIDVertexID:
            // TODO(Subv): Find out what the values are for the first two elements when inside a
            // vertex shader, and what's the value of the fourth element when inside a Tess Eval
            // shader.
            ASSERT(IsVertexShader(stage));
            switch (element) {
            case 2:
                // Config pack's first value is instance_id.
                return {"gl_InstanceID", Type::Int};
            case 3:
                return {"gl_VertexID", Type::Int};
            }
            UNIMPLEMENTED_MSG("Unmanaged TessCoordInstanceIDVertexID element={}", element);
            return {"0", Type::Int};
        case Attribute::Index::FrontFacing:
            // TODO(Subv): Find out what the values are for the other elements.
            ASSERT(stage == ProgramType::Fragment);
            switch (element) {
            case 3:
                return {"(gl_FrontFacing ? -1 : 0)", Type::Int};
            }
            UNIMPLEMENTED_MSG("Unmanaged FrontFacing element={}", element);
            return {"0", Type::Int};
        default:
            if (IsGenericAttribute(attribute)) {
                return {GeometryPass(GetInputAttribute(attribute)) + GetSwizzle(element),
                        Type::Float};
            }
            break;
        }
        UNIMPLEMENTED_MSG("Unhandled input attribute: {}", static_cast<u32>(attribute));
        return {"0", Type::Int};
    }

    Expression ApplyPrecise(Operation operation, std::string value, Type type) {
        if (!IsPrecise(operation)) {
            return {std::move(value), type};
        }
        // Old Nvidia drivers have a bug with precise and texture sampling. These are more likely to
        // be found in fragment shaders, so we disable precise there. There are vertex shaders that
        // also fail to build but nobody seems to care about those.
        // Note: Only bugged drivers will skip precise.
        const bool disable_precise = device.HasPreciseBug() && stage == ProgramType::Fragment;

        std::string temporary = code.GenerateTemporary();
        code.AddLine("{}{} {} = {};", disable_precise ? "" : "precise ", GetTypeString(type),
                     temporary, value);
        return {std::move(temporary), type};
    }

    Expression VisitOperand(Operation operation, std::size_t operand_index) {
        const auto& operand = operation[operand_index];
        const bool parent_precise = IsPrecise(operation);
        const bool child_precise = IsPrecise(operand);
        const bool child_trivial = !std::holds_alternative<OperationNode>(*operand);
        if (!parent_precise || child_precise || child_trivial) {
            return Visit(operand);
        }

        Expression value = Visit(operand);
        std::string temporary = code.GenerateTemporary();
        code.AddLine("{} {} = {};", GetTypeString(value.GetType()), temporary, value.GetCode());
        return {std::move(temporary), value.GetType()};
    }

    std::optional<Expression> GetOutputAttribute(const AbufNode* abuf) {
        switch (const auto attribute = abuf->GetIndex()) {
        case Attribute::Index::Position:
            return {{"gl_Position"s + GetSwizzle(abuf->GetElement()), Type::Float}};
        case Attribute::Index::LayerViewportPointSize:
            switch (abuf->GetElement()) {
            case 0:
                UNIMPLEMENTED();
                return {};
            case 1:
                if (IsVertexShader(stage) && !device.HasVertexViewportLayer()) {
                    return {};
                }
                return {{"gl_Layer", Type::Int}};
            case 2:
                if (IsVertexShader(stage) && !device.HasVertexViewportLayer()) {
                    return {};
                }
                return {{"gl_ViewportIndex", Type::Int}};
            case 3:
                UNIMPLEMENTED_MSG("Requires some state changes for gl_PointSize to work in shader");
                return {{"gl_PointSize", Type::Float}};
            }
            return {};
        case Attribute::Index::ClipDistances0123:
            return {{fmt::format("gl_ClipDistance[{}]", abuf->GetElement()), Type::Float}};
        case Attribute::Index::ClipDistances4567:
            return {{fmt::format("gl_ClipDistance[{}]", abuf->GetElement() + 4), Type::Float}};
        default:
            if (IsGenericAttribute(attribute)) {
                return {
                    {GetOutputAttribute(attribute) + GetSwizzle(abuf->GetElement()), Type::Float}};
            }
            UNIMPLEMENTED_MSG("Unhandled output attribute: {}", static_cast<u32>(attribute));
            return {};
        }
    }

    Expression GenerateUnary(Operation operation, std::string_view func, Type result_type,
                             Type type_a) {
        std::string op_str = fmt::format("{}({})", func, VisitOperand(operation, 0).As(type_a));
        return ApplyPrecise(operation, std::move(op_str), result_type);
    }

    Expression GenerateBinaryInfix(Operation operation, std::string_view func, Type result_type,
                                   Type type_a, Type type_b) {
        const std::string op_a = VisitOperand(operation, 0).As(type_a);
        const std::string op_b = VisitOperand(operation, 1).As(type_b);
        std::string op_str = fmt::format("({} {} {})", op_a, func, op_b);

        return ApplyPrecise(operation, std::move(op_str), result_type);
    }

    Expression GenerateBinaryCall(Operation operation, std::string_view func, Type result_type,
                                  Type type_a, Type type_b) {
        const std::string op_a = VisitOperand(operation, 0).As(type_a);
        const std::string op_b = VisitOperand(operation, 1).As(type_b);
        std::string op_str = fmt::format("{}({}, {})", func, op_a, op_b);

        return ApplyPrecise(operation, std::move(op_str), result_type);
    }

    Expression GenerateTernary(Operation operation, std::string_view func, Type result_type,
                               Type type_a, Type type_b, Type type_c) {
        const std::string op_a = VisitOperand(operation, 0).As(type_a);
        const std::string op_b = VisitOperand(operation, 1).As(type_b);
        const std::string op_c = VisitOperand(operation, 2).As(type_c);
        std::string op_str = fmt::format("{}({}, {}, {})", func, op_a, op_b, op_c);

        return ApplyPrecise(operation, std::move(op_str), result_type);
    }

    Expression GenerateQuaternary(Operation operation, const std::string& func, Type result_type,
                                  Type type_a, Type type_b, Type type_c, Type type_d) {
        const std::string op_a = VisitOperand(operation, 0).As(type_a);
        const std::string op_b = VisitOperand(operation, 1).As(type_b);
        const std::string op_c = VisitOperand(operation, 2).As(type_c);
        const std::string op_d = VisitOperand(operation, 3).As(type_d);
        std::string op_str = fmt::format("{}({}, {}, {}, {})", func, op_a, op_b, op_c, op_d);

        return ApplyPrecise(operation, std::move(op_str), result_type);
    }

    std::string GenerateTexture(Operation operation, const std::string& function_suffix,
                                const std::vector<TextureIR>& extras) {
        constexpr std::array coord_constructors = {"float", "vec2", "vec3", "vec4"};

        const auto meta = std::get_if<MetaTexture>(&operation.GetMeta());
        ASSERT(meta);

        const std::size_t count = operation.GetOperandsCount();
        const bool has_array = meta->sampler.IsArray();
        const bool has_shadow = meta->sampler.IsShadow();

        std::string expr = "texture" + function_suffix;
        if (!meta->aoffi.empty()) {
            expr += "Offset";
        }
        expr += '(' + GetSampler(meta->sampler) + ", ";
        expr += coord_constructors.at(count + (has_array ? 1 : 0) + (has_shadow ? 1 : 0) - 1);
        expr += '(';
        for (std::size_t i = 0; i < count; ++i) {
            expr += Visit(operation[i]).AsFloat();

            const std::size_t next = i + 1;
            if (next < count)
                expr += ", ";
        }
        if (has_array) {
            expr += ", float(" + Visit(meta->array).AsInt() + ')';
        }
        if (has_shadow) {
            expr += ", " + Visit(meta->depth_compare).AsFloat();
        }
        expr += ')';

        for (const auto& variant : extras) {
            if (const auto argument = std::get_if<TextureArgument>(&variant)) {
                expr += GenerateTextureArgument(*argument);
            } else if (std::get_if<TextureAoffi>(&variant)) {
                expr += GenerateTextureAoffi(meta->aoffi);
            } else {
                UNREACHABLE();
            }
        }

        return expr + ')';
    }

    std::string GenerateTextureArgument(TextureArgument argument) {
        const auto [type, operand] = argument;
        if (operand == nullptr) {
            return {};
        }

        std::string expr = ", ";
        switch (type) {
        case Type::Int:
            if (const auto immediate = std::get_if<ImmediateNode>(&*operand)) {
                // Inline the string as an immediate integer in GLSL (some extra arguments are
                // required to be constant)
                expr += std::to_string(static_cast<s32>(immediate->GetValue()));
            } else {
                expr += Visit(operand).AsInt();
            }
            break;
        case Type::Float:
            expr += Visit(operand).AsFloat();
            break;
        default: {
            const auto type_int = static_cast<u32>(type);
            UNIMPLEMENTED_MSG("Unimplemented extra type={}", type_int);
            expr += '0';
            break;
        }
        }
        return expr;
    }

    std::string GenerateTextureAoffi(const std::vector<Node>& aoffi) {
        if (aoffi.empty()) {
            return {};
        }
        constexpr std::array coord_constructors = {"int", "ivec2", "ivec3"};
        std::string expr = ", ";
        expr += coord_constructors.at(aoffi.size() - 1);
        expr += '(';

        for (std::size_t index = 0; index < aoffi.size(); ++index) {
            const auto operand{aoffi.at(index)};
            if (const auto immediate = std::get_if<ImmediateNode>(&*operand)) {
                // Inline the string as an immediate integer in GLSL (AOFFI arguments are required
                // to be constant by the standard).
                expr += std::to_string(static_cast<s32>(immediate->GetValue()));
            } else if (device.HasVariableAoffi()) {
                // Avoid using variable AOFFI on unsupported devices.
                expr += Visit(operand).AsInt();
            } else {
                // Insert 0 on devices not supporting variable AOFFI.
                expr += '0';
            }
            if (index + 1 < aoffi.size()) {
                expr += ", ";
            }
        }
        expr += ')';

        return expr;
    }

    std::string BuildIntegerCoordinates(Operation operation) {
        constexpr std::array constructors{"int(", "ivec2(", "ivec3(", "ivec4("};
        const std::size_t coords_count{operation.GetOperandsCount()};
        std::string expr = constructors.at(coords_count - 1);
        for (std::size_t i = 0; i < coords_count; ++i) {
            expr += VisitOperand(operation, i).AsInt();
            if (i + 1 < coords_count) {
                expr += ", ";
            }
        }
        expr += ')';
        return expr;
    }

    std::string BuildImageValues(Operation operation) {
        constexpr std::array constructors{"uint", "uvec2", "uvec3", "uvec4"};
        const auto meta{std::get<MetaImage>(operation.GetMeta())};
<<<<<<< HEAD
=======
        const auto [constructors, type] = GetImageConstructorAndType(meta.image);
>>>>>>> 6a21bc7e

        const std::size_t values_count{meta.values.size()};
        std::string expr = fmt::format("{}(", constructors.at(values_count - 1));
        for (std::size_t i = 0; i < values_count; ++i) {
            expr += Visit(meta.values.at(i)).AsUint();
            if (i + 1 < values_count) {
                expr += ", ";
            }
        }
        expr += ')';
        return expr;
    }

<<<<<<< HEAD
=======
    Expression AtomicImage(Operation operation, const char* opname) {
        const auto meta{std::get<MetaImage>(operation.GetMeta())};
        ASSERT(meta.values.size() == 1);
        ASSERT(meta.image.IsSizeKnown());

        const auto type = [&]() {
            switch (const auto size = meta.image.GetSize()) {
            case Tegra::Shader::ImageAtomicSize::U32:
                return Type::Uint;
            case Tegra::Shader::ImageAtomicSize::S32:
                return Type::Int;
            default:
                UNIMPLEMENTED_MSG("Unimplemented image size={}", static_cast<u32>(size));
                return Type::Uint;
            }
        }();

        return {fmt::format("{}({}, {}, {})", opname, GetImage(meta.image),
                            BuildIntegerCoordinates(operation), Visit(meta.values[0]).As(type)),
                type};
    }

>>>>>>> 6a21bc7e
    Expression Assign(Operation operation) {
        const Node& dest = operation[0];
        const Node& src = operation[1];

        Expression target;
        if (const auto gpr = std::get_if<GprNode>(&*dest)) {
            if (gpr->GetIndex() == Register::ZeroIndex) {
                // Writing to Register::ZeroIndex is a no op
                return {};
            }
            target = {GetRegister(gpr->GetIndex()), Type::Float};
        } else if (const auto abuf = std::get_if<AbufNode>(&*dest)) {
            UNIMPLEMENTED_IF(abuf->IsPhysicalBuffer());
            auto output = GetOutputAttribute(abuf);
            if (!output) {
                return {};
            }
            target = std::move(*output);
        } else if (const auto lmem = std::get_if<LmemNode>(&*dest)) {
            if (stage == ProgramType::Compute) {
                LOG_WARNING(Render_OpenGL, "Local memory is stubbed on compute shaders");
            }
            target = {
                fmt::format("{}[{} >> 2]", GetLocalMemory(), Visit(lmem->GetAddress()).AsUint()),
                Type::Uint};
        } else if (const auto smem = std::get_if<SmemNode>(&*dest)) {
            ASSERT(stage == ProgramType::Compute);
            target = {
                fmt::format("{}[{} >> 2]", GetSharedMemory(), Visit(smem->GetAddress()).AsUint()),
                Type::Uint};
        } else if (const auto gmem = std::get_if<GmemNode>(&*dest)) {
            const std::string real = Visit(gmem->GetRealAddress()).AsUint();
            const std::string base = Visit(gmem->GetBaseAddress()).AsUint();
            const std::string final_offset = fmt::format("({} - {}) >> 2", real, base);
            target = {fmt::format("{}[{}]", GetGlobalMemory(gmem->GetDescriptor()), final_offset),
                      Type::Uint};
        } else {
            UNREACHABLE_MSG("Assign called without a proper target");
        }

        code.AddLine("{} = {};", target.GetCode(), Visit(src).As(target.GetType()));
        return {};
    }

    template <Type type>
    Expression Add(Operation operation) {
        return GenerateBinaryInfix(operation, "+", type, type, type);
    }

    template <Type type>
    Expression Mul(Operation operation) {
        return GenerateBinaryInfix(operation, "*", type, type, type);
    }

    template <Type type>
    Expression Div(Operation operation) {
        return GenerateBinaryInfix(operation, "/", type, type, type);
    }

    template <Type type>
    Expression Fma(Operation operation) {
        return GenerateTernary(operation, "fma", type, type, type, type);
    }

    template <Type type>
    Expression Negate(Operation operation) {
        return GenerateUnary(operation, "-", type, type);
    }

    template <Type type>
    Expression Absolute(Operation operation) {
        return GenerateUnary(operation, "abs", type, type);
    }

    Expression FClamp(Operation operation) {
        return GenerateTernary(operation, "clamp", Type::Float, Type::Float, Type::Float,
                               Type::Float);
    }

    Expression FCastHalf0(Operation operation) {
        return {fmt::format("({})[0]", VisitOperand(operation, 0).AsHalfFloat()), Type::Float};
    }

    Expression FCastHalf1(Operation operation) {
        return {fmt::format("({})[1]", VisitOperand(operation, 0).AsHalfFloat()), Type::Float};
    }

    template <Type type>
    Expression Min(Operation operation) {
        return GenerateBinaryCall(operation, "min", type, type, type);
    }

    template <Type type>
    Expression Max(Operation operation) {
        return GenerateBinaryCall(operation, "max", type, type, type);
    }

    Expression Select(Operation operation) {
        const std::string condition = Visit(operation[0]).AsBool();
        const std::string true_case = Visit(operation[1]).AsUint();
        const std::string false_case = Visit(operation[2]).AsUint();
        std::string op_str = fmt::format("({} ? {} : {})", condition, true_case, false_case);

        return ApplyPrecise(operation, std::move(op_str), Type::Uint);
    }

    Expression FCos(Operation operation) {
        return GenerateUnary(operation, "cos", Type::Float, Type::Float);
    }

    Expression FSin(Operation operation) {
        return GenerateUnary(operation, "sin", Type::Float, Type::Float);
    }

    Expression FExp2(Operation operation) {
        return GenerateUnary(operation, "exp2", Type::Float, Type::Float);
    }

    Expression FLog2(Operation operation) {
        return GenerateUnary(operation, "log2", Type::Float, Type::Float);
    }

    Expression FInverseSqrt(Operation operation) {
        return GenerateUnary(operation, "inversesqrt", Type::Float, Type::Float);
    }

    Expression FSqrt(Operation operation) {
        return GenerateUnary(operation, "sqrt", Type::Float, Type::Float);
    }

    Expression FRoundEven(Operation operation) {
        return GenerateUnary(operation, "roundEven", Type::Float, Type::Float);
    }

    Expression FFloor(Operation operation) {
        return GenerateUnary(operation, "floor", Type::Float, Type::Float);
    }

    Expression FCeil(Operation operation) {
        return GenerateUnary(operation, "ceil", Type::Float, Type::Float);
    }

    Expression FTrunc(Operation operation) {
        return GenerateUnary(operation, "trunc", Type::Float, Type::Float);
    }

    template <Type type>
    Expression FCastInteger(Operation operation) {
        return GenerateUnary(operation, "float", Type::Float, type);
    }

    Expression ICastFloat(Operation operation) {
        return GenerateUnary(operation, "int", Type::Int, Type::Float);
    }

    Expression ICastUnsigned(Operation operation) {
        return GenerateUnary(operation, "int", Type::Int, Type::Uint);
    }

    template <Type type>
    Expression LogicalShiftLeft(Operation operation) {
        return GenerateBinaryInfix(operation, "<<", type, type, Type::Uint);
    }

    Expression ILogicalShiftRight(Operation operation) {
        const std::string op_a = VisitOperand(operation, 0).AsUint();
        const std::string op_b = VisitOperand(operation, 1).AsUint();
        std::string op_str = fmt::format("int({} >> {})", op_a, op_b);

        return ApplyPrecise(operation, std::move(op_str), Type::Int);
    }

    Expression IArithmeticShiftRight(Operation operation) {
        return GenerateBinaryInfix(operation, ">>", Type::Int, Type::Int, Type::Uint);
    }

    template <Type type>
    Expression BitwiseAnd(Operation operation) {
        return GenerateBinaryInfix(operation, "&", type, type, type);
    }

    template <Type type>
    Expression BitwiseOr(Operation operation) {
        return GenerateBinaryInfix(operation, "|", type, type, type);
    }

    template <Type type>
    Expression BitwiseXor(Operation operation) {
        return GenerateBinaryInfix(operation, "^", type, type, type);
    }

    template <Type type>
    Expression BitwiseNot(Operation operation) {
        return GenerateUnary(operation, "~", type, type);
    }

    Expression UCastFloat(Operation operation) {
        return GenerateUnary(operation, "uint", Type::Uint, Type::Float);
    }

    Expression UCastSigned(Operation operation) {
        return GenerateUnary(operation, "uint", Type::Uint, Type::Int);
    }

    Expression UShiftRight(Operation operation) {
        return GenerateBinaryInfix(operation, ">>", Type::Uint, Type::Uint, Type::Uint);
    }

    template <Type type>
    Expression BitfieldInsert(Operation operation) {
        return GenerateQuaternary(operation, "bitfieldInsert", type, type, type, Type::Int,
                                  Type::Int);
    }

    template <Type type>
    Expression BitfieldExtract(Operation operation) {
        return GenerateTernary(operation, "bitfieldExtract", type, type, Type::Int, Type::Int);
    }

    template <Type type>
    Expression BitCount(Operation operation) {
        return GenerateUnary(operation, "bitCount", type, type);
    }

    Expression HNegate(Operation operation) {
        const auto GetNegate = [&](std::size_t index) {
            return VisitOperand(operation, index).AsBool() + " ? -1 : 1";
        };
        return {fmt::format("({} * vec2({}, {}))", VisitOperand(operation, 0).AsHalfFloat(),
                            GetNegate(1), GetNegate(2)),
                Type::HalfFloat};
    }

    Expression HClamp(Operation operation) {
        const std::string value = VisitOperand(operation, 0).AsHalfFloat();
        const std::string min = VisitOperand(operation, 1).AsFloat();
        const std::string max = VisitOperand(operation, 2).AsFloat();
        std::string clamped = fmt::format("clamp({}, vec2({}), vec2({}))", value, min, max);

        return ApplyPrecise(operation, std::move(clamped), Type::HalfFloat);
    }

    Expression HCastFloat(Operation operation) {
        return {fmt::format("vec2({})", VisitOperand(operation, 0).AsFloat()), Type::HalfFloat};
    }

    Expression HUnpack(Operation operation) {
        Expression operand = VisitOperand(operation, 0);
        switch (std::get<Tegra::Shader::HalfType>(operation.GetMeta())) {
        case Tegra::Shader::HalfType::H0_H1:
            return operand;
        case Tegra::Shader::HalfType::F32:
            return {fmt::format("vec2({})", operand.AsFloat()), Type::HalfFloat};
        case Tegra::Shader::HalfType::H0_H0:
            return {fmt::format("vec2({}[0])", operand.AsHalfFloat()), Type::HalfFloat};
        case Tegra::Shader::HalfType::H1_H1:
            return {fmt::format("vec2({}[1])", operand.AsHalfFloat()), Type::HalfFloat};
        }
        UNREACHABLE();
        return {"0", Type::Int};
    }

    Expression HMergeF32(Operation operation) {
        return {fmt::format("float({}[0])", VisitOperand(operation, 0).AsHalfFloat()), Type::Float};
    }

    Expression HMergeH0(Operation operation) {
        std::string dest = VisitOperand(operation, 0).AsUint();
        std::string src = VisitOperand(operation, 1).AsUint();
        return {fmt::format("(({} & 0x0000FFFFU) | ({} & 0xFFFF0000U))", src, dest), Type::Uint};
    }

    Expression HMergeH1(Operation operation) {
        std::string dest = VisitOperand(operation, 0).AsUint();
        std::string src = VisitOperand(operation, 1).AsUint();
        return {fmt::format("(({} & 0x0000FFFFU) | ({} & 0xFFFF0000U))", dest, src), Type::Uint};
    }

    Expression HPack2(Operation operation) {
        return {fmt::format("vec2({}, {})", VisitOperand(operation, 0).AsFloat(),
                            VisitOperand(operation, 1).AsFloat()),
                Type::HalfFloat};
    }

    template <Type type>
    Expression LogicalLessThan(Operation operation) {
        return GenerateBinaryInfix(operation, "<", Type::Bool, type, type);
    }

    template <Type type>
    Expression LogicalEqual(Operation operation) {
        return GenerateBinaryInfix(operation, "==", Type::Bool, type, type);
    }

    template <Type type>
    Expression LogicalLessEqual(Operation operation) {
        return GenerateBinaryInfix(operation, "<=", Type::Bool, type, type);
    }

    template <Type type>
    Expression LogicalGreaterThan(Operation operation) {
        return GenerateBinaryInfix(operation, ">", Type::Bool, type, type);
    }

    template <Type type>
    Expression LogicalNotEqual(Operation operation) {
        return GenerateBinaryInfix(operation, "!=", Type::Bool, type, type);
    }

    template <Type type>
    Expression LogicalGreaterEqual(Operation operation) {
        return GenerateBinaryInfix(operation, ">=", Type::Bool, type, type);
    }

    Expression LogicalFIsNan(Operation operation) {
        return GenerateUnary(operation, "isnan", Type::Bool, Type::Float);
    }

    Expression LogicalAssign(Operation operation) {
        const Node& dest = operation[0];
        const Node& src = operation[1];

        std::string target;

        if (const auto pred = std::get_if<PredicateNode>(&*dest)) {
            ASSERT_MSG(!pred->IsNegated(), "Negating logical assignment");

            const auto index = pred->GetIndex();
            switch (index) {
            case Tegra::Shader::Pred::NeverExecute:
            case Tegra::Shader::Pred::UnusedIndex:
                // Writing to these predicates is a no-op
                return {};
            }
            target = GetPredicate(index);
        } else if (const auto flag = std::get_if<InternalFlagNode>(&*dest)) {
            target = GetInternalFlag(flag->GetFlag());
        }

        code.AddLine("{} = {};", target, Visit(src).AsBool());
        return {};
    }

    Expression LogicalAnd(Operation operation) {
        return GenerateBinaryInfix(operation, "&&", Type::Bool, Type::Bool, Type::Bool);
    }

    Expression LogicalOr(Operation operation) {
        return GenerateBinaryInfix(operation, "||", Type::Bool, Type::Bool, Type::Bool);
    }

    Expression LogicalXor(Operation operation) {
        return GenerateBinaryInfix(operation, "^^", Type::Bool, Type::Bool, Type::Bool);
    }

    Expression LogicalNegate(Operation operation) {
        return GenerateUnary(operation, "!", Type::Bool, Type::Bool);
    }

    Expression LogicalPick2(Operation operation) {
        return {fmt::format("{}[{}]", VisitOperand(operation, 0).AsBool2(),
                            VisitOperand(operation, 1).AsUint()),
                Type::Bool};
    }

    Expression LogicalAnd2(Operation operation) {
        return GenerateUnary(operation, "all", Type::Bool, Type::Bool2);
    }

    template <bool with_nan>
    Expression GenerateHalfComparison(Operation operation, std::string_view compare_op) {
        Expression comparison = GenerateBinaryCall(operation, compare_op, Type::Bool2,
                                                   Type::HalfFloat, Type::HalfFloat);
        if constexpr (!with_nan) {
            return comparison;
        }
        return {fmt::format("HalfFloatNanComparison({}, {}, {})", comparison.AsBool2(),
                            VisitOperand(operation, 0).AsHalfFloat(),
                            VisitOperand(operation, 1).AsHalfFloat()),
                Type::Bool2};
    }

    template <bool with_nan>
    Expression Logical2HLessThan(Operation operation) {
        return GenerateHalfComparison<with_nan>(operation, "lessThan");
    }

    template <bool with_nan>
    Expression Logical2HEqual(Operation operation) {
        return GenerateHalfComparison<with_nan>(operation, "equal");
    }

    template <bool with_nan>
    Expression Logical2HLessEqual(Operation operation) {
        return GenerateHalfComparison<with_nan>(operation, "lessThanEqual");
    }

    template <bool with_nan>
    Expression Logical2HGreaterThan(Operation operation) {
        return GenerateHalfComparison<with_nan>(operation, "greaterThan");
    }

    template <bool with_nan>
    Expression Logical2HNotEqual(Operation operation) {
        return GenerateHalfComparison<with_nan>(operation, "notEqual");
    }

    template <bool with_nan>
    Expression Logical2HGreaterEqual(Operation operation) {
        return GenerateHalfComparison<with_nan>(operation, "greaterThanEqual");
    }

    Expression Texture(Operation operation) {
        const auto meta = std::get_if<MetaTexture>(&operation.GetMeta());
        ASSERT(meta);

        std::string expr = GenerateTexture(
            operation, "", {TextureAoffi{}, TextureArgument{Type::Float, meta->bias}});
        if (meta->sampler.IsShadow()) {
            expr = "vec4(" + expr + ')';
        }
        return {expr + GetSwizzle(meta->element), Type::Float};
    }

    Expression TextureLod(Operation operation) {
        const auto meta = std::get_if<MetaTexture>(&operation.GetMeta());
        ASSERT(meta);

        std::string expr = GenerateTexture(
            operation, "Lod", {TextureArgument{Type::Float, meta->lod}, TextureAoffi{}});
        if (meta->sampler.IsShadow()) {
            expr = "vec4(" + expr + ')';
        }
        return {expr + GetSwizzle(meta->element), Type::Float};
    }

    Expression TextureGather(Operation operation) {
        const auto meta = std::get_if<MetaTexture>(&operation.GetMeta());
        ASSERT(meta);

        const auto type = meta->sampler.IsShadow() ? Type::Float : Type::Int;
        return {GenerateTexture(operation, "Gather",
                                {TextureArgument{type, meta->component}, TextureAoffi{}}) +
                    GetSwizzle(meta->element),
                Type::Float};
    }

    Expression TextureQueryDimensions(Operation operation) {
        const auto meta = std::get_if<MetaTexture>(&operation.GetMeta());
        ASSERT(meta);

        const std::string sampler = GetSampler(meta->sampler);
        const std::string lod = VisitOperand(operation, 0).AsInt();

        switch (meta->element) {
        case 0:
        case 1:
            return {fmt::format("textureSize({}, {}){}", sampler, lod, GetSwizzle(meta->element)),
                    Type::Int};
        case 3:
            return {fmt::format("textureQueryLevels({})", sampler), Type::Int};
        }
        UNREACHABLE();
        return {"0", Type::Int};
    }

    Expression TextureQueryLod(Operation operation) {
        const auto meta = std::get_if<MetaTexture>(&operation.GetMeta());
        ASSERT(meta);

        if (meta->element < 2) {
            return {fmt::format("int(({} * vec2(256)){})",
                                GenerateTexture(operation, "QueryLod", {}),
                                GetSwizzle(meta->element)),
                    Type::Int};
        }
        return {"0", Type::Int};
    }

    Expression TexelFetch(Operation operation) {
        constexpr std::array constructors = {"int", "ivec2", "ivec3", "ivec4"};
        const auto meta = std::get_if<MetaTexture>(&operation.GetMeta());
        ASSERT(meta);
        UNIMPLEMENTED_IF(meta->sampler.IsArray());
        const std::size_t count = operation.GetOperandsCount();

        std::string expr = "texelFetch(";
        expr += GetSampler(meta->sampler);
        expr += ", ";

        expr += constructors.at(operation.GetOperandsCount() - 1);
        expr += '(';
        for (std::size_t i = 0; i < count; ++i) {
            expr += VisitOperand(operation, i).AsInt();
            const std::size_t next = i + 1;
            if (next == count)
                expr += ')';
            else if (next < count)
                expr += ", ";
        }

        // Store a copy of the expression without the lod to be used with texture buffers
        std::string expr_buffer = expr;

        if (meta->lod) {
            expr += ", ";
            expr += Visit(meta->lod).AsInt();
        }
        expr += ')';
        expr += GetSwizzle(meta->element);

        expr_buffer += ')';
        expr_buffer += GetSwizzle(meta->element);

        const std::string tmp{code.GenerateTemporary()};
        EmitIfdefIsBuffer(meta->sampler);
        code.AddLine("float {} = {};", tmp, expr_buffer);
        code.AddLine("#else");
        code.AddLine("float {} = {};", tmp, expr);
        code.AddLine("#endif");

        return {tmp, Type::Float};
    }

    Expression ImageLoad(Operation operation) {
        if (!device.HasImageLoadFormatted()) {
            LOG_ERROR(Render_OpenGL,
                      "Device lacks GL_EXT_shader_image_load_formatted, stubbing image load");
            return {"0", Type::Int};
        }

        const auto meta{std::get<MetaImage>(operation.GetMeta())};
        return {fmt::format("imageLoad({}, {}){}", GetImage(meta.image),
                            BuildIntegerCoordinates(operation), GetSwizzle(meta.element)),
                Type::Uint};
    }

    Expression ImageStore(Operation operation) {
        const auto meta{std::get<MetaImage>(operation.GetMeta())};
        code.AddLine("imageStore({}, {}, {});", GetImage(meta.image),
                     BuildIntegerCoordinates(operation), BuildImageValues(operation));
        return {};
    }

    template <const std::string_view& opname>
    Expression AtomicImage(Operation operation) {
        const auto meta{std::get<MetaImage>(operation.GetMeta())};
        ASSERT(meta.values.size() == 1);

        return {fmt::format("imageAtomic{}({}, {}, {})", opname, GetImage(meta.image),
                            BuildIntegerCoordinates(operation), Visit(meta.values[0]).AsUint()),
                Type::Uint};
    }

    Expression Branch(Operation operation) {
        const auto target = std::get_if<ImmediateNode>(&*operation[0]);
        UNIMPLEMENTED_IF(!target);

        code.AddLine("jmp_to = 0x{:X}U;", target->GetValue());
        code.AddLine("break;");
        return {};
    }

    Expression BranchIndirect(Operation operation) {
        const std::string op_a = VisitOperand(operation, 0).AsUint();

        code.AddLine("jmp_to = {};", op_a);
        code.AddLine("break;");
        return {};
    }

    Expression PushFlowStack(Operation operation) {
        const auto stack = std::get<MetaStackClass>(operation.GetMeta());
        const auto target = std::get_if<ImmediateNode>(&*operation[0]);
        UNIMPLEMENTED_IF(!target);

        code.AddLine("{}[{}++] = 0x{:X}U;", FlowStackName(stack), FlowStackTopName(stack),
                     target->GetValue());
        return {};
    }

    Expression PopFlowStack(Operation operation) {
        const auto stack = std::get<MetaStackClass>(operation.GetMeta());
        code.AddLine("jmp_to = {}[--{}];", FlowStackName(stack), FlowStackTopName(stack));
        code.AddLine("break;");
        return {};
    }

    Expression Exit(Operation operation) {
        if (stage != ProgramType::Fragment) {
            code.AddLine("return;");
            return {};
        }
        const auto& used_registers = ir.GetRegisters();
        const auto SafeGetRegister = [&](u32 reg) -> Expression {
            // TODO(Rodrigo): Replace with contains once C++20 releases
            if (used_registers.find(reg) != used_registers.end()) {
                return {GetRegister(reg), Type::Float};
            }
            return {"0.0f", Type::Float};
        };

        UNIMPLEMENTED_IF_MSG(header.ps.omap.sample_mask != 0, "Sample mask write is unimplemented");

        // Write the color outputs using the data in the shader registers, disabled
        // rendertargets/components are skipped in the register assignment.
        u32 current_reg = 0;
        for (u32 render_target = 0; render_target < Maxwell::NumRenderTargets; ++render_target) {
            // TODO(Subv): Figure out how dual-source blending is configured in the Switch.
            for (u32 component = 0; component < 4; ++component) {
                if (header.ps.IsColorComponentOutputEnabled(render_target, component)) {
                    code.AddLine("FragColor{}[{}] = {};", render_target, component,
                                 SafeGetRegister(current_reg).AsFloat());
                    ++current_reg;
                }
            }
        }

        if (header.ps.omap.depth) {
            // The depth output is always 2 registers after the last color output, and current_reg
            // already contains one past the last color register.
            code.AddLine("gl_FragDepth = {};", SafeGetRegister(current_reg + 1).AsFloat());
        }

        code.AddLine("return;");
        return {};
    }

    Expression Discard(Operation operation) {
        // Enclose "discard" in a conditional, so that GLSL compilation does not complain
        // about unexecuted instructions that may follow this.
        code.AddLine("if (true) {{");
        ++code.scope;
        code.AddLine("discard;");
        --code.scope;
        code.AddLine("}}");
        return {};
    }

    Expression EmitVertex(Operation operation) {
        ASSERT_MSG(stage == ProgramType::Geometry,
                   "EmitVertex is expected to be used in a geometry shader.");

        // If a geometry shader is attached, it will always flip (it's the last stage before
        // fragment). For more info about flipping, refer to gl_shader_gen.cpp.
        code.AddLine("gl_Position.xy *= viewport_flip.xy;");
        code.AddLine("EmitVertex();");
        return {};
    }

    Expression EndPrimitive(Operation operation) {
        ASSERT_MSG(stage == ProgramType::Geometry,
                   "EndPrimitive is expected to be used in a geometry shader.");

        code.AddLine("EndPrimitive();");
        return {};
    }

    Expression YNegate(Operation operation) {
        // Config pack's third value is Y_NEGATE's state.
        return {"config_pack[2]", Type::Uint};
    }

    template <u32 element>
    Expression LocalInvocationId(Operation) {
        return {"gl_LocalInvocationID"s + GetSwizzle(element), Type::Uint};
    }

    template <u32 element>
    Expression WorkGroupId(Operation) {
        return {"gl_WorkGroupID"s + GetSwizzle(element), Type::Uint};
    }

    Expression BallotThread(Operation operation) {
        const std::string value = VisitOperand(operation, 0).AsBool();
        if (!device.HasWarpIntrinsics()) {
            LOG_ERROR(Render_OpenGL, "Nvidia vote intrinsics are required by this shader");
            // Stub on non-Nvidia devices by simulating all threads voting the same as the active
            // one.
            return {fmt::format("({} ? 0xFFFFFFFFU : 0U)", value), Type::Uint};
        }
        return {fmt::format("ballotThreadNV({})", value), Type::Uint};
    }

    Expression Vote(Operation operation, const char* func) {
        const std::string value = VisitOperand(operation, 0).AsBool();
        if (!device.HasWarpIntrinsics()) {
            LOG_ERROR(Render_OpenGL, "Nvidia vote intrinsics are required by this shader");
            // Stub with a warp size of one.
            return {value, Type::Bool};
        }
        return {fmt::format("{}({})", func, value), Type::Bool};
    }

    Expression VoteAll(Operation operation) {
        return Vote(operation, "allThreadsNV");
    }

    Expression VoteAny(Operation operation) {
        return Vote(operation, "anyThreadNV");
    }

    Expression VoteEqual(Operation operation) {
        if (!device.HasWarpIntrinsics()) {
            LOG_ERROR(Render_OpenGL, "Nvidia vote intrinsics are required by this shader");
            // We must return true here since a stub for a theoretical warp size of 1.
            // This will always return an equal result across all votes.
            return {"true", Type::Bool};
        }
        return Vote(operation, "allThreadsEqualNV");
    }

    template <const std::string_view& func>
    Expression Shuffle(Operation operation) {
        const std::string value = VisitOperand(operation, 0).AsFloat();
        if (!device.HasWarpIntrinsics()) {
            LOG_ERROR(Render_OpenGL, "Nvidia shuffle intrinsics are required by this shader");
            // On a "single-thread" device we are either on the same thread or out of bounds. Both
            // cases return the passed value.
            return {value, Type::Float};
        }

        const std::string index = VisitOperand(operation, 1).AsUint();
        const std::string width = VisitOperand(operation, 2).AsUint();
        return {fmt::format("{}({}, {}, {})", func, value, index, width), Type::Float};
    }

    template <const std::string_view& func>
    Expression InRangeShuffle(Operation operation) {
        const std::string index = VisitOperand(operation, 0).AsUint();
        const std::string width = VisitOperand(operation, 1).AsUint();
        if (!device.HasWarpIntrinsics()) {
            // On a "single-thread" device we are only in bounds when the requested index is 0.
            return {fmt::format("({} == 0U)", index), Type::Bool};
        }

        const std::string in_range = code.GenerateTemporary();
        code.AddLine("bool {};", in_range);
        code.AddLine("{}(0U, {}, {}, {});", func, index, width, in_range);
        return {in_range, Type::Bool};
    }

    struct Func final {
        Func() = delete;
        ~Func() = delete;

        static constexpr std::string_view Add = "Add";
        static constexpr std::string_view And = "And";
        static constexpr std::string_view Or = "Or";
        static constexpr std::string_view Xor = "Xor";
        static constexpr std::string_view Exchange = "Exchange";

        static constexpr std::string_view ShuffleIndexed = "shuffleNV";
        static constexpr std::string_view ShuffleUp = "shuffleUpNV";
        static constexpr std::string_view ShuffleDown = "shuffleDownNV";
        static constexpr std::string_view ShuffleButterfly = "shuffleXorNV";
    };

    static constexpr std::array operation_decompilers = {
        &GLSLDecompiler::Assign,

        &GLSLDecompiler::Select,

        &GLSLDecompiler::Add<Type::Float>,
        &GLSLDecompiler::Mul<Type::Float>,
        &GLSLDecompiler::Div<Type::Float>,
        &GLSLDecompiler::Fma<Type::Float>,
        &GLSLDecompiler::Negate<Type::Float>,
        &GLSLDecompiler::Absolute<Type::Float>,
        &GLSLDecompiler::FClamp,
        &GLSLDecompiler::FCastHalf0,
        &GLSLDecompiler::FCastHalf1,
        &GLSLDecompiler::Min<Type::Float>,
        &GLSLDecompiler::Max<Type::Float>,
        &GLSLDecompiler::FCos,
        &GLSLDecompiler::FSin,
        &GLSLDecompiler::FExp2,
        &GLSLDecompiler::FLog2,
        &GLSLDecompiler::FInverseSqrt,
        &GLSLDecompiler::FSqrt,
        &GLSLDecompiler::FRoundEven,
        &GLSLDecompiler::FFloor,
        &GLSLDecompiler::FCeil,
        &GLSLDecompiler::FTrunc,
        &GLSLDecompiler::FCastInteger<Type::Int>,
        &GLSLDecompiler::FCastInteger<Type::Uint>,

        &GLSLDecompiler::Add<Type::Int>,
        &GLSLDecompiler::Mul<Type::Int>,
        &GLSLDecompiler::Div<Type::Int>,
        &GLSLDecompiler::Negate<Type::Int>,
        &GLSLDecompiler::Absolute<Type::Int>,
        &GLSLDecompiler::Min<Type::Int>,
        &GLSLDecompiler::Max<Type::Int>,

        &GLSLDecompiler::ICastFloat,
        &GLSLDecompiler::ICastUnsigned,
        &GLSLDecompiler::LogicalShiftLeft<Type::Int>,
        &GLSLDecompiler::ILogicalShiftRight,
        &GLSLDecompiler::IArithmeticShiftRight,
        &GLSLDecompiler::BitwiseAnd<Type::Int>,
        &GLSLDecompiler::BitwiseOr<Type::Int>,
        &GLSLDecompiler::BitwiseXor<Type::Int>,
        &GLSLDecompiler::BitwiseNot<Type::Int>,
        &GLSLDecompiler::BitfieldInsert<Type::Int>,
        &GLSLDecompiler::BitfieldExtract<Type::Int>,
        &GLSLDecompiler::BitCount<Type::Int>,

        &GLSLDecompiler::Add<Type::Uint>,
        &GLSLDecompiler::Mul<Type::Uint>,
        &GLSLDecompiler::Div<Type::Uint>,
        &GLSLDecompiler::Min<Type::Uint>,
        &GLSLDecompiler::Max<Type::Uint>,
        &GLSLDecompiler::UCastFloat,
        &GLSLDecompiler::UCastSigned,
        &GLSLDecompiler::LogicalShiftLeft<Type::Uint>,
        &GLSLDecompiler::UShiftRight,
        &GLSLDecompiler::UShiftRight,
        &GLSLDecompiler::BitwiseAnd<Type::Uint>,
        &GLSLDecompiler::BitwiseOr<Type::Uint>,
        &GLSLDecompiler::BitwiseXor<Type::Uint>,
        &GLSLDecompiler::BitwiseNot<Type::Uint>,
        &GLSLDecompiler::BitfieldInsert<Type::Uint>,
        &GLSLDecompiler::BitfieldExtract<Type::Uint>,
        &GLSLDecompiler::BitCount<Type::Uint>,

        &GLSLDecompiler::Add<Type::HalfFloat>,
        &GLSLDecompiler::Mul<Type::HalfFloat>,
        &GLSLDecompiler::Fma<Type::HalfFloat>,
        &GLSLDecompiler::Absolute<Type::HalfFloat>,
        &GLSLDecompiler::HNegate,
        &GLSLDecompiler::HClamp,
        &GLSLDecompiler::HCastFloat,
        &GLSLDecompiler::HUnpack,
        &GLSLDecompiler::HMergeF32,
        &GLSLDecompiler::HMergeH0,
        &GLSLDecompiler::HMergeH1,
        &GLSLDecompiler::HPack2,

        &GLSLDecompiler::LogicalAssign,
        &GLSLDecompiler::LogicalAnd,
        &GLSLDecompiler::LogicalOr,
        &GLSLDecompiler::LogicalXor,
        &GLSLDecompiler::LogicalNegate,
        &GLSLDecompiler::LogicalPick2,
        &GLSLDecompiler::LogicalAnd2,

        &GLSLDecompiler::LogicalLessThan<Type::Float>,
        &GLSLDecompiler::LogicalEqual<Type::Float>,
        &GLSLDecompiler::LogicalLessEqual<Type::Float>,
        &GLSLDecompiler::LogicalGreaterThan<Type::Float>,
        &GLSLDecompiler::LogicalNotEqual<Type::Float>,
        &GLSLDecompiler::LogicalGreaterEqual<Type::Float>,
        &GLSLDecompiler::LogicalFIsNan,

        &GLSLDecompiler::LogicalLessThan<Type::Int>,
        &GLSLDecompiler::LogicalEqual<Type::Int>,
        &GLSLDecompiler::LogicalLessEqual<Type::Int>,
        &GLSLDecompiler::LogicalGreaterThan<Type::Int>,
        &GLSLDecompiler::LogicalNotEqual<Type::Int>,
        &GLSLDecompiler::LogicalGreaterEqual<Type::Int>,

        &GLSLDecompiler::LogicalLessThan<Type::Uint>,
        &GLSLDecompiler::LogicalEqual<Type::Uint>,
        &GLSLDecompiler::LogicalLessEqual<Type::Uint>,
        &GLSLDecompiler::LogicalGreaterThan<Type::Uint>,
        &GLSLDecompiler::LogicalNotEqual<Type::Uint>,
        &GLSLDecompiler::LogicalGreaterEqual<Type::Uint>,

        &GLSLDecompiler::Logical2HLessThan<false>,
        &GLSLDecompiler::Logical2HEqual<false>,
        &GLSLDecompiler::Logical2HLessEqual<false>,
        &GLSLDecompiler::Logical2HGreaterThan<false>,
        &GLSLDecompiler::Logical2HNotEqual<false>,
        &GLSLDecompiler::Logical2HGreaterEqual<false>,
        &GLSLDecompiler::Logical2HLessThan<true>,
        &GLSLDecompiler::Logical2HEqual<true>,
        &GLSLDecompiler::Logical2HLessEqual<true>,
        &GLSLDecompiler::Logical2HGreaterThan<true>,
        &GLSLDecompiler::Logical2HNotEqual<true>,
        &GLSLDecompiler::Logical2HGreaterEqual<true>,

        &GLSLDecompiler::Texture,
        &GLSLDecompiler::TextureLod,
        &GLSLDecompiler::TextureGather,
        &GLSLDecompiler::TextureQueryDimensions,
        &GLSLDecompiler::TextureQueryLod,
        &GLSLDecompiler::TexelFetch,

        &GLSLDecompiler::ImageLoad,
        &GLSLDecompiler::ImageStore,

        &GLSLDecompiler::AtomicImage<Func::Add>,
        &GLSLDecompiler::AtomicImage<Func::And>,
        &GLSLDecompiler::AtomicImage<Func::Or>,
        &GLSLDecompiler::AtomicImage<Func::Xor>,
        &GLSLDecompiler::AtomicImage<Func::Exchange>,

        &GLSLDecompiler::Branch,
        &GLSLDecompiler::BranchIndirect,
        &GLSLDecompiler::PushFlowStack,
        &GLSLDecompiler::PopFlowStack,
        &GLSLDecompiler::Exit,
        &GLSLDecompiler::Discard,

        &GLSLDecompiler::EmitVertex,
        &GLSLDecompiler::EndPrimitive,

        &GLSLDecompiler::YNegate,
        &GLSLDecompiler::LocalInvocationId<0>,
        &GLSLDecompiler::LocalInvocationId<1>,
        &GLSLDecompiler::LocalInvocationId<2>,
        &GLSLDecompiler::WorkGroupId<0>,
        &GLSLDecompiler::WorkGroupId<1>,
        &GLSLDecompiler::WorkGroupId<2>,

        &GLSLDecompiler::BallotThread,
        &GLSLDecompiler::VoteAll,
        &GLSLDecompiler::VoteAny,
        &GLSLDecompiler::VoteEqual,

        &GLSLDecompiler::Shuffle<Func::ShuffleIndexed>,
        &GLSLDecompiler::Shuffle<Func::ShuffleUp>,
        &GLSLDecompiler::Shuffle<Func::ShuffleDown>,
        &GLSLDecompiler::Shuffle<Func::ShuffleButterfly>,

        &GLSLDecompiler::InRangeShuffle<Func::ShuffleIndexed>,
        &GLSLDecompiler::InRangeShuffle<Func::ShuffleUp>,
        &GLSLDecompiler::InRangeShuffle<Func::ShuffleDown>,
        &GLSLDecompiler::InRangeShuffle<Func::ShuffleButterfly>,
    };
    static_assert(operation_decompilers.size() == static_cast<std::size_t>(OperationCode::Amount));

    std::string GetRegister(u32 index) const {
        return GetDeclarationWithSuffix(index, "gpr");
    }

    std::string GetPredicate(Tegra::Shader::Pred pred) const {
        return GetDeclarationWithSuffix(static_cast<u32>(pred), "pred");
    }

    std::string GetInputAttribute(Attribute::Index attribute) const {
        return GetDeclarationWithSuffix(GetGenericAttributeIndex(attribute), "input_attr");
    }

    std::string GetOutputAttribute(Attribute::Index attribute) const {
        return GetDeclarationWithSuffix(GetGenericAttributeIndex(attribute), "output_attr");
    }

    std::string GetConstBuffer(u32 index) const {
        return GetDeclarationWithSuffix(index, "cbuf");
    }

    std::string GetGlobalMemory(const GlobalMemoryBase& descriptor) const {
        return fmt::format("gmem_{}_{}_{}", descriptor.cbuf_index, descriptor.cbuf_offset, suffix);
    }

    std::string GetGlobalMemoryBlock(const GlobalMemoryBase& descriptor) const {
        return fmt::format("gmem_block_{}_{}_{}", descriptor.cbuf_index, descriptor.cbuf_offset,
                           suffix);
    }

    std::string GetConstBufferBlock(u32 index) const {
        return GetDeclarationWithSuffix(index, "cbuf_block");
    }

    std::string GetLocalMemory() const {
        return "lmem_" + suffix;
    }

    std::string GetSharedMemory() const {
        return fmt::format("smem_{}", suffix);
    }

    std::string GetInternalFlag(InternalFlag flag) const {
        constexpr std::array InternalFlagNames = {"zero_flag", "sign_flag", "carry_flag",
                                                  "overflow_flag"};
        const auto index = static_cast<u32>(flag);
        ASSERT(index < static_cast<u32>(InternalFlag::Amount));

        return fmt::format("{}_{}", InternalFlagNames[index], suffix);
    }

    std::string GetSampler(const Sampler& sampler) const {
        return GetDeclarationWithSuffix(static_cast<u32>(sampler.GetIndex()), "sampler");
    }

    std::string GetImage(const Image& image) const {
        return GetDeclarationWithSuffix(static_cast<u32>(image.GetIndex()), "image");
    }

    void EmitIfdefIsBuffer(const Sampler& sampler) {
        code.AddLine("#ifdef SAMPLER_{}_IS_BUFFER", sampler.GetIndex());
    }

    std::string GetDeclarationWithSuffix(u32 index, const std::string& name) const {
        return fmt::format("{}_{}_{}", name, index, suffix);
    }

    u32 GetNumPhysicalInputAttributes() const {
        return IsVertexShader(stage) ? GetNumPhysicalAttributes() : GetNumPhysicalVaryings();
    }

    u32 GetNumPhysicalAttributes() const {
        return std::min<u32>(device.GetMaxVertexAttributes(), Maxwell::NumVertexAttributes);
    }

    u32 GetNumPhysicalVaryings() const {
        return std::min<u32>(device.GetMaxVaryings(), Maxwell::NumVaryings);
    }

    const Device& device;
    const ShaderIR& ir;
    const ProgramType stage;
    const std::string suffix;
    const Header header;

    ShaderWriter code;
};

} // Anonymous namespace

std::string GetCommonDeclarations() {
    return fmt::format(
        "#define ftoi floatBitsToInt\n"
        "#define ftou floatBitsToUint\n"
        "#define itof intBitsToFloat\n"
        "#define utof uintBitsToFloat\n\n"
        "bvec2 HalfFloatNanComparison(bvec2 comparison, vec2 pair1, vec2 pair2) {{\n"
        "    bvec2 is_nan1 = isnan(pair1);\n"
        "    bvec2 is_nan2 = isnan(pair2);\n"
        "    return bvec2(comparison.x || is_nan1.x || is_nan2.x, comparison.y || is_nan1.y || "
        "is_nan2.y);\n"
        "}}\n\n"
        "layout(location = 0) uniform uvec4 config_pack; // instance_id, flip_stage, y_direction, "
        "padding\n"
        "layout(location = 1) uniform vec2 viewport_flip;\n\n");
}

ProgramResult Decompile(const Device& device, const ShaderIR& ir, ProgramType stage,
                        const std::string& suffix) {
    GLSLDecompiler decompiler(device, ir, stage, suffix);
    decompiler.Decompile();
    return {decompiler.GetResult(), decompiler.GetShaderEntries()};
}

} // namespace OpenGL::GLShader<|MERGE_RESOLUTION|>--- conflicted
+++ resolved
@@ -772,30 +772,8 @@
     void DeclareImages() {
         const auto& images{ir.GetImages()};
         for (const auto& [offset, image] : images) {
-<<<<<<< HEAD
-            const char* image_type = [&] {
-                switch (image.GetType()) {
-                case Tegra::Shader::ImageType::Texture1D:
-                    return "1D";
-                case Tegra::Shader::ImageType::TextureBuffer:
-                    return "Buffer";
-                case Tegra::Shader::ImageType::Texture1DArray:
-                    return "1DArray";
-                case Tegra::Shader::ImageType::Texture2D:
-                    return "2D";
-                case Tegra::Shader::ImageType::Texture2DArray:
-                    return "2DArray";
-                case Tegra::Shader::ImageType::Texture3D:
-                    return "3D";
-                default:
-                    UNREACHABLE();
-                    return "1D";
-                }
-            }();
-=======
             const auto [type_prefix, format] = DeduceImageType(image);
             const auto image_type = GetImageTypeDeclaration(image.GetType());
->>>>>>> 6a21bc7e
 
             std::string qualifier = "coherent volatile";
             if (image.IsRead() && !image.IsWritten()) {
@@ -1288,10 +1266,7 @@
     std::string BuildImageValues(Operation operation) {
         constexpr std::array constructors{"uint", "uvec2", "uvec3", "uvec4"};
         const auto meta{std::get<MetaImage>(operation.GetMeta())};
-<<<<<<< HEAD
-=======
         const auto [constructors, type] = GetImageConstructorAndType(meta.image);
->>>>>>> 6a21bc7e
 
         const std::size_t values_count{meta.values.size()};
         std::string expr = fmt::format("{}(", constructors.at(values_count - 1));
@@ -1305,8 +1280,6 @@
         return expr;
     }
 
-<<<<<<< HEAD
-=======
     Expression AtomicImage(Operation operation, const char* opname) {
         const auto meta{std::get<MetaImage>(operation.GetMeta())};
         ASSERT(meta.values.size() == 1);
@@ -1329,7 +1302,6 @@
                 type};
     }
 
->>>>>>> 6a21bc7e
     Expression Assign(Operation operation) {
         const Node& dest = operation[0];
         const Node& src = operation[1];
