// Copyright 2018 yuzu Emulator Project
// Licensed under GPLv2 or any later version
// Refer to the license.txt file included.

#include <map>
#include <optional>
#include <set>
#include <string>
#include <string_view>
#include <unordered_set>

#include <fmt/format.h>

#include "common/assert.h"
#include "common/common_types.h"
#include "core/core.h"
#include "video_core/engines/shader_bytecode.h"
#include "video_core/engines/shader_header.h"
#include "video_core/renderer_opengl/gl_rasterizer.h"
#include "video_core/renderer_opengl/gl_shader_decompiler.h"

namespace OpenGL::GLShader::Decompiler {

using Tegra::Shader::Attribute;
using Tegra::Shader::Instruction;
using Tegra::Shader::LogicOperation;
using Tegra::Shader::OpCode;
using Tegra::Shader::Register;
using Tegra::Shader::Sampler;
using Tegra::Shader::SubOp;

constexpr u32 PROGRAM_END = MAX_PROGRAM_CODE_LENGTH;
constexpr u32 PROGRAM_HEADER_SIZE = sizeof(Tegra::Shader::Header);

constexpr u32 MAX_GEOMETRY_BUFFERS = 6;
constexpr u32 MAX_ATTRIBUTES = 0x100; // Size in vec4s, this value is untested

class DecompileFail : public std::runtime_error {
public:
    using std::runtime_error::runtime_error;
};

/// Translate topology
static std::string GetTopologyName(Tegra::Shader::OutputTopology topology) {
    switch (topology) {
    case Tegra::Shader::OutputTopology::PointList:
        return "points";
    case Tegra::Shader::OutputTopology::LineStrip:
        return "line_strip";
    case Tegra::Shader::OutputTopology::TriangleStrip:
        return "triangle_strip";
    default:
        UNIMPLEMENTED_MSG("Unknown output topology: {}", static_cast<u32>(topology));
        return "points";
    }
}

/// Describes the behaviour of code path of a given entry point and a return point.
enum class ExitMethod {
    Undetermined, ///< Internal value. Only occur when analyzing JMP loop.
    AlwaysReturn, ///< All code paths reach the return point.
    Conditional,  ///< Code path reaches the return point or an END instruction conditionally.
    AlwaysEnd,    ///< All code paths reach a END instruction.
};

/// A subroutine is a range of code refereced by a CALL, IF or LOOP instruction.
struct Subroutine {
    /// Generates a name suitable for GLSL source code.
    std::string GetName() const {
        return "sub_" + std::to_string(begin) + '_' + std::to_string(end) + '_' + suffix;
    }

    u32 begin;                 ///< Entry point of the subroutine.
    u32 end;                   ///< Return point of the subroutine.
    const std::string& suffix; ///< Suffix of the shader, used to make a unique subroutine name
    ExitMethod exit_method;    ///< Exit method of the subroutine.
    std::set<u32> labels;      ///< Addresses refereced by JMP instructions.

    bool operator<(const Subroutine& rhs) const {
        return std::tie(begin, end) < std::tie(rhs.begin, rhs.end);
    }
};

/// Analyzes shader code and produces a set of subroutines.
class ControlFlowAnalyzer {
public:
    ControlFlowAnalyzer(const ProgramCode& program_code, u32 main_offset, const std::string& suffix)
        : program_code(program_code), shader_coverage_begin(main_offset),
          shader_coverage_end(main_offset + 1) {

        // Recursively finds all subroutines.
        const Subroutine& program_main = AddSubroutine(main_offset, PROGRAM_END, suffix);
        if (program_main.exit_method != ExitMethod::AlwaysEnd)
            throw DecompileFail("Program does not always end");
    }

    std::set<Subroutine> GetSubroutines() {
        return std::move(subroutines);
    }

    std::size_t GetShaderLength() const {
        return shader_coverage_end * sizeof(u64);
    }

private:
    const ProgramCode& program_code;
    std::set<Subroutine> subroutines;
    std::map<std::pair<u32, u32>, ExitMethod> exit_method_map;
    u32 shader_coverage_begin;
    u32 shader_coverage_end;

    /// Adds and analyzes a new subroutine if it is not added yet.
    const Subroutine& AddSubroutine(u32 begin, u32 end, const std::string& suffix) {
        Subroutine subroutine{begin, end, suffix, ExitMethod::Undetermined, {}};

        const auto iter = subroutines.find(subroutine);
        if (iter != subroutines.end()) {
            return *iter;
        }

        subroutine.exit_method = Scan(begin, end, subroutine.labels);
        if (subroutine.exit_method == ExitMethod::Undetermined) {
            throw DecompileFail("Recursive function detected");
        }

        return *subroutines.insert(std::move(subroutine)).first;
    }

    /// Merges exit method of two parallel branches.
    static ExitMethod ParallelExit(ExitMethod a, ExitMethod b) {
        if (a == ExitMethod::Undetermined) {
            return b;
        }
        if (b == ExitMethod::Undetermined) {
            return a;
        }
        if (a == b) {
            return a;
        }
        return ExitMethod::Conditional;
    }

    /// Scans a range of code for labels and determines the exit method.
    ExitMethod Scan(u32 begin, u32 end, std::set<u32>& labels) {
        const auto [iter, inserted] =
            exit_method_map.emplace(std::make_pair(begin, end), ExitMethod::Undetermined);
        ExitMethod& exit_method = iter->second;
        if (!inserted)
            return exit_method;

        for (u32 offset = begin; offset != end && offset != PROGRAM_END; ++offset) {
            shader_coverage_begin = std::min(shader_coverage_begin, offset);
            shader_coverage_end = std::max(shader_coverage_end, offset + 1);

            const Instruction instr = {program_code[offset]};
            if (const auto opcode = OpCode::Decode(instr)) {
                switch (opcode->get().GetId()) {
                case OpCode::Id::EXIT: {
                    // The EXIT instruction can be predicated, which means that the shader can
                    // conditionally end on this instruction. We have to consider the case where the
                    // condition is not met and check the exit method of that other basic block.
                    using Tegra::Shader::Pred;
                    if (instr.pred.pred_index == static_cast<u64>(Pred::UnusedIndex)) {
                        return exit_method = ExitMethod::AlwaysEnd;
                    } else {
                        const ExitMethod not_met = Scan(offset + 1, end, labels);
                        return exit_method = ParallelExit(ExitMethod::AlwaysEnd, not_met);
                    }
                }
                case OpCode::Id::BRA: {
                    const u32 target = offset + instr.bra.GetBranchTarget();
                    labels.insert(target);
                    const ExitMethod no_jmp = Scan(offset + 1, end, labels);
                    const ExitMethod jmp = Scan(target, end, labels);
                    return exit_method = ParallelExit(no_jmp, jmp);
                }
                case OpCode::Id::SSY:
                case OpCode::Id::PBK: {
                    // The SSY and PBK use a similar encoding as the BRA instruction.
                    UNIMPLEMENTED_IF_MSG(instr.bra.constant_buffer != 0,
                                         "Constant buffer branching is not supported");
                    const u32 target = offset + instr.bra.GetBranchTarget();
                    labels.insert(target);
                    // Continue scanning for an exit method.
                    break;
                }
                }
            }
        }
        return exit_method = ExitMethod::AlwaysReturn;
    }
};

class ShaderWriter {
public:
    void AddLine(std::string_view text) {
        DEBUG_ASSERT(scope >= 0);
        if (!text.empty()) {
            AppendIndentation();
        }
        shader_source += text;
        AddNewLine();
    }

    void AddLine(char character) {
        DEBUG_ASSERT(scope >= 0);
        AppendIndentation();
        shader_source += character;
        AddNewLine();
    }

    void AddNewLine() {
        DEBUG_ASSERT(scope >= 0);
        shader_source += '\n';
    }

    std::string GetResult() {
        return std::move(shader_source);
    }

    int scope = 0;

private:
    void AppendIndentation() {
        shader_source.append(static_cast<std::size_t>(scope) * 4, ' ');
    }

    std::string shader_source;
};

/**
 * Represents an emulated shader register, used to track the state of that register for emulation
 * with GLSL. At this time, a register can be used as a float or an integer. This class is used for
 * bookkeeping within the GLSL program.
 */
class GLSLRegister {
public:
    enum class Type {
        Float,
        Integer,
        UnsignedInteger,
    };

    GLSLRegister(std::size_t index, const std::string& suffix) : index{index}, suffix{suffix} {}

    /// Gets the GLSL type string for a register
    static std::string GetTypeString() {
        return "float";
    }

    /// Gets the GLSL register prefix string, used for declarations and referencing
    static std::string GetPrefixString() {
        return "reg_";
    }

    /// Returns a GLSL string representing the current state of the register
    std::string GetString() const {
        return GetPrefixString() + std::to_string(index) + '_' + suffix;
    }

    /// Returns the index of the register
    std::size_t GetIndex() const {
        return index;
    }

private:
    const std::size_t index;
    const std::string& suffix;
};

enum class InternalFlag : u64 {
    ZeroFlag = 0,
    CarryFlag = 1,
    OverflowFlag = 2,
    NaNFlag = 3,
    Amount
};

/**
 * Used to manage shader registers that are emulated with GLSL. This class keeps track of the state
 * of all registers (e.g. whether they are currently being used as Floats or Integers), and
 * generates the necessary GLSL code to perform conversions as needed. This class is used for
 * bookkeeping within the GLSL program.
 */
class GLSLRegisterManager {
public:
    GLSLRegisterManager(ShaderWriter& shader, ShaderWriter& declarations,
                        const Maxwell3D::Regs::ShaderStage& stage, const std::string& suffix,
                        const Tegra::Shader::Header& header)
        : shader{shader}, declarations{declarations}, stage{stage}, suffix{suffix}, header{header},
          fixed_pipeline_output_attributes_used{}, local_memory_size{0} {
        BuildRegisterList();
        BuildInputList();
    }

    /**
     * Returns code that does an integer size conversion for the specified size.
     * @param value Value to perform integer size conversion on.
     * @param size Register size to use for conversion instructions.
     * @returns GLSL string corresponding to the value converted to the specified size.
     */
    static std::string ConvertIntegerSize(const std::string& value, Register::Size size) {
        switch (size) {
        case Register::Size::Byte:
            return "((" + value + " << 24) >> 24)";
        case Register::Size::Short:
            return "((" + value + " << 16) >> 16)";
        case Register::Size::Word:
            // Default - do nothing
            return value;
        default:
            UNIMPLEMENTED_MSG("Unimplemented conversion size: {}", static_cast<u32>(size));
        }
    }

    /**
     * Gets a register as an float.
     * @param reg The register to get.
     * @param elem The element to use for the operation.
     * @returns GLSL string corresponding to the register as a float.
     */
    std::string GetRegisterAsFloat(const Register& reg, unsigned elem = 0) {
        return GetRegister(reg, elem);
    }

    /**
     * Gets a register as an integer.
     * @param reg The register to get.
     * @param elem The element to use for the operation.
     * @param is_signed Whether to get the register as a signed (or unsigned) integer.
     * @param size Register size to use for conversion instructions.
     * @returns GLSL string corresponding to the register as an integer.
     */
    std::string GetRegisterAsInteger(const Register& reg, unsigned elem = 0, bool is_signed = true,
                                     Register::Size size = Register::Size::Word) {
        const std::string func{is_signed ? "floatBitsToInt" : "floatBitsToUint"};
        const std::string value{func + '(' + GetRegister(reg, elem) + ')'};
        return ConvertIntegerSize(value, size);
    }

    /**
     * Writes code that does a register assignment to float value operation.
     * @param reg The destination register to use.
     * @param elem The element to use for the operation.
     * @param value The code representing the value to assign.
     * @param dest_num_components Number of components in the destination.
     * @param value_num_components Number of components in the value.
     * @param is_saturated Optional, when True, saturates the provided value.
     * @param dest_elem Optional, the destination element to use for the operation.
     */
    void SetRegisterToFloat(const Register& reg, u64 elem, const std::string& value,
                            u64 dest_num_components, u64 value_num_components,
                            bool is_saturated = false, u64 dest_elem = 0, bool precise = false) {

        SetRegister(reg, elem, is_saturated ? "clamp(" + value + ", 0.0, 1.0)" : value,
                    dest_num_components, value_num_components, dest_elem, precise);
    }

    /**
     * Writes code that does a register assignment to integer value operation.
     * @param reg The destination register to use.
     * @param elem The element to use for the operation.
     * @param value The code representing the value to assign.
     * @param dest_num_components Number of components in the destination.
     * @param value_num_components Number of components in the value.
     * @param is_saturated Optional, when True, saturates the provided value.
     * @param dest_elem Optional, the destination element to use for the operation.
     * @param size Register size to use for conversion instructions.
     */
    void SetRegisterToInteger(const Register& reg, bool is_signed, u64 elem,
                              const std::string& value, u64 dest_num_components,
                              u64 value_num_components, bool is_saturated = false,
                              u64 dest_elem = 0, Register::Size size = Register::Size::Word,
                              bool sets_cc = false) {
        UNIMPLEMENTED_IF(is_saturated);

        const std::string func{is_signed ? "intBitsToFloat" : "uintBitsToFloat"};

        SetRegister(reg, elem, func + '(' + ConvertIntegerSize(value, size) + ')',
                    dest_num_components, value_num_components, dest_elem, false);

        if (sets_cc) {
            const std::string zero_condition = "( " + ConvertIntegerSize(value, size) + " == 0 )";
            SetInternalFlag(InternalFlag::ZeroFlag, zero_condition);
            LOG_WARNING(HW_GPU, "Control Codes Imcomplete.");
        }
    }

    /**
     * Writes code that does a register assignment to a half float value operation.
     * @param reg The destination register to use.
     * @param elem The element to use for the operation.
     * @param value The code representing the value to assign. Type has to be half float.
     * @param merge Half float kind of assignment.
     * @param dest_num_components Number of components in the destination.
     * @param value_num_components Number of components in the value.
     * @param is_saturated Optional, when True, saturates the provided value.
     * @param dest_elem Optional, the destination element to use for the operation.
     */
    void SetRegisterToHalfFloat(const Register& reg, u64 elem, const std::string& value,
                                Tegra::Shader::HalfMerge merge, u64 dest_num_components,
                                u64 value_num_components, bool is_saturated = false,
                                u64 dest_elem = 0) {
        UNIMPLEMENTED_IF(is_saturated);

        const std::string result = [&]() {
            switch (merge) {
            case Tegra::Shader::HalfMerge::H0_H1:
                return "uintBitsToFloat(packHalf2x16(" + value + "))";
            case Tegra::Shader::HalfMerge::F32:
                // Half float instructions take the first component when doing a float cast.
                return "float(" + value + ".x)";
            case Tegra::Shader::HalfMerge::Mrg_H0:
                // TODO(Rodrigo): I guess Mrg_H0 and Mrg_H1 take their respective component from the
                // pack. I couldn't test this on hardware but it shouldn't really matter since most
                // of the time when a Mrg_* flag is used both components will be mirrored. That
                // being said, it deserves a test.
                return "((" + GetRegisterAsInteger(reg, 0, false) +
                       " & 0xffff0000) | (packHalf2x16(" + value + ") & 0x0000ffff))";
            case Tegra::Shader::HalfMerge::Mrg_H1:
                return "((" + GetRegisterAsInteger(reg, 0, false) +
                       " & 0x0000ffff) | (packHalf2x16(" + value + ") & 0xffff0000))";
            default:
                UNREACHABLE();
                return std::string("0");
            }
        }();

        SetRegister(reg, elem, result, dest_num_components, value_num_components, dest_elem, false);
    }

    /**
     * Writes code that does a register assignment to input attribute operation. Input attributes
     * are stored as floats, so this may require conversion.
     * @param reg The destination register to use.
     * @param elem The element to use for the operation.
     * @param attribute The input attribute to use as the source value.
     * @param input_mode The input mode.
     * @param vertex The register that decides which vertex to read from (used in GS).
     */
    void SetRegisterToInputAttibute(const Register& reg, u64 elem, Attribute::Index attribute,
                                    const Tegra::Shader::IpaMode& input_mode,
                                    std::optional<Register> vertex = {}) {
        const std::string dest = GetRegisterAsFloat(reg);
        const std::string src = GetInputAttribute(attribute, input_mode, vertex) + GetSwizzle(elem);
        shader.AddLine(dest + " = " + src + ';');
    }

    std::string GetLocalMemoryAsFloat(const std::string& index) {
        return "lmem[" + index + ']';
    }

    std::string GetLocalMemoryAsInteger(const std::string& index, bool is_signed = false) {
        const std::string func{is_signed ? "floatToIntBits" : "floatBitsToUint"};
        return func + "(lmem[" + index + "])";
    }

    void SetLocalMemoryAsFloat(const std::string& index, const std::string& value) {
        shader.AddLine("lmem[" + index + "] = " + value + ';');
    }

    void SetLocalMemoryAsInteger(const std::string& index, const std::string& value,
                                 bool is_signed = false) {
        const std::string func{is_signed ? "intBitsToFloat" : "uintBitsToFloat"};
        shader.AddLine("lmem[" + index + "] = " + func + '(' + value + ");");
    }

    std::string GetControlCode(const Tegra::Shader::ControlCode cc) const {
        switch (cc) {
        case Tegra::Shader::ControlCode::NEU:
            return "!(" + GetInternalFlag(InternalFlag::ZeroFlag) + ')';
        default:
            UNIMPLEMENTED_MSG("Unimplemented Control Code: {}", static_cast<u32>(cc));
            return "false";
        }
    }

    std::string GetInternalFlag(const InternalFlag ii) const {
        const u32 code = static_cast<u32>(ii);
        return "internalFlag_" + std::to_string(code) + suffix;
    }

    void SetInternalFlag(const InternalFlag ii, const std::string& value) const {
        shader.AddLine(GetInternalFlag(ii) + " = " + value + ';');
    }

    /**
     * Writes code that does a output attribute assignment to register operation. Output attributes
     * are stored as floats, so this may require conversion.
     * @param attribute The destination output attribute.
     * @param elem The element to use for the operation.
     * @param val_reg The register to use as the source value.
     * @param buf_reg The register that tells which buffer to write to (used in geometry shaders).
     */
    void SetOutputAttributeToRegister(Attribute::Index attribute, u64 elem, const Register& val_reg,
                                      const Register& buf_reg) {
        const std::string dest = GetOutputAttribute(attribute);
        const std::string src = GetRegisterAsFloat(val_reg);
        if (dest.empty())
            return;

        // Can happen with unknown/unimplemented output attributes, in which case we ignore the
        // instruction for now.
        if (stage == Maxwell3D::Regs::ShaderStage::Geometry) {
            // TODO(Rodrigo): nouveau sets some attributes after setting emitting a geometry
            // shader. These instructions use a dirty register as buffer index, to avoid some
            // drivers from complaining about out of boundary writes, guard them.
            const std::string buf_index{"((" + GetRegisterAsInteger(buf_reg) + ") % " +
                                        std::to_string(MAX_GEOMETRY_BUFFERS) + ')'};
            shader.AddLine("amem[" + buf_index + "][" +
                           std::to_string(static_cast<u32>(attribute)) + ']' + GetSwizzle(elem) +
                           " = " + src + ';');
            return;
        }

        switch (attribute) {
        case Attribute::Index::ClipDistances0123:
        case Attribute::Index::ClipDistances4567: {
            const u64 index = attribute == Attribute::Index::ClipDistances4567 ? 4 : 0 + elem;
            UNIMPLEMENTED_IF_MSG(
                ((header.vtg.clip_distances >> index) & 1) == 0,
                "Shader is setting gl_ClipDistance{} without enabling it in the header", index);

            fixed_pipeline_output_attributes_used.insert(attribute);
            shader.AddLine(dest + '[' + std::to_string(index) + "] = " + src + ';');
            break;
        }
        case Attribute::Index::PointSize:
            fixed_pipeline_output_attributes_used.insert(attribute);
            shader.AddLine(dest + " = " + src + ';');
            break;
        default:
            shader.AddLine(dest + GetSwizzle(elem) + " = " + src + ';');
            break;
        }
    }

    /// Generates code representing a uniform (C buffer) register, interpreted as the input type.
    std::string GetUniform(u64 index, u64 offset, GLSLRegister::Type type,
                           Register::Size size = Register::Size::Word) {
        declr_const_buffers[index].MarkAsUsed(index, offset, stage);
        std::string value = 'c' + std::to_string(index) + '[' + std::to_string(offset / 4) + "][" +
                            std::to_string(offset % 4) + ']';

        if (type == GLSLRegister::Type::Float) {
            // Do nothing, default
        } else if (type == GLSLRegister::Type::Integer) {
            value = "floatBitsToInt(" + value + ')';
        } else if (type == GLSLRegister::Type::UnsignedInteger) {
            value = "floatBitsToUint(" + value + ')';
        } else {
            UNREACHABLE();
        }

        return ConvertIntegerSize(value, size);
    }

    std::string GetUniformIndirect(u64 cbuf_index, s64 offset, const std::string& index_str,
                                   GLSLRegister::Type type) {
        declr_const_buffers[cbuf_index].MarkAsUsedIndirect(cbuf_index, stage);

        const std::string final_offset = fmt::format("({} + {})", index_str, offset / 4);
        const std::string value = 'c' + std::to_string(cbuf_index) + '[' + final_offset + " / 4][" +
                                  final_offset + " % 4]";

        if (type == GLSLRegister::Type::Float) {
            return value;
        } else if (type == GLSLRegister::Type::Integer) {
            return "floatBitsToInt(" + value + ')';
        } else {
            UNREACHABLE();
        }
    }

    /// Add declarations.
    void GenerateDeclarations(const std::string& suffix) {
        GenerateVertex();
        GenerateRegisters(suffix);
        GenerateLocalMemory();
        GenerateInternalFlags();
        GenerateInputAttrs();
        GenerateOutputAttrs();
        GenerateConstBuffers();
        GenerateGlobalRegions();
        GenerateSamplers();
        GenerateGeometry();
    }

    /// Returns a list of constant buffer declarations.
    std::vector<ConstBufferEntry> GetConstBuffersDeclarations() const {
        std::vector<ConstBufferEntry> result;
        std::copy_if(declr_const_buffers.begin(), declr_const_buffers.end(),
                     std::back_inserter(result), [](const auto& entry) { return entry.IsUsed(); });
        return result;
    }

    /// Returns a list of samplers used in the shader.
    const std::vector<SamplerEntry>& GetSamplers() const {
        return used_samplers;
    }

    /// Returns the GLSL sampler used for the input shader sampler, and creates a new one if
    /// necessary.
    std::string AccessSampler(const Sampler& sampler, Tegra::Shader::TextureType type,
                              bool is_array, bool is_shadow) {
        const auto offset = static_cast<std::size_t>(sampler.index.Value());

        // If this sampler has already been used, return the existing mapping.
        const auto itr =
            std::find_if(used_samplers.begin(), used_samplers.end(),
                         [&](const SamplerEntry& entry) { return entry.GetOffset() == offset; });

        if (itr != used_samplers.end()) {
            ASSERT(itr->GetType() == type && itr->IsArray() == is_array &&
                   itr->IsShadow() == is_shadow);
            return itr->GetName();
        }

        // Otherwise create a new mapping for this sampler
        const std::size_t next_index = used_samplers.size();
        const SamplerEntry entry{stage, offset, next_index, type, is_array, is_shadow};
        used_samplers.emplace_back(entry);
        return entry.GetName();
    }

    void SetLocalMemory(u64 lmem) {
        local_memory_size = lmem;
    }

private:
    /// Generates declarations for registers.
    void GenerateRegisters(const std::string& suffix) {
        for (const auto& reg : regs) {
            declarations.AddLine(GLSLRegister::GetTypeString() + ' ' + reg.GetPrefixString() +
                                 std::to_string(reg.GetIndex()) + '_' + suffix + " = 0;");
        }
        declarations.AddNewLine();
    }

    /// Generates declarations for local memory.
    void GenerateLocalMemory() {
        if (local_memory_size > 0) {
            declarations.AddLine("float lmem[" + std::to_string((local_memory_size - 1 + 4) / 4) +
                                 "];");
            declarations.AddNewLine();
        }
    }

    /// Generates declarations for internal flags.
    void GenerateInternalFlags() {
        for (u32 ii = 0; ii < static_cast<u64>(InternalFlag::Amount); ii++) {
            const InternalFlag code = static_cast<InternalFlag>(ii);
            declarations.AddLine("bool " + GetInternalFlag(code) + " = false;");
        }
        declarations.AddNewLine();
    }

    /// Generates declarations for input attributes.
    void GenerateInputAttrs() {
        for (const auto element : declr_input_attribute) {
            // TODO(bunnei): Use proper number of elements for these
            u32 idx =
                static_cast<u32>(element.first) - static_cast<u32>(Attribute::Index::Attribute_0);
            if (stage != Maxwell3D::Regs::ShaderStage::Vertex) {
                // If inputs are varyings, add an offset
                idx += GENERIC_VARYING_START_LOCATION;
            }

            std::string attr{GetInputAttribute(element.first, element.second)};
            if (stage == Maxwell3D::Regs::ShaderStage::Geometry) {
                attr = "gs_" + attr + "[]";
            }
            declarations.AddLine("layout (location = " + std::to_string(idx) + ") " +
                                 GetInputFlags(element.first) + "in vec4 " + attr + ';');
        }

        declarations.AddNewLine();
    }

    /// Generates declarations for output attributes.
    void GenerateOutputAttrs() {
        for (const auto& index : declr_output_attribute) {
            // TODO(bunnei): Use proper number of elements for these
            const u32 idx = static_cast<u32>(index) -
                            static_cast<u32>(Attribute::Index::Attribute_0) +
                            GENERIC_VARYING_START_LOCATION;
            declarations.AddLine("layout (location = " + std::to_string(idx) + ") out vec4 " +
                                 GetOutputAttribute(index) + ';');
        }
        declarations.AddNewLine();
    }

    /// Generates declarations for constant buffers.
    void GenerateConstBuffers() {
        for (const auto& entry : GetConstBuffersDeclarations()) {
            declarations.AddLine("layout (std140) uniform " + entry.GetName());
            declarations.AddLine('{');
            declarations.AddLine("    vec4 c" + std::to_string(entry.GetIndex()) +
                                 "[MAX_CONSTBUFFER_ELEMENTS];");
            declarations.AddLine("};");
            declarations.AddNewLine();
        }
        declarations.AddNewLine();
    }

    /// Generates declarations for global memory regions.
    void GenerateGlobalRegions() {
        const auto& regions{
            Core::System::GetInstance().GPU().Maxwell3D().state.global_memory_uniforms};
        for (std::size_t i = 0; i < regions.size(); ++i) {
            declarations.AddLine("layout(std140) uniform " +
                                 fmt::format("global_memory_region_declblock_{}", i));
            declarations.AddLine('{');
            declarations.AddLine("    vec4 global_memory_region_" + std::to_string(i) + "[0x400];");
            declarations.AddLine("};");
            declarations.AddNewLine();
        }
        declarations.AddNewLine();
    }

    /// Generates declarations for samplers.
    void GenerateSamplers() {
        const auto& samplers = GetSamplers();
        for (const auto& sampler : samplers) {
            declarations.AddLine("uniform " + sampler.GetTypeString() + ' ' + sampler.GetName() +
                                 ';');
        }
        declarations.AddNewLine();
    }

    /// Generates declarations used for geometry shaders.
    void GenerateGeometry() {
        if (stage != Maxwell3D::Regs::ShaderStage::Geometry)
            return;

        declarations.AddLine(
            "layout (" + GetTopologyName(header.common3.output_topology) +
            ", max_vertices = " + std::to_string(header.common4.max_output_vertices) + ") out;");
        declarations.AddNewLine();

        declarations.AddLine("vec4 amem[" + std::to_string(MAX_GEOMETRY_BUFFERS) + "][" +
                             std::to_string(MAX_ATTRIBUTES) + "];");
        declarations.AddNewLine();

        constexpr char buffer[] = "amem[output_buffer]";
        declarations.AddLine("void emit_vertex(uint output_buffer) {");
        ++declarations.scope;
        for (const auto element : declr_output_attribute) {
            declarations.AddLine(GetOutputAttribute(element) + " = " + buffer + '[' +
                                 std::to_string(static_cast<u32>(element)) + "];");
        }

        declarations.AddLine("position = " + std::string(buffer) + '[' +
                             std::to_string(static_cast<u32>(Attribute::Index::Position)) + "];");

        // If a geometry shader is attached, it will always flip (it's the last stage before
        // fragment). For more info about flipping, refer to gl_shader_gen.cpp.
        declarations.AddLine("position.xy *= viewport_flip.xy;");
        declarations.AddLine("gl_Position = position;");
        declarations.AddLine("position.w = 1.0;");
        declarations.AddLine("EmitVertex();");
        --declarations.scope;
        declarations.AddLine('}');
        declarations.AddNewLine();
    }

    void GenerateVertex() {
        if (stage != Maxwell3D::Regs::ShaderStage::Vertex)
            return;
        bool clip_distances_declared = false;

        declarations.AddLine("out gl_PerVertex {");
        ++declarations.scope;
        declarations.AddLine("vec4 gl_Position;");
        for (auto& o : fixed_pipeline_output_attributes_used) {
            if (o == Attribute::Index::PointSize)
                declarations.AddLine("float gl_PointSize;");
            if (!clip_distances_declared && (o == Attribute::Index::ClipDistances0123 ||
                                             o == Attribute::Index::ClipDistances4567)) {
                declarations.AddLine("float gl_ClipDistance[];");
                clip_distances_declared = true;
            }
        }
        --declarations.scope;
        declarations.AddLine("};");
    }

    /// Generates code representing a temporary (GPR) register.
    std::string GetRegister(const Register& reg, unsigned elem) {
        if (reg == Register::ZeroIndex) {
            return "0";
        }

        return regs[reg.GetSwizzledIndex(elem)].GetString();
    }

    /**
     * Writes code that does a register assignment to value operation.
     * @param reg The destination register to use.
     * @param elem The element to use for the operation.
     * @param value The code representing the value to assign.
     * @param dest_num_components Number of components in the destination.
     * @param value_num_components Number of components in the value.
     * @param dest_elem Optional, the destination element to use for the operation.
     */
    void SetRegister(const Register& reg, u64 elem, const std::string& value,
                     u64 dest_num_components, u64 value_num_components, u64 dest_elem,
                     bool precise) {
        if (reg == Register::ZeroIndex) {
            // Setting RZ is a nop in hardware.
            return;
        }

        std::string dest = GetRegister(reg, static_cast<u32>(dest_elem));
        if (dest_num_components > 1) {
            dest += GetSwizzle(elem);
        }

        std::string src = '(' + value + ')';
        if (value_num_components > 1) {
            src += GetSwizzle(elem);
        }

        if (precise && stage != Maxwell3D::Regs::ShaderStage::Fragment) {
            shader.AddLine('{');
            ++shader.scope;
            // This avoids optimizations of constant propagation and keeps the code as the original
            // Sadly using the precise keyword causes "linking" errors on fragment shaders.
            shader.AddLine("precise float tmp = " + src + ';');
            shader.AddLine(dest + " = tmp;");
            --shader.scope;
            shader.AddLine('}');
        } else {
            shader.AddLine(dest + " = " + src + ';');
        }
    }

    /// Build the GLSL register list.
    void BuildRegisterList() {
        regs.reserve(Register::NumRegisters);

        for (std::size_t index = 0; index < Register::NumRegisters; ++index) {
            regs.emplace_back(index, suffix);
        }
    }

    void BuildInputList() {
        const u32 size = static_cast<u32>(Attribute::Index::Attribute_31) -
                         static_cast<u32>(Attribute::Index::Attribute_0) + 1;
        declr_input_attribute.reserve(size);
    }

    /// Generates code representing an input attribute register.
    std::string GetInputAttribute(Attribute::Index attribute,
                                  const Tegra::Shader::IpaMode& input_mode,
                                  std::optional<Register> vertex = {}) {
        auto GeometryPass = [&](const std::string& name) {
            if (stage == Maxwell3D::Regs::ShaderStage::Geometry && vertex) {
                // TODO(Rodrigo): Guard geometry inputs against out of bound reads. Some games set
                // an 0x80000000 index for those and the shader fails to build. Find out why this
                // happens and what's its intent.
                return "gs_" + name + '[' + GetRegisterAsInteger(*vertex, 0, false) +
                       " % MAX_VERTEX_INPUT]";
            }
            return name;
        };

        switch (attribute) {
        case Attribute::Index::Position:
            if (stage != Maxwell3D::Regs::ShaderStage::Fragment) {
                return GeometryPass("position");
            } else {
                return "vec4(gl_FragCoord.x, gl_FragCoord.y, gl_FragCoord.z, 1.0)";
            }
        case Attribute::Index::PointCoord:
            return "vec4(gl_PointCoord.x, gl_PointCoord.y, 0, 0)";
        case Attribute::Index::TessCoordInstanceIDVertexID:
            // TODO(Subv): Find out what the values are for the first two elements when inside a
            // vertex shader, and what's the value of the fourth element when inside a Tess Eval
            // shader.
            ASSERT(stage == Maxwell3D::Regs::ShaderStage::Vertex);
            return "vec4(0, 0, uintBitsToFloat(instance_id.x), uintBitsToFloat(gl_VertexID))";
        case Attribute::Index::FrontFacing:
            // TODO(Subv): Find out what the values are for the other elements.
            ASSERT(stage == Maxwell3D::Regs::ShaderStage::Fragment);
            return "vec4(0, 0, 0, uintBitsToFloat(gl_FrontFacing ? 1 : 0))";
        default:
            const u32 index{static_cast<u32>(attribute) -
                            static_cast<u32>(Attribute::Index::Attribute_0)};
            if (attribute >= Attribute::Index::Attribute_0 &&
                attribute <= Attribute::Index::Attribute_31) {
                if (declr_input_attribute.count(attribute) == 0) {
                    declr_input_attribute[attribute] = input_mode;
                } else {
                    UNIMPLEMENTED_IF_MSG(declr_input_attribute[attribute] != input_mode,
                                         "Multiple input modes for the same attribute");
                }
                return GeometryPass("input_attribute_" + std::to_string(index));
            }

            UNIMPLEMENTED_MSG("Unhandled input attribute: {}", static_cast<u32>(attribute));
        }

        return "vec4(0, 0, 0, 0)";
    }

    std::string GetInputFlags(const Attribute::Index attribute) {
        const Tegra::Shader::IpaSampleMode sample_mode =
            declr_input_attribute[attribute].sampling_mode;
        const Tegra::Shader::IpaInterpMode interp_mode =
            declr_input_attribute[attribute].interpolation_mode;
        std::string out;
        switch (interp_mode) {
        case Tegra::Shader::IpaInterpMode::Flat: {
            out += "flat ";
            break;
        }
        case Tegra::Shader::IpaInterpMode::Linear: {
            out += "noperspective ";
            break;
        }
        case Tegra::Shader::IpaInterpMode::Perspective: {
            // Default, Smooth
            break;
        }
        default: {
            UNIMPLEMENTED_MSG("Unhandled IPA interp mode: {}", static_cast<u32>(interp_mode));
        }
        }
        switch (sample_mode) {
        case Tegra::Shader::IpaSampleMode::Centroid:
            // It can be implemented with the "centroid " keyword in glsl
            UNIMPLEMENTED_MSG("Unimplemented IPA sampler mode centroid");
            break;
        case Tegra::Shader::IpaSampleMode::Default:
            // Default, n/a
            break;
        default: {
            UNIMPLEMENTED_MSG("Unimplemented IPA sampler mode: {}", static_cast<u32>(sample_mode));
            break;
        }
        }
        return out;
    }

    /// Generates code representing the declaration name of an output attribute register.
    std::string GetOutputAttribute(Attribute::Index attribute) {
        switch (attribute) {
        case Attribute::Index::PointSize:
            return "gl_PointSize";
        case Attribute::Index::Position:
            return "position";
        case Attribute::Index::ClipDistances0123:
        case Attribute::Index::ClipDistances4567: {
            return "gl_ClipDistance";
        }
        default:
            const u32 index{static_cast<u32>(attribute) -
                            static_cast<u32>(Attribute::Index::Attribute_0)};
            if (attribute >= Attribute::Index::Attribute_0) {
                declr_output_attribute.insert(attribute);
                return "output_attribute_" + std::to_string(index);
            }

            UNIMPLEMENTED_MSG("Unhandled output attribute={}", index);
            return {};
        }
    }

    /// Generates code to use for a swizzle operation.
    static std::string GetSwizzle(u64 elem) {
        ASSERT(elem <= 3);
        std::string swizzle = ".";
        swizzle += "xyzw"[elem];
        return swizzle;
    }

    ShaderWriter& shader;
    ShaderWriter& declarations;
    std::vector<GLSLRegister> regs;
    std::unordered_map<Attribute::Index, Tegra::Shader::IpaMode> declr_input_attribute;
    std::set<Attribute::Index> declr_output_attribute;
    std::array<ConstBufferEntry, Maxwell3D::Regs::MaxConstBuffers> declr_const_buffers;
    std::vector<SamplerEntry> used_samplers;
    const Maxwell3D::Regs::ShaderStage& stage;
    const std::string& suffix;
    const Tegra::Shader::Header& header;
    std::unordered_set<Attribute::Index> fixed_pipeline_output_attributes_used;
    u64 local_memory_size;
};

class GLSLGenerator {
public:
    GLSLGenerator(const std::set<Subroutine>& subroutines, const ProgramCode& program_code,
                  u32 main_offset, Maxwell3D::Regs::ShaderStage stage, const std::string& suffix,
                  std::size_t shader_length)
        : subroutines(subroutines), program_code(program_code), main_offset(main_offset),
          stage(stage), suffix(suffix), shader_length(shader_length) {
        std::memcpy(&header, program_code.data(), sizeof(Tegra::Shader::Header));
        local_memory_size = header.GetLocalMemorySize();
        regs.SetLocalMemory(local_memory_size);
        Generate(suffix);
    }

    std::string GetShaderCode() {
        return declarations.GetResult() + shader.GetResult();
    }

    /// Returns entries in the shader that are useful for external functions
    ShaderEntries GetEntries() const {
        return {regs.GetConstBuffersDeclarations(), regs.GetSamplers(), shader_length};
    }

private:
    /// Gets the Subroutine object corresponding to the specified address.
    const Subroutine& GetSubroutine(u32 begin, u32 end) const {
        const auto iter = subroutines.find(Subroutine{begin, end, suffix});
        ASSERT(iter != subroutines.end());
        return *iter;
    }

    /// Generates code representing a 19-bit immediate value
    static std::string GetImmediate19(const Instruction& instr) {
        return fmt::format("uintBitsToFloat({})", instr.alu.GetImm20_19());
    }

    /// Generates code representing a 32-bit immediate value
    static std::string GetImmediate32(const Instruction& instr) {
        return fmt::format("uintBitsToFloat({})", instr.alu.GetImm20_32());
    }

    /// Generates code representing a vec2 pair unpacked from a half float immediate
    static std::string UnpackHalfImmediate(const Instruction& instr, bool negate) {
        const std::string immediate = GetHalfFloat(std::to_string(instr.half_imm.PackImmediates()));
        if (!negate) {
            return immediate;
        }
        const std::string negate_first = instr.half_imm.first_negate != 0 ? "-" : "";
        const std::string negate_second = instr.half_imm.second_negate != 0 ? "-" : "";
        const std::string negate_vec = "vec2(" + negate_first + "1, " + negate_second + "1)";

        return '(' + immediate + " * " + negate_vec + ')';
    }

    /// Generates code representing a texture sampler.
    std::string GetSampler(const Sampler& sampler, Tegra::Shader::TextureType type, bool is_array,
                           bool is_shadow) {
        return regs.AccessSampler(sampler, type, is_array, is_shadow);
    }

    /**
     * Adds code that calls a subroutine.
     * @param subroutine the subroutine to call.
     */
    void CallSubroutine(const Subroutine& subroutine) {
        if (subroutine.exit_method == ExitMethod::AlwaysEnd) {
            shader.AddLine(subroutine.GetName() + "();");
            shader.AddLine("return true;");
        } else if (subroutine.exit_method == ExitMethod::Conditional) {
            shader.AddLine("if (" + subroutine.GetName() + "()) { return true; }");
        } else {
            shader.AddLine(subroutine.GetName() + "();");
        }
    }

    /*
     * Writes code that assigns a predicate boolean variable.
     * @param pred The id of the predicate to write to.
     * @param value The expression value to assign to the predicate.
     */
    void SetPredicate(u64 pred, const std::string& value) {
        using Tegra::Shader::Pred;
        // Can't assign to the constant predicate.
        ASSERT(pred != static_cast<u64>(Pred::UnusedIndex));

        std::string variable = 'p' + std::to_string(pred) + '_' + suffix;
        shader.AddLine(variable + " = " + value + ';');
        declr_predicates.insert(std::move(variable));
    }

    /*
     * Returns the condition to use in the 'if' for a predicated instruction.
     * @param instr Instruction to generate the if condition for.
     * @returns string containing the predicate condition.
     */
    std::string GetPredicateCondition(u64 index, bool negate) {
        using Tegra::Shader::Pred;
        std::string variable;

        // Index 7 is used as an 'Always True' condition.
        if (index == static_cast<u64>(Pred::UnusedIndex)) {
            variable = "true";
        } else {
            variable = 'p' + std::to_string(index) + '_' + suffix;
            declr_predicates.insert(variable);
        }
        if (negate) {
            return "!(" + variable + ')';
        }

        return variable;
    }

    /**
     * Returns the comparison string to use to compare two values in the 'set' family of
     * instructions.
     * @param condition The condition used in the 'set'-family instruction.
     * @param op_a First operand to use for the comparison.
     * @param op_b Second operand to use for the comparison.
     * @returns String corresponding to the GLSL operator that matches the desired comparison.
     */
    std::string GetPredicateComparison(Tegra::Shader::PredCondition condition,
                                       const std::string& op_a, const std::string& op_b) const {
        using Tegra::Shader::PredCondition;
        static const std::unordered_map<PredCondition, const char*> PredicateComparisonStrings = {
            {PredCondition::LessThan, "<"},
            {PredCondition::Equal, "=="},
            {PredCondition::LessEqual, "<="},
            {PredCondition::GreaterThan, ">"},
            {PredCondition::NotEqual, "!="},
            {PredCondition::GreaterEqual, ">="},
            {PredCondition::LessThanWithNan, "<"},
            {PredCondition::NotEqualWithNan, "!="},
            {PredCondition::LessEqualWithNan, "<="},
            {PredCondition::GreaterThanWithNan, ">"},
            {PredCondition::GreaterEqualWithNan, ">="}};

        const auto& comparison{PredicateComparisonStrings.find(condition)};
        UNIMPLEMENTED_IF_MSG(comparison == PredicateComparisonStrings.end(),
                             "Unknown predicate comparison operation");

        std::string predicate{'(' + op_a + ") " + comparison->second + " (" + op_b + ')'};
        if (condition == PredCondition::LessThanWithNan ||
            condition == PredCondition::NotEqualWithNan ||
            condition == PredCondition::LessEqualWithNan ||
            condition == PredCondition::GreaterThanWithNan ||
            condition == PredCondition::GreaterEqualWithNan) {
            predicate += " || isnan(" + op_a + ") || isnan(" + op_b + ')';
        }

        return predicate;
    }

    /**
     * Returns the operator string to use to combine two predicates in the 'setp' family of
     * instructions.
     * @params operation The operator used in the 'setp'-family instruction.
     * @returns String corresponding to the GLSL operator that matches the desired operator.
     */
    std::string GetPredicateCombiner(Tegra::Shader::PredOperation operation) const {
        using Tegra::Shader::PredOperation;
        static const std::unordered_map<PredOperation, const char*> PredicateOperationStrings = {
            {PredOperation::And, "&&"},
            {PredOperation::Or, "||"},
            {PredOperation::Xor, "^^"},
        };

        auto op = PredicateOperationStrings.find(operation);
        UNIMPLEMENTED_IF_MSG(op == PredicateOperationStrings.end(), "Unknown predicate operation");
        return op->second;
    }

    /**
     * Transforms the input string GLSL operand into one that applies the abs() function and negates
     * the output if necessary. When both abs and neg are true, the negation will be applied after
     * taking the absolute value.
     * @param operand The input operand to take the abs() of, negate, or both.
     * @param abs Whether to apply the abs() function to the input operand.
     * @param neg Whether to negate the input operand.
     * @returns String corresponding to the operand after being transformed by the abs() and
     * negation operations.
     */
    static std::string GetOperandAbsNeg(const std::string& operand, bool abs, bool neg) {
        std::string result = operand;

        if (abs) {
            result = "abs(" + result + ')';
        }

        if (neg) {
            result = "-(" + result + ')';
        }

        return result;
    }

    /*
     * Transforms the input string GLSL operand into an unpacked half float pair.
     * @note This function returns a float type pair instead of a half float pair. This is because
     * real half floats are not standardized in GLSL but unpackHalf2x16 (which returns a vec2) is.
     * @param operand Input operand. It has to be an unsigned integer.
     * @param type How to unpack the unsigned integer to a half float pair.
     * @param abs Get the absolute value of unpacked half floats.
     * @param neg Get the negative value of unpacked half floats.
     * @returns String corresponding to a half float pair.
     */
    static std::string GetHalfFloat(const std::string& operand,
                                    Tegra::Shader::HalfType type = Tegra::Shader::HalfType::H0_H1,
                                    bool abs = false, bool neg = false) {
        // "vec2" calls emitted in this function are intended to alias components.
        const std::string value = [&]() {
            switch (type) {
            case Tegra::Shader::HalfType::H0_H1:
                return "unpackHalf2x16(" + operand + ')';
            case Tegra::Shader::HalfType::F32:
                return "vec2(uintBitsToFloat(" + operand + "))";
            case Tegra::Shader::HalfType::H0_H0:
            case Tegra::Shader::HalfType::H1_H1: {
                const bool high = type == Tegra::Shader::HalfType::H1_H1;
                const char unpack_index = "xy"[high ? 1 : 0];
                return "vec2(unpackHalf2x16(" + operand + ")." + unpack_index + ')';
            }
            default:
                UNREACHABLE();
                return std::string("vec2(0)");
            }
        }();

        return GetOperandAbsNeg(value, abs, neg);
    }

    /*
     * Returns whether the instruction at the specified offset is a 'sched' instruction.
     * Sched instructions always appear before a sequence of 3 instructions.
     */
    bool IsSchedInstruction(u32 offset) const {
        // sched instructions appear once every 4 instructions.
        static constexpr std::size_t SchedPeriod = 4;
        u32 absolute_offset = offset - main_offset;

        return (absolute_offset % SchedPeriod) == 0;
    }

    void WriteLogicOperation(Register dest, LogicOperation logic_op, const std::string& op_a,
                             const std::string& op_b,
                             Tegra::Shader::PredicateResultMode predicate_mode,
                             Tegra::Shader::Pred predicate) {
        std::string result{};
        switch (logic_op) {
        case LogicOperation::And: {
            result = '(' + op_a + " & " + op_b + ')';
            break;
        }
        case LogicOperation::Or: {
            result = '(' + op_a + " | " + op_b + ')';
            break;
        }
        case LogicOperation::Xor: {
            result = '(' + op_a + " ^ " + op_b + ')';
            break;
        }
        case LogicOperation::PassB: {
            result = op_b;
            break;
        }
        default:
            UNIMPLEMENTED_MSG("Unimplemented logic operation={}", static_cast<u32>(logic_op));
        }

        if (dest != Tegra::Shader::Register::ZeroIndex) {
            regs.SetRegisterToInteger(dest, true, 0, result, 1, 1);
        }

        using Tegra::Shader::PredicateResultMode;
        // Write the predicate value depending on the predicate mode.
        switch (predicate_mode) {
        case PredicateResultMode::None:
            // Do nothing.
            return;
        case PredicateResultMode::NotZero:
            // Set the predicate to true if the result is not zero.
            SetPredicate(static_cast<u64>(predicate), '(' + result + ") != 0");
            break;
        default:
            UNIMPLEMENTED_MSG("Unimplemented predicate result mode: {}",
                              static_cast<u32>(predicate_mode));
        }
    }

    void WriteLop3Instruction(Register dest, const std::string& op_a, const std::string& op_b,
                              const std::string& op_c, const std::string& imm_lut) {
        if (dest == Tegra::Shader::Register::ZeroIndex) {
            return;
        }

        static constexpr std::array<const char*, 32> shift_amounts = {
            "0",  "1",  "2",  "3",  "4",  "5",  "6",  "7",  "8",  "9",  "10",
            "11", "12", "13", "14", "15", "16", "17", "18", "19", "20", "21",
            "22", "23", "24", "25", "26", "27", "28", "29", "30", "31"};

        std::string result;
        result += '(';

        for (std::size_t i = 0; i < shift_amounts.size(); ++i) {
            if (i)
                result += '|';
            result += "(((" + imm_lut + " >> (((" + op_c + " >> " + shift_amounts[i] +
                      ") & 1) | ((" + op_b + " >> " + shift_amounts[i] + ") & 1) << 1 | ((" + op_a +
                      " >> " + shift_amounts[i] + ") & 1) << 2)) & 1) << " + shift_amounts[i] + ")";
        }

        result += ')';

        regs.SetRegisterToInteger(dest, true, 0, result, 1, 1);
    }

    void WriteTexsInstruction(const Instruction& instr, const std::string& coord,
                              const std::string& texture) {
        // Add an extra scope and declare the texture coords inside to prevent
        // overwriting them in case they are used as outputs of the texs instruction.
        shader.AddLine('{');
        ++shader.scope;
        shader.AddLine(coord);
        shader.AddLine("vec4 texture_tmp = " + texture + ';');

        // TEXS has two destination registers and a swizzle. The first two elements in the swizzle
        // go into gpr0+0 and gpr0+1, and the rest goes into gpr28+0 and gpr28+1

        std::size_t written_components = 0;
        for (u32 component = 0; component < 4; ++component) {
            if (!instr.texs.IsComponentEnabled(component)) {
                continue;
            }

            if (written_components < 2) {
                // Write the first two swizzle components to gpr0 and gpr0+1
                regs.SetRegisterToFloat(instr.gpr0, component, "texture_tmp", 1, 4, false,
                                        written_components % 2);
            } else {
                ASSERT(instr.texs.HasTwoDestinations());
                // Write the rest of the swizzle components to gpr28 and gpr28+1
                regs.SetRegisterToFloat(instr.gpr28, component, "texture_tmp", 1, 4, false,
                                        written_components % 2);
            }

            ++written_components;
        }
    }

    static u32 TextureCoordinates(Tegra::Shader::TextureType texture_type) {
        switch (texture_type) {
        case Tegra::Shader::TextureType::Texture1D:
            return 1;
        case Tegra::Shader::TextureType::Texture2D:
            return 2;
        case Tegra::Shader::TextureType::Texture3D:
        case Tegra::Shader::TextureType::TextureCube:
            return 3;
        default:
            UNIMPLEMENTED_MSG("Unhandled texture type: {}", static_cast<u32>(texture_type));
            return 0;
        }
    }

    /*
     * Emits code to push the input target address to the flow address stack, incrementing the stack
     * top.
     */
    void EmitPushToFlowStack(u32 target) {
        shader.AddLine('{');
        ++shader.scope;
        shader.AddLine("flow_stack[flow_stack_top] = " + std::to_string(target) + "u;");
        shader.AddLine("flow_stack_top++;");
        --shader.scope;
        shader.AddLine('}');
    }

    /*
     * Emits code to pop an address from the flow address stack, setting the jump address to the
     * popped address and decrementing the stack top.
     */
    void EmitPopFromFlowStack() {
        shader.AddLine('{');
        ++shader.scope;
        shader.AddLine("flow_stack_top--;");
        shader.AddLine("jmp_to = flow_stack[flow_stack_top];");
        shader.AddLine("break;");
        --shader.scope;
        shader.AddLine('}');
    }

    /// Writes the output values from a fragment shader to the corresponding GLSL output variables.
    void EmitFragmentOutputsWrite() {
        ASSERT(stage == Maxwell3D::Regs::ShaderStage::Fragment);

        UNIMPLEMENTED_IF_MSG(header.ps.omap.sample_mask != 0, "Samplemask write is unimplemented");

        shader.AddLine("if (alpha_test[0] != 0) {");
        ++shader.scope;
        // We start on the register containing the alpha value in the first RT.
        u32 current_reg = 3;
        for (u32 render_target = 0; render_target < Maxwell3D::Regs::NumRenderTargets;
             ++render_target) {
            // TODO(Blinkhawk): verify the behavior of alpha testing on hardware when
            // multiple render targets are used.
            if (header.ps.IsColorComponentOutputEnabled(render_target, 0) ||
                header.ps.IsColorComponentOutputEnabled(render_target, 1) ||
                header.ps.IsColorComponentOutputEnabled(render_target, 2) ||
                header.ps.IsColorComponentOutputEnabled(render_target, 3)) {
                shader.AddLine(fmt::format("if (!AlphaFunc({})) discard;",
                                           regs.GetRegisterAsFloat(current_reg)));
                current_reg += 4;
            }
        }
        --shader.scope;
        shader.AddLine('}');

        // Write the color outputs using the data in the shader registers, disabled
        // rendertargets/components are skipped in the register assignment.
        current_reg = 0;
        for (u32 render_target = 0; render_target < Maxwell3D::Regs::NumRenderTargets;
             ++render_target) {
            // TODO(Subv): Figure out how dual-source blending is configured in the Switch.
            for (u32 component = 0; component < 4; ++component) {
                if (header.ps.IsColorComponentOutputEnabled(render_target, component)) {
                    shader.AddLine(fmt::format("FragColor{}[{}] = {};", render_target, component,
                                               regs.GetRegisterAsFloat(current_reg)));
                    ++current_reg;
                }
            }
        }

        if (header.ps.omap.depth) {
            // The depth output is always 2 registers after the last color output, and current_reg
            // already contains one past the last color register.

            shader.AddLine(
                "gl_FragDepth = " +
                regs.GetRegisterAsFloat(static_cast<Tegra::Shader::Register>(current_reg) + 1) +
                ';');
        }
    }

    /// Unpacks a video instruction operand (e.g. VMAD).
    std::string GetVideoOperand(const std::string& op, bool is_chunk, bool is_signed,
                                Tegra::Shader::VideoType type, u64 byte_height) {
        const std::string value = [&]() {
            if (!is_chunk) {
                const auto offset = static_cast<u32>(byte_height * 8);
                return "((" + op + " >> " + std::to_string(offset) + ") & 0xff)";
            }
            const std::string zero = "0";

            switch (type) {
            case Tegra::Shader::VideoType::Size16_Low:
                return '(' + op + " & 0xffff)";
            case Tegra::Shader::VideoType::Size16_High:
                return '(' + op + " >> 16)";
            case Tegra::Shader::VideoType::Size32:
                // TODO(Rodrigo): From my hardware tests it becomes a bit "mad" when
                // this type is used (1 * 1 + 0 == 0x5b800000). Until a better
                // explanation is found: abort.
                UNIMPLEMENTED();
                return zero;
            case Tegra::Shader::VideoType::Invalid:
                UNREACHABLE_MSG("Invalid instruction encoding");
                return zero;
            default:
                UNREACHABLE();
                return zero;
            }
        }();

        if (is_signed) {
            return "int(" + value + ')';
        }
        return value;
    };

    /// Gets the A operand for a video instruction.
    std::string GetVideoOperandA(Instruction instr) {
        return GetVideoOperand(regs.GetRegisterAsInteger(instr.gpr8, 0, false),
                               instr.video.is_byte_chunk_a != 0, instr.video.signed_a,
                               instr.video.type_a, instr.video.byte_height_a);
    }

    /// Gets the B operand for a video instruction.
    std::string GetVideoOperandB(Instruction instr) {
        if (instr.video.use_register_b) {
            return GetVideoOperand(regs.GetRegisterAsInteger(instr.gpr20, 0, false),
                                   instr.video.is_byte_chunk_b != 0, instr.video.signed_b,
                                   instr.video.type_b, instr.video.byte_height_b);
        } else {
            return '(' +
                   std::to_string(instr.video.signed_b ? static_cast<s16>(instr.alu.GetImm20_16())
                                                       : instr.alu.GetImm20_16()) +
                   ')';
        }
    }

    /**
     * Compiles a single instruction from Tegra to GLSL.
     * @param offset the offset of the Tegra shader instruction.
     * @return the offset of the next instruction to execute. Usually it is the current offset
     * + 1. If the current instruction always terminates the program, returns PROGRAM_END.
     */
    u32 CompileInstr(u32 offset) {
        // Ignore sched instructions when generating code.
        if (IsSchedInstruction(offset)) {
            return offset + 1;
        }

        const Instruction instr = {program_code[offset]};
        const auto opcode = OpCode::Decode(instr);

        // Decoding failure
        if (!opcode) {
            UNIMPLEMENTED_MSG("Unhandled instruction: {0:x}", instr.value);
            return offset + 1;
        }

        shader.AddLine(
            fmt::format("// {}: {} (0x{:016x})", offset, opcode->get().GetName(), instr.value));

        using Tegra::Shader::Pred;
        UNIMPLEMENTED_IF_MSG(instr.pred.full_pred == Pred::NeverExecute,
                             "NeverExecute predicate not implemented");

        // Some instructions (like SSY) don't have a predicate field, they are always
        // unconditionally executed.
        bool can_be_predicated = OpCode::IsPredicatedInstruction(opcode->get().GetId());

        if (can_be_predicated && instr.pred.pred_index != static_cast<u64>(Pred::UnusedIndex)) {
            shader.AddLine("if (" +
                           GetPredicateCondition(instr.pred.pred_index, instr.negate_pred != 0) +
                           ')');
            shader.AddLine('{');
            ++shader.scope;
        }

        switch (opcode->get().GetType()) {
        case OpCode::Type::Arithmetic: {
            std::string op_a = regs.GetRegisterAsFloat(instr.gpr8);

            std::string op_b;

            if (instr.is_b_imm) {
                op_b = GetImmediate19(instr);
            } else {
                if (instr.is_b_gpr) {
                    op_b = regs.GetRegisterAsFloat(instr.gpr20);
                } else {
                    op_b = regs.GetUniform(instr.cbuf34.index, instr.cbuf34.offset,
                                           GLSLRegister::Type::Float);
                }
            }

            switch (opcode->get().GetId()) {
            case OpCode::Id::MOV_C:
            case OpCode::Id::MOV_R: {
                // MOV does not have neither 'abs' nor 'neg' bits.
                regs.SetRegisterToFloat(instr.gpr0, 0, op_b, 1, 1);
                break;
            }

            case OpCode::Id::FMUL_C:
            case OpCode::Id::FMUL_R:
            case OpCode::Id::FMUL_IMM: {
                // FMUL does not have 'abs' bits and only the second operand has a 'neg' bit.
                UNIMPLEMENTED_IF_MSG(instr.fmul.tab5cb8_2 != 0,
                                     "FMUL tab5cb8_2({}) is not implemented",
                                     instr.fmul.tab5cb8_2.Value());
                UNIMPLEMENTED_IF_MSG(instr.fmul.tab5c68_1 != 0,
                                     "FMUL tab5cb8_1({}) is not implemented",
                                     instr.fmul.tab5c68_1.Value());
                UNIMPLEMENTED_IF_MSG(
                    instr.fmul.tab5c68_0 != 1, "FMUL tab5cb8_0({}) is not implemented",
                    instr.fmul.tab5c68_0
                        .Value()); // SMO typical sends 1 here which seems to be the default
                UNIMPLEMENTED_IF_MSG(instr.fmul.cc != 0, "FMUL cc is not implemented");
                UNIMPLEMENTED_IF_MSG(instr.generates_cc,
                                     "FMUL Generates an unhandled Control Code");

                op_b = GetOperandAbsNeg(op_b, false, instr.fmul.negate_b);

                regs.SetRegisterToFloat(instr.gpr0, 0, op_a + " * " + op_b, 1, 1,
                                        instr.alu.saturate_d, 0, true);
                break;
            }
            case OpCode::Id::FADD_C:
            case OpCode::Id::FADD_R:
            case OpCode::Id::FADD_IMM: {
                UNIMPLEMENTED_IF_MSG(instr.generates_cc,
                                     "FADD Generates an unhandled Control Code");

                op_a = GetOperandAbsNeg(op_a, instr.alu.abs_a, instr.alu.negate_a);
                op_b = GetOperandAbsNeg(op_b, instr.alu.abs_b, instr.alu.negate_b);

                regs.SetRegisterToFloat(instr.gpr0, 0, op_a + " + " + op_b, 1, 1,
                                        instr.alu.saturate_d, 0, true);
                break;
            }
            case OpCode::Id::MUFU: {
                op_a = GetOperandAbsNeg(op_a, instr.alu.abs_a, instr.alu.negate_a);
                switch (instr.sub_op) {
                case SubOp::Cos:
                    regs.SetRegisterToFloat(instr.gpr0, 0, "cos(" + op_a + ')', 1, 1,
                                            instr.alu.saturate_d, 0, true);
                    break;
                case SubOp::Sin:
                    regs.SetRegisterToFloat(instr.gpr0, 0, "sin(" + op_a + ')', 1, 1,
                                            instr.alu.saturate_d, 0, true);
                    break;
                case SubOp::Ex2:
                    regs.SetRegisterToFloat(instr.gpr0, 0, "exp2(" + op_a + ')', 1, 1,
                                            instr.alu.saturate_d, 0, true);
                    break;
                case SubOp::Lg2:
                    regs.SetRegisterToFloat(instr.gpr0, 0, "log2(" + op_a + ')', 1, 1,
                                            instr.alu.saturate_d, 0, true);
                    break;
                case SubOp::Rcp:
                    regs.SetRegisterToFloat(instr.gpr0, 0, "1.0 / " + op_a, 1, 1,
                                            instr.alu.saturate_d, 0, true);
                    break;
                case SubOp::Rsq:
                    regs.SetRegisterToFloat(instr.gpr0, 0, "inversesqrt(" + op_a + ')', 1, 1,
                                            instr.alu.saturate_d, 0, true);
                    break;
                case SubOp::Sqrt:
                    regs.SetRegisterToFloat(instr.gpr0, 0, "sqrt(" + op_a + ')', 1, 1,
                                            instr.alu.saturate_d, 0, true);
                    break;
                default:
                    UNIMPLEMENTED_MSG("Unhandled MUFU sub op={0:x}",
                                      static_cast<unsigned>(instr.sub_op.Value()));
                }
                break;
            }
            case OpCode::Id::FMNMX_C:
            case OpCode::Id::FMNMX_R:
            case OpCode::Id::FMNMX_IMM: {
                UNIMPLEMENTED_IF_MSG(instr.generates_cc,
                                     "FMNMX Generates an unhandled Control Code");

                op_a = GetOperandAbsNeg(op_a, instr.alu.abs_a, instr.alu.negate_a);
                op_b = GetOperandAbsNeg(op_b, instr.alu.abs_b, instr.alu.negate_b);

                std::string condition =
                    GetPredicateCondition(instr.alu.fmnmx.pred, instr.alu.fmnmx.negate_pred != 0);
                std::string parameters = op_a + ',' + op_b;
                regs.SetRegisterToFloat(instr.gpr0, 0,
                                        '(' + condition + ") ? min(" + parameters + ") : max(" +
                                            parameters + ')',
                                        1, 1, false, 0, true);
                break;
            }
            case OpCode::Id::RRO_C:
            case OpCode::Id::RRO_R:
            case OpCode::Id::RRO_IMM: {
                // Currently RRO is only implemented as a register move.
                op_b = GetOperandAbsNeg(op_b, instr.alu.abs_b, instr.alu.negate_b);
                regs.SetRegisterToFloat(instr.gpr0, 0, op_b, 1, 1);
                LOG_WARNING(HW_GPU, "RRO instruction is incomplete");
                break;
            }
            default: {
                UNIMPLEMENTED_MSG("Unhandled arithmetic instruction: {}", opcode->get().GetName());
            }
            }
            break;
        }
        case OpCode::Type::ArithmeticImmediate: {
            switch (opcode->get().GetId()) {
            case OpCode::Id::MOV32_IMM: {
                regs.SetRegisterToFloat(instr.gpr0, 0, GetImmediate32(instr), 1, 1);
                break;
            }
            case OpCode::Id::FMUL32_IMM: {
                UNIMPLEMENTED_IF_MSG(instr.op_32.generates_cc,
                                     "FMUL32 Generates an unhandled Control Code");

                regs.SetRegisterToFloat(instr.gpr0, 0,
                                        regs.GetRegisterAsFloat(instr.gpr8) + " * " +
                                            GetImmediate32(instr),
                                        1, 1, instr.fmul32.saturate, 0, true);
                break;
            }
            case OpCode::Id::FADD32I: {
                UNIMPLEMENTED_IF_MSG(instr.op_32.generates_cc,
                                     "FADD32 Generates an unhandled Control Code");

                std::string op_a = regs.GetRegisterAsFloat(instr.gpr8);
                std::string op_b = GetImmediate32(instr);

                if (instr.fadd32i.abs_a) {
                    op_a = "abs(" + op_a + ')';
                }

                if (instr.fadd32i.negate_a) {
                    op_a = "-(" + op_a + ')';
                }

                if (instr.fadd32i.abs_b) {
                    op_b = "abs(" + op_b + ')';
                }

                if (instr.fadd32i.negate_b) {
                    op_b = "-(" + op_b + ')';
                }

                regs.SetRegisterToFloat(instr.gpr0, 0, op_a + " + " + op_b, 1, 1, false, 0, true);
                break;
            }
            }
            break;
        }
        case OpCode::Type::Bfe: {
            UNIMPLEMENTED_IF(instr.bfe.negate_b);

            std::string op_a = instr.bfe.negate_a ? "-" : "";
            op_a += regs.GetRegisterAsInteger(instr.gpr8);

            switch (opcode->get().GetId()) {
            case OpCode::Id::BFE_IMM: {
                UNIMPLEMENTED_IF_MSG(instr.generates_cc, "BFE Generates an unhandled Control Code");

                std::string inner_shift =
                    '(' + op_a + " << " + std::to_string(instr.bfe.GetLeftShiftValue()) + ')';
                std::string outer_shift =
                    '(' + inner_shift + " >> " +
                    std::to_string(instr.bfe.GetLeftShiftValue() + instr.bfe.shift_position) + ')';

                regs.SetRegisterToInteger(instr.gpr0, true, 0, outer_shift, 1, 1);
                break;
            }
            default: {
                UNIMPLEMENTED_MSG("Unhandled BFE instruction: {}", opcode->get().GetName());
            }
            }

            break;
        }
        case OpCode::Type::Shift: {
            std::string op_a = regs.GetRegisterAsInteger(instr.gpr8, 0, true);
            std::string op_b;

            if (instr.is_b_imm) {
                op_b += '(' + std::to_string(instr.alu.GetSignedImm20_20()) + ')';
            } else {
                if (instr.is_b_gpr) {
                    op_b += regs.GetRegisterAsInteger(instr.gpr20);
                } else {
                    op_b += regs.GetUniform(instr.cbuf34.index, instr.cbuf34.offset,
                                            GLSLRegister::Type::Integer);
                }
            }

            switch (opcode->get().GetId()) {
            case OpCode::Id::SHR_C:
            case OpCode::Id::SHR_R:
            case OpCode::Id::SHR_IMM: {
                UNIMPLEMENTED_IF_MSG(instr.generates_cc, "SHR Generates an unhandled Control Code");

                if (!instr.shift.is_signed) {
                    // Logical shift right
                    op_a = "uint(" + op_a + ')';
                }

                // Cast to int is superfluous for arithmetic shift, it's only for a logical shift
                regs.SetRegisterToInteger(instr.gpr0, true, 0, "int(" + op_a + " >> " + op_b + ')',
                                          1, 1);
                break;
            }
            case OpCode::Id::SHL_C:
            case OpCode::Id::SHL_R:
            case OpCode::Id::SHL_IMM:
                UNIMPLEMENTED_IF_MSG(instr.generates_cc, "SHL Generates an unhandled Control Code");

                regs.SetRegisterToInteger(instr.gpr0, true, 0, op_a + " << " + op_b, 1, 1);
                break;
            default: {
                UNIMPLEMENTED_MSG("Unhandled shift instruction: {}", opcode->get().GetName());
            }
            }
            break;
        }
        case OpCode::Type::ArithmeticIntegerImmediate: {
            std::string op_a = regs.GetRegisterAsInteger(instr.gpr8);
            std::string op_b = std::to_string(instr.alu.imm20_32.Value());

            switch (opcode->get().GetId()) {
            case OpCode::Id::IADD32I:
                UNIMPLEMENTED_IF_MSG(instr.op_32.generates_cc,
                                     "IADD32 Generates an unhandled Control Code");

                if (instr.iadd32i.negate_a)
                    op_a = "-(" + op_a + ')';

                regs.SetRegisterToInteger(instr.gpr0, true, 0, op_a + " + " + op_b, 1, 1,
                                          instr.iadd32i.saturate != 0);
                break;
            case OpCode::Id::LOP32I: {
                UNIMPLEMENTED_IF_MSG(instr.op_32.generates_cc,
                                     "LOP32I Generates an unhandled Control Code");

                if (instr.alu.lop32i.invert_a)
                    op_a = "~(" + op_a + ')';

                if (instr.alu.lop32i.invert_b)
                    op_b = "~(" + op_b + ')';

                WriteLogicOperation(instr.gpr0, instr.alu.lop32i.operation, op_a, op_b,
                                    Tegra::Shader::PredicateResultMode::None,
                                    Tegra::Shader::Pred::UnusedIndex);
                break;
            }
            default: {
                UNIMPLEMENTED_MSG("Unhandled ArithmeticIntegerImmediate instruction: {}",
                                  opcode->get().GetName());
            }
            }
            break;
        }
        case OpCode::Type::ArithmeticInteger: {
            std::string op_a = regs.GetRegisterAsInteger(instr.gpr8);
            std::string op_b;
            if (instr.is_b_imm) {
                op_b += '(' + std::to_string(instr.alu.GetSignedImm20_20()) + ')';
            } else {
                if (instr.is_b_gpr) {
                    op_b += regs.GetRegisterAsInteger(instr.gpr20);
                } else {
                    op_b += regs.GetUniform(instr.cbuf34.index, instr.cbuf34.offset,
                                            GLSLRegister::Type::Integer);
                    if (opcode->get().GetId() == OpCode::Id::IADD_C) {
                        s_last_iadd = last_iadd;
                        last_iadd = IADDReference{instr.gpr8.Value(), instr.cbuf34.index,
                                                  instr.cbuf34.offset};
                    }
                }
            }

            switch (opcode->get().GetId()) {
            case OpCode::Id::IADD_C:
            case OpCode::Id::IADD_R:
            case OpCode::Id::IADD_IMM: {
                UNIMPLEMENTED_IF_MSG(instr.generates_cc,
                                     "IADD Generates an unhandled Control Code");

                if (instr.alu_integer.negate_a)
                    op_a = "-(" + op_a + ')';

                if (instr.alu_integer.negate_b)
                    op_b = "-(" + op_b + ')';

                regs.SetRegisterToInteger(instr.gpr0, true, 0, op_a + " + " + op_b, 1, 1,
                                          instr.alu.saturate_d);
                break;
            }
            case OpCode::Id::IADD3_C:
            case OpCode::Id::IADD3_R:
            case OpCode::Id::IADD3_IMM: {
                UNIMPLEMENTED_IF_MSG(instr.generates_cc,
                                     "IADD3 Generates an unhandled Control Code");

                std::string op_c = regs.GetRegisterAsInteger(instr.gpr39);

                auto apply_height = [](auto height, auto& oprand) {
                    switch (height) {
                    case Tegra::Shader::IAdd3Height::None:
                        break;
                    case Tegra::Shader::IAdd3Height::LowerHalfWord:
                        oprand = "((" + oprand + ") & 0xFFFF)";
                        break;
                    case Tegra::Shader::IAdd3Height::UpperHalfWord:
                        oprand = "((" + oprand + ") >> 16)";
                        break;
                    default:
                        UNIMPLEMENTED_MSG("Unhandled IADD3 height: {}",
                                          static_cast<u32>(height.Value()));
                    }
                };

                if (opcode->get().GetId() == OpCode::Id::IADD3_R) {
                    apply_height(instr.iadd3.height_a, op_a);
                    apply_height(instr.iadd3.height_b, op_b);
                    apply_height(instr.iadd3.height_c, op_c);
                }

                if (instr.iadd3.neg_a)
                    op_a = "-(" + op_a + ')';

                if (instr.iadd3.neg_b)
                    op_b = "-(" + op_b + ')';

                if (instr.iadd3.neg_c)
                    op_c = "-(" + op_c + ')';

                std::string result;
                if (opcode->get().GetId() == OpCode::Id::IADD3_R) {
                    switch (instr.iadd3.mode) {
                    case Tegra::Shader::IAdd3Mode::RightShift:
                        // TODO(tech4me): According to
                        // https://envytools.readthedocs.io/en/latest/hw/graph/maxwell/cuda/int.html?highlight=iadd3
                        // The addition between op_a and op_b should be done in uint33, more
                        // investigation required
                        result = "(((" + op_a + " + " + op_b + ") >> 16) + " + op_c + ')';
                        break;
                    case Tegra::Shader::IAdd3Mode::LeftShift:
                        result = "(((" + op_a + " + " + op_b + ") << 16) + " + op_c + ')';
                        break;
                    default:
                        result = '(' + op_a + " + " + op_b + " + " + op_c + ')';
                        break;
                    }
                } else {
                    result = '(' + op_a + " + " + op_b + " + " + op_c + ')';
                }

                regs.SetRegisterToInteger(instr.gpr0, true, 0, result, 1, 1);
                break;
            }
            case OpCode::Id::ISCADD_C:
            case OpCode::Id::ISCADD_R:
            case OpCode::Id::ISCADD_IMM: {
                UNIMPLEMENTED_IF_MSG(instr.generates_cc,
                                     "ISCADD Generates an unhandled Control Code");

                if (instr.alu_integer.negate_a)
                    op_a = "-(" + op_a + ')';

                if (instr.alu_integer.negate_b)
                    op_b = "-(" + op_b + ')';

                const std::string shift = std::to_string(instr.alu_integer.shift_amount.Value());

                regs.SetRegisterToInteger(instr.gpr0, true, 0,
                                          "((" + op_a + " << " + shift + ") + " + op_b + ')', 1, 1);
                break;
            }
            case OpCode::Id::POPC_C:
            case OpCode::Id::POPC_R:
            case OpCode::Id::POPC_IMM: {
                if (instr.popc.invert) {
                    op_b = "~(" + op_b + ')';
                }
                regs.SetRegisterToInteger(instr.gpr0, true, 0, "bitCount(" + op_b + ')', 1, 1);
                break;
            }
            case OpCode::Id::SEL_C:
            case OpCode::Id::SEL_R:
            case OpCode::Id::SEL_IMM: {
                const std::string condition =
                    GetPredicateCondition(instr.sel.pred, instr.sel.neg_pred != 0);
                regs.SetRegisterToInteger(instr.gpr0, true, 0,
                                          '(' + condition + ") ? " + op_a + " : " + op_b, 1, 1);
                break;
            }
            case OpCode::Id::LOP_C:
            case OpCode::Id::LOP_R:
            case OpCode::Id::LOP_IMM: {
                UNIMPLEMENTED_IF_MSG(instr.generates_cc, "LOP Generates an unhandled Control Code");

                if (instr.alu.lop.invert_a)
                    op_a = "~(" + op_a + ')';

                if (instr.alu.lop.invert_b)
                    op_b = "~(" + op_b + ')';

                WriteLogicOperation(instr.gpr0, instr.alu.lop.operation, op_a, op_b,
                                    instr.alu.lop.pred_result_mode, instr.alu.lop.pred48);
                break;
            }
            case OpCode::Id::LOP3_C:
            case OpCode::Id::LOP3_R:
            case OpCode::Id::LOP3_IMM: {
                UNIMPLEMENTED_IF_MSG(instr.generates_cc,
                                     "LOP3 Generates an unhandled Control Code");

                const std::string op_c = regs.GetRegisterAsInteger(instr.gpr39);
                std::string lut;

                if (opcode->get().GetId() == OpCode::Id::LOP3_R) {
                    lut = '(' + std::to_string(instr.alu.lop3.GetImmLut28()) + ')';
                } else {
                    lut = '(' + std::to_string(instr.alu.lop3.GetImmLut48()) + ')';
                }

                WriteLop3Instruction(instr.gpr0, op_a, op_b, op_c, lut);
                break;
            }
            case OpCode::Id::IMNMX_C:
            case OpCode::Id::IMNMX_R:
            case OpCode::Id::IMNMX_IMM: {
                UNIMPLEMENTED_IF(instr.imnmx.exchange != Tegra::Shader::IMinMaxExchange::None);
                UNIMPLEMENTED_IF_MSG(instr.generates_cc,
                                     "IMNMX Generates an unhandled Control Code");

                const std::string condition =
                    GetPredicateCondition(instr.imnmx.pred, instr.imnmx.negate_pred != 0);
                const std::string parameters = op_a + ',' + op_b;
                regs.SetRegisterToInteger(instr.gpr0, instr.imnmx.is_signed, 0,
                                          '(' + condition + ") ? min(" + parameters + ") : max(" +
                                              parameters + ')',
                                          1, 1);
                break;
            }
            case OpCode::Id::LEA_R2:
            case OpCode::Id::LEA_R1:
            case OpCode::Id::LEA_IMM:
            case OpCode::Id::LEA_RZ:
            case OpCode::Id::LEA_HI: {
                std::string op_c;

                switch (opcode->get().GetId()) {
                case OpCode::Id::LEA_R2: {
                    op_a = regs.GetRegisterAsInteger(instr.gpr20);
                    op_b = regs.GetRegisterAsInteger(instr.gpr39);
                    op_c = std::to_string(instr.lea.r2.entry_a);
                    break;
                }

                case OpCode::Id::LEA_R1: {
                    const bool neg = instr.lea.r1.neg != 0;
                    op_a = regs.GetRegisterAsInteger(instr.gpr8);
                    if (neg)
                        op_a = "-(" + op_a + ')';
                    op_b = regs.GetRegisterAsInteger(instr.gpr20);
                    op_c = std::to_string(instr.lea.r1.entry_a);
                    break;
                }

                case OpCode::Id::LEA_IMM: {
                    const bool neg = instr.lea.imm.neg != 0;
                    op_b = regs.GetRegisterAsInteger(instr.gpr8);
                    if (neg)
                        op_b = "-(" + op_b + ')';
                    op_a = std::to_string(instr.lea.imm.entry_a);
                    op_c = std::to_string(instr.lea.imm.entry_b);
                    break;
                }

                case OpCode::Id::LEA_RZ: {
                    const bool neg = instr.lea.rz.neg != 0;
                    op_b = regs.GetRegisterAsInteger(instr.gpr8);
                    if (neg)
                        op_b = "-(" + op_b + ')';
                    op_a = regs.GetUniform(instr.lea.rz.cb_index, instr.lea.rz.cb_offset,
                                           GLSLRegister::Type::Integer);
                    op_c = std::to_string(instr.lea.rz.entry_a);

                    break;
                }

                case OpCode::Id::LEA_HI:
                default: {
                    op_b = regs.GetRegisterAsInteger(instr.gpr8);
                    op_a = std::to_string(instr.lea.imm.entry_a);
                    op_c = std::to_string(instr.lea.imm.entry_b);
                    UNIMPLEMENTED_MSG("Unhandled LEA subinstruction: {}", opcode->get().GetName());
                }
                }
                UNIMPLEMENTED_IF_MSG(instr.lea.pred48 != static_cast<u64>(Pred::UnusedIndex),
                                     "Unhandled LEA Predicate");
                const std::string value = '(' + op_a + " + (" + op_b + "*(1 << " + op_c + ")))";
                regs.SetRegisterToInteger(instr.gpr0, true, 0, value, 1, 1);

                break;
            }
            default: {
                UNIMPLEMENTED_MSG("Unhandled ArithmeticInteger instruction: {}",
                                  opcode->get().GetName());
            }
            }

            break;
        }
        case OpCode::Type::ArithmeticHalf: {
            if (opcode->get().GetId() == OpCode::Id::HADD2_C ||
                opcode->get().GetId() == OpCode::Id::HADD2_R) {
                UNIMPLEMENTED_IF(instr.alu_half.ftz != 0);
            }
            const bool negate_a =
                opcode->get().GetId() != OpCode::Id::HMUL2_R && instr.alu_half.negate_a != 0;
            const bool negate_b =
                opcode->get().GetId() != OpCode::Id::HMUL2_C && instr.alu_half.negate_b != 0;

            const std::string op_a =
                GetHalfFloat(regs.GetRegisterAsInteger(instr.gpr8, 0, false), instr.alu_half.type_a,
                             instr.alu_half.abs_a != 0, negate_a);

            std::string op_b;
            switch (opcode->get().GetId()) {
            case OpCode::Id::HADD2_C:
            case OpCode::Id::HMUL2_C:
                op_b = regs.GetUniform(instr.cbuf34.index, instr.cbuf34.offset,
                                       GLSLRegister::Type::UnsignedInteger);
                break;
            case OpCode::Id::HADD2_R:
            case OpCode::Id::HMUL2_R:
                op_b = regs.GetRegisterAsInteger(instr.gpr20, 0, false);
                break;
            default:
                UNREACHABLE();
                op_b = "0";
                break;
            }
            op_b = GetHalfFloat(op_b, instr.alu_half.type_b, instr.alu_half.abs_b != 0, negate_b);

            const std::string result = [&]() {
                switch (opcode->get().GetId()) {
                case OpCode::Id::HADD2_C:
                case OpCode::Id::HADD2_R:
                    return '(' + op_a + " + " + op_b + ')';
                case OpCode::Id::HMUL2_C:
                case OpCode::Id::HMUL2_R:
                    return '(' + op_a + " * " + op_b + ')';
                default:
                    UNIMPLEMENTED_MSG("Unhandled half float instruction: {}",
                                      opcode->get().GetName());
                    return std::string("0");
                }
            }();

            regs.SetRegisterToHalfFloat(instr.gpr0, 0, result, instr.alu_half.merge, 1, 1,
                                        instr.alu_half.saturate != 0);
            break;
        }
        case OpCode::Type::ArithmeticHalfImmediate: {
            if (opcode->get().GetId() == OpCode::Id::HADD2_IMM) {
                UNIMPLEMENTED_IF(instr.alu_half_imm.ftz != 0);
            } else {
                UNIMPLEMENTED_IF(instr.alu_half_imm.precision !=
                                 Tegra::Shader::HalfPrecision::None);
            }

            const std::string op_a = GetHalfFloat(
                regs.GetRegisterAsInteger(instr.gpr8, 0, false), instr.alu_half_imm.type_a,
                instr.alu_half_imm.abs_a != 0, instr.alu_half_imm.negate_a != 0);

            const std::string op_b = UnpackHalfImmediate(instr, true);

            const std::string result = [&]() {
                switch (opcode->get().GetId()) {
                case OpCode::Id::HADD2_IMM:
                    return op_a + " + " + op_b;
                case OpCode::Id::HMUL2_IMM:
                    return op_a + " * " + op_b;
                default:
                    UNREACHABLE();
                    return std::string("0");
                }
            }();

            regs.SetRegisterToHalfFloat(instr.gpr0, 0, result, instr.alu_half_imm.merge, 1, 1,
                                        instr.alu_half_imm.saturate != 0);
            break;
        }
        case OpCode::Type::Ffma: {
            const std::string op_a = regs.GetRegisterAsFloat(instr.gpr8);
            std::string op_b = instr.ffma.negate_b ? "-" : "";
            std::string op_c = instr.ffma.negate_c ? "-" : "";

            UNIMPLEMENTED_IF_MSG(instr.ffma.cc != 0, "FFMA cc not implemented");
            UNIMPLEMENTED_IF_MSG(
                instr.ffma.tab5980_0 != 1, "FFMA tab5980_0({}) not implemented",
                instr.ffma.tab5980_0.Value()); // Seems to be 1 by default based on SMO
            UNIMPLEMENTED_IF_MSG(instr.ffma.tab5980_1 != 0, "FFMA tab5980_1({}) not implemented",
                                 instr.ffma.tab5980_1.Value());
            UNIMPLEMENTED_IF_MSG(instr.generates_cc, "FFMA Generates an unhandled Control Code");

            switch (opcode->get().GetId()) {
            case OpCode::Id::FFMA_CR: {
                op_b += regs.GetUniform(instr.cbuf34.index, instr.cbuf34.offset,
                                        GLSLRegister::Type::Float);
                op_c += regs.GetRegisterAsFloat(instr.gpr39);
                break;
            }
            case OpCode::Id::FFMA_RR: {
                op_b += regs.GetRegisterAsFloat(instr.gpr20);
                op_c += regs.GetRegisterAsFloat(instr.gpr39);
                break;
            }
            case OpCode::Id::FFMA_RC: {
                op_b += regs.GetRegisterAsFloat(instr.gpr39);
                op_c += regs.GetUniform(instr.cbuf34.index, instr.cbuf34.offset,
                                        GLSLRegister::Type::Float);
                break;
            }
            case OpCode::Id::FFMA_IMM: {
                op_b += GetImmediate19(instr);
                op_c += regs.GetRegisterAsFloat(instr.gpr39);
                break;
            }
            default: {
                UNIMPLEMENTED_MSG("Unhandled FFMA instruction: {}", opcode->get().GetName());
            }
            }

            regs.SetRegisterToFloat(instr.gpr0, 0, "fma(" + op_a + ", " + op_b + ", " + op_c + ')',
                                    1, 1, instr.alu.saturate_d, 0, true);
            break;
        }
        case OpCode::Type::Hfma2: {
            if (opcode->get().GetId() == OpCode::Id::HFMA2_RR) {
                UNIMPLEMENTED_IF(instr.hfma2.rr.precision != Tegra::Shader::HalfPrecision::None);
            } else {
                UNIMPLEMENTED_IF(instr.hfma2.precision != Tegra::Shader::HalfPrecision::None);
            }
            const bool saturate = opcode->get().GetId() == OpCode::Id::HFMA2_RR
                                      ? instr.hfma2.rr.saturate != 0
                                      : instr.hfma2.saturate != 0;

            const std::string op_a =
                GetHalfFloat(regs.GetRegisterAsInteger(instr.gpr8, 0, false), instr.hfma2.type_a);
            std::string op_b, op_c;

            switch (opcode->get().GetId()) {
            case OpCode::Id::HFMA2_CR:
                op_b = GetHalfFloat(regs.GetUniform(instr.cbuf34.index, instr.cbuf34.offset,
                                                    GLSLRegister::Type::UnsignedInteger),
                                    instr.hfma2.type_b, false, instr.hfma2.negate_b);
                op_c = GetHalfFloat(regs.GetRegisterAsInteger(instr.gpr39, 0, false),
                                    instr.hfma2.type_reg39, false, instr.hfma2.negate_c);
                break;
            case OpCode::Id::HFMA2_RC:
                op_b = GetHalfFloat(regs.GetRegisterAsInteger(instr.gpr39, 0, false),
                                    instr.hfma2.type_reg39, false, instr.hfma2.negate_b);
                op_c = GetHalfFloat(regs.GetUniform(instr.cbuf34.index, instr.cbuf34.offset,
                                                    GLSLRegister::Type::UnsignedInteger),
                                    instr.hfma2.type_b, false, instr.hfma2.negate_c);
                break;
            case OpCode::Id::HFMA2_RR:
                op_b = GetHalfFloat(regs.GetRegisterAsInteger(instr.gpr20, 0, false),
                                    instr.hfma2.type_b, false, instr.hfma2.negate_b);
                op_c = GetHalfFloat(regs.GetRegisterAsInteger(instr.gpr39, 0, false),
                                    instr.hfma2.rr.type_c, false, instr.hfma2.rr.negate_c);
                break;
            case OpCode::Id::HFMA2_IMM_R:
                op_b = UnpackHalfImmediate(instr, true);
                op_c = GetHalfFloat(regs.GetRegisterAsInteger(instr.gpr39, 0, false),
                                    instr.hfma2.type_reg39, false, instr.hfma2.negate_c);
                break;
            default:
                UNREACHABLE();
                op_c = op_b = "vec2(0)";
                break;
            }

            const std::string result = '(' + op_a + " * " + op_b + " + " + op_c + ')';

            regs.SetRegisterToHalfFloat(instr.gpr0, 0, result, instr.hfma2.merge, 1, 1, saturate);
            break;
        }
        case OpCode::Type::Conversion: {
            switch (opcode->get().GetId()) {
            case OpCode::Id::I2I_R: {
                UNIMPLEMENTED_IF(instr.conversion.selector);

                std::string op_a = regs.GetRegisterAsInteger(
                    instr.gpr20, 0, instr.conversion.is_input_signed, instr.conversion.src_size);

                if (instr.conversion.abs_a) {
                    op_a = "abs(" + op_a + ')';
                }

                if (instr.conversion.negate_a) {
                    op_a = "-(" + op_a + ')';
                }

                regs.SetRegisterToInteger(instr.gpr0, instr.conversion.is_output_signed, 0, op_a, 1,
                                          1, instr.alu.saturate_d, 0, instr.conversion.dest_size,
                                          instr.generates_cc.Value() != 0);
                break;
            }
            case OpCode::Id::I2F_R:
            case OpCode::Id::I2F_C: {
                UNIMPLEMENTED_IF(instr.conversion.dest_size != Register::Size::Word);
                UNIMPLEMENTED_IF(instr.conversion.selector);
                UNIMPLEMENTED_IF_MSG(instr.generates_cc, "I2F Generates an unhandled Control Code");

                std::string op_a{};

                if (instr.is_b_gpr) {
                    op_a =
                        regs.GetRegisterAsInteger(instr.gpr20, 0, instr.conversion.is_input_signed,
                                                  instr.conversion.src_size);
                } else {
                    op_a = regs.GetUniform(instr.cbuf34.index, instr.cbuf34.offset,
                                           instr.conversion.is_input_signed
                                               ? GLSLRegister::Type::Integer
                                               : GLSLRegister::Type::UnsignedInteger,
                                           instr.conversion.src_size);
                }

                if (instr.conversion.abs_a) {
                    op_a = "abs(" + op_a + ')';
                }

                if (instr.conversion.negate_a) {
                    op_a = "-(" + op_a + ')';
                }

                regs.SetRegisterToFloat(instr.gpr0, 0, op_a, 1, 1);
                break;
            }
            case OpCode::Id::F2F_R: {
                UNIMPLEMENTED_IF(instr.conversion.dest_size != Register::Size::Word);
                UNIMPLEMENTED_IF(instr.conversion.src_size != Register::Size::Word);
                UNIMPLEMENTED_IF_MSG(instr.generates_cc, "F2F Generates an unhandled Control Code");
                std::string op_a = regs.GetRegisterAsFloat(instr.gpr20);

                if (instr.conversion.abs_a) {
                    op_a = "abs(" + op_a + ')';
                }

                if (instr.conversion.negate_a) {
                    op_a = "-(" + op_a + ')';
                }

                switch (instr.conversion.f2f.rounding) {
                case Tegra::Shader::F2fRoundingOp::None:
                    break;
                case Tegra::Shader::F2fRoundingOp::Round:
                    op_a = "roundEven(" + op_a + ')';
                    break;
                case Tegra::Shader::F2fRoundingOp::Floor:
                    op_a = "floor(" + op_a + ')';
                    break;
                case Tegra::Shader::F2fRoundingOp::Ceil:
                    op_a = "ceil(" + op_a + ')';
                    break;
                case Tegra::Shader::F2fRoundingOp::Trunc:
                    op_a = "trunc(" + op_a + ')';
                    break;
                default:
                    UNIMPLEMENTED_MSG("Unimplemented F2F rounding mode {}",
                                      static_cast<u32>(instr.conversion.f2f.rounding.Value()));
                    break;
                }

                regs.SetRegisterToFloat(instr.gpr0, 0, op_a, 1, 1, instr.alu.saturate_d);
                break;
            }
            case OpCode::Id::F2I_R:
            case OpCode::Id::F2I_C: {
                UNIMPLEMENTED_IF(instr.conversion.src_size != Register::Size::Word);
                UNIMPLEMENTED_IF_MSG(instr.generates_cc, "F2I Generates an unhandled Control Code");
                std::string op_a{};

                if (instr.is_b_gpr) {
                    op_a = regs.GetRegisterAsFloat(instr.gpr20);
                } else {
                    op_a = regs.GetUniform(instr.cbuf34.index, instr.cbuf34.offset,
                                           GLSLRegister::Type::Float);
                }

                if (instr.conversion.abs_a) {
                    op_a = "abs(" + op_a + ')';
                }

                if (instr.conversion.negate_a) {
                    op_a = "-(" + op_a + ')';
                }

                switch (instr.conversion.f2i.rounding) {
                case Tegra::Shader::F2iRoundingOp::None:
                    break;
                case Tegra::Shader::F2iRoundingOp::Floor:
                    op_a = "floor(" + op_a + ')';
                    break;
                case Tegra::Shader::F2iRoundingOp::Ceil:
                    op_a = "ceil(" + op_a + ')';
                    break;
                case Tegra::Shader::F2iRoundingOp::Trunc:
                    op_a = "trunc(" + op_a + ')';
                    break;
                default:
                    UNIMPLEMENTED_MSG("Unimplemented F2I rounding mode {}",
                                      static_cast<u32>(instr.conversion.f2i.rounding.Value()));
                    break;
                }

                if (instr.conversion.is_output_signed) {
                    op_a = "int(" + op_a + ')';
                } else {
                    op_a = "uint(" + op_a + ')';
                }

                regs.SetRegisterToInteger(instr.gpr0, instr.conversion.is_output_signed, 0, op_a, 1,
                                          1, false, 0, instr.conversion.dest_size);
                break;
            }
            default: {
                UNIMPLEMENTED_MSG("Unhandled conversion instruction: {}", opcode->get().GetName());
            }
            }
            break;
        }
        case OpCode::Type::Memory: {
            switch (opcode->get().GetId()) {
            case OpCode::Id::LD_A: {
                // Note: Shouldn't this be interp mode flat? As in no interpolation made.
                UNIMPLEMENTED_IF_MSG(instr.gpr8.Value() != Register::ZeroIndex,
                                     "Indirect attribute loads are not supported");
                UNIMPLEMENTED_IF_MSG((instr.attribute.fmt20.immediate.Value() % sizeof(u32)) != 0,
                                     "Unaligned attribute loads are not supported");

                Tegra::Shader::IpaMode input_mode{Tegra::Shader::IpaInterpMode::Perspective,
                                                  Tegra::Shader::IpaSampleMode::Default};

                u64 next_element = instr.attribute.fmt20.element;
                u64 next_index = static_cast<u64>(instr.attribute.fmt20.index.Value());

                const auto LoadNextElement = [&](u32 reg_offset) {
                    regs.SetRegisterToInputAttibute(instr.gpr0.Value() + reg_offset, next_element,
                                                    static_cast<Attribute::Index>(next_index),
                                                    input_mode, instr.gpr39.Value());

                    // Load the next attribute element into the following register. If the element
                    // to load goes beyond the vec4 size, load the first element of the next
                    // attribute.
                    next_element = (next_element + 1) % 4;
                    next_index = next_index + (next_element == 0 ? 1 : 0);
                };

                const u32 num_words = static_cast<u32>(instr.attribute.fmt20.size.Value()) + 1;
                for (u32 reg_offset = 0; reg_offset < num_words; ++reg_offset) {
                    LoadNextElement(reg_offset);
                }
                break;
            }
            case OpCode::Id::LD_C: {
                UNIMPLEMENTED_IF(instr.ld_c.unknown != 0);

                // Add an extra scope and declare the index register inside to prevent
                // overwriting it in case it is used as an output of the LD instruction.
                shader.AddLine("{");
                ++shader.scope;

                shader.AddLine("uint index = (" + regs.GetRegisterAsInteger(instr.gpr8, 0, false) +
                               " / 4) & (MAX_CONSTBUFFER_ELEMENTS - 1);");

                const std::string op_a =
                    regs.GetUniformIndirect(instr.cbuf36.index, instr.cbuf36.offset + 0, "index",
                                            GLSLRegister::Type::Float);

                switch (instr.ld_c.type.Value()) {
                case Tegra::Shader::UniformType::Single:
                    regs.SetRegisterToFloat(instr.gpr0, 0, op_a, 1, 1);
                    break;

                case Tegra::Shader::UniformType::Double: {
                    const std::string op_b =
                        regs.GetUniformIndirect(instr.cbuf36.index, instr.cbuf36.offset + 4,
                                                "index", GLSLRegister::Type::Float);
                    regs.SetRegisterToFloat(instr.gpr0, 0, op_a, 1, 1);
                    regs.SetRegisterToFloat(instr.gpr0.Value() + 1, 0, op_b, 1, 1);
                    break;
                }
                default:
                    UNIMPLEMENTED_MSG("Unhandled type: {}",
                                      static_cast<unsigned>(instr.ld_c.type.Value()));
                }

                --shader.scope;
                shader.AddLine("}");
                break;
            }
            case OpCode::Id::LD_L: {
                UNIMPLEMENTED_IF_MSG(instr.ld_l.unknown == 1, "LD_L Unhandled mode: {}",
                                     static_cast<unsigned>(instr.ld_l.unknown.Value()));

                // Add an extra scope and declare the index register inside to prevent
                // overwriting it in case it is used as an output of the LD instruction.
                shader.AddLine('{');
                ++shader.scope;

                std::string op = '(' + regs.GetRegisterAsInteger(instr.gpr8, 0, false) + " + " +
                                 std::to_string(instr.smem_imm.Value()) + ')';

                shader.AddLine("uint index = (" + op + " / 4);");

                const std::string op_a = regs.GetLocalMemoryAsFloat("index");

                switch (instr.ldst_sl.type.Value()) {
                case Tegra::Shader::StoreType::Bytes32:
                    regs.SetRegisterToFloat(instr.gpr0, 0, op_a, 1, 1);
                    break;
                default:
                    UNIMPLEMENTED_MSG("LD_L Unhandled type: {}",
                                      static_cast<unsigned>(instr.ldst_sl.type.Value()));
                }

                --shader.scope;
                shader.AddLine('}');
                break;
            }
            case OpCode::Id::ST_A: {
                UNIMPLEMENTED_IF_MSG(instr.gpr8.Value() != Register::ZeroIndex,
                                     "Indirect attribute loads are not supported");
                UNIMPLEMENTED_IF_MSG((instr.attribute.fmt20.immediate.Value() % sizeof(u32)) != 0,
                                     "Unaligned attribute loads are not supported");

                u64 next_element = instr.attribute.fmt20.element;
                u64 next_index = static_cast<u64>(instr.attribute.fmt20.index.Value());

                const auto StoreNextElement = [&](u32 reg_offset) {
                    regs.SetOutputAttributeToRegister(static_cast<Attribute::Index>(next_index),
                                                      next_element, instr.gpr0.Value() + reg_offset,
                                                      instr.gpr39.Value());

                    // Load the next attribute element into the following register. If the element
                    // to load goes beyond the vec4 size, load the first element of the next
                    // attribute.
                    next_element = (next_element + 1) % 4;
                    next_index = next_index + (next_element == 0 ? 1 : 0);
                };

                const u32 num_words = static_cast<u32>(instr.attribute.fmt20.size.Value()) + 1;
                for (u32 reg_offset = 0; reg_offset < num_words; ++reg_offset) {
                    StoreNextElement(reg_offset);
                }

                break;
            }
            case OpCode::Id::ST_L: {
                UNIMPLEMENTED_IF_MSG(instr.st_l.unknown == 0, "ST_L Unhandled mode: {}",
                                     static_cast<unsigned>(instr.st_l.unknown.Value()));

                // Add an extra scope and declare the index register inside to prevent
                // overwriting it in case it is used as an output of the LD instruction.
                shader.AddLine('{');
                ++shader.scope;

                std::string op = '(' + regs.GetRegisterAsInteger(instr.gpr8, 0, false) + " + " +
                                 std::to_string(instr.smem_imm.Value()) + ')';

                shader.AddLine("uint index = (" + op + " / 4);");

                switch (instr.ldst_sl.type.Value()) {
                case Tegra::Shader::StoreType::Bytes32:
                    regs.SetLocalMemoryAsFloat("index", regs.GetRegisterAsFloat(instr.gpr0));
                    break;
                default:
                    UNIMPLEMENTED_MSG("ST_L Unhandled type: {}",
                                      static_cast<unsigned>(instr.ldst_sl.type.Value()));
                }

                --shader.scope;
                shader.AddLine('}');
                break;
            }
            case OpCode::Id::TEX: {
                Tegra::Shader::TextureType texture_type{instr.tex.texture_type};
                std::string coord;
                const bool is_array = instr.tex.array != 0;

                UNIMPLEMENTED_IF_MSG(instr.tex.UsesMiscMode(Tegra::Shader::TextureMiscMode::NODEP),
                                     "NODEP is not implemented");
                UNIMPLEMENTED_IF_MSG(instr.tex.UsesMiscMode(Tegra::Shader::TextureMiscMode::AOFFI),
                                     "AOFFI is not implemented");

                const bool depth_compare =
                    instr.tex.UsesMiscMode(Tegra::Shader::TextureMiscMode::DC);
                u32 num_coordinates = TextureCoordinates(texture_type);
                u32 start_index = 0;
                std::string array_elem;
                if (is_array) {
                    array_elem = regs.GetRegisterAsInteger(instr.gpr8);
                    start_index = 1;
                }
                const auto process_mode = instr.tex.GetTextureProcessMode();
                u32 start_index_b = 0;
                std::string lod_value;
                if (process_mode != Tegra::Shader::TextureProcessMode::LZ &&
                    process_mode != Tegra::Shader::TextureProcessMode::None) {
                    start_index_b = 1;
                    lod_value = regs.GetRegisterAsFloat(instr.gpr20);
                }

                std::string depth_value;
                if (depth_compare) {
                    depth_value = regs.GetRegisterAsFloat(instr.gpr20.Value() + start_index_b);
                }

                bool depth_compare_extra = false;

                switch (num_coordinates) {
                case 1: {
                    const std::string x = regs.GetRegisterAsFloat(instr.gpr8.Value() + start_index);
                    if (is_array) {
                        if (depth_compare) {
                            coord = "vec3 coords = vec3(" + x + ", " + depth_value + ", " +
                                    array_elem + ");";
                        } else {
                            coord = "vec2 coords = vec2(" + x + ", " + array_elem + ");";
                        }
                    } else {
                        if (depth_compare) {
                            coord = "vec2 coords = vec2(" + x + ", " + depth_value + ");";
                        } else {
                            coord = "float coords = " + x + ';';
                        }
                    }
                    break;
                }
                case 2: {
                    const std::string x = regs.GetRegisterAsFloat(instr.gpr8.Value() + start_index);
                    const std::string y =
                        regs.GetRegisterAsFloat(instr.gpr8.Value() + start_index + 1);
                    if (is_array) {
                        if (depth_compare) {
                            coord = "vec4 coords = vec4(" + x + ", " + y + ", " + depth_value +
                                    ", " + array_elem + ");";
                        } else {
                            coord = "vec3 coords = vec3(" + x + ", " + y + ", " + array_elem + ");";
                        }
                    } else {
                        if (depth_compare) {
                            coord =
                                "vec3 coords = vec3(" + x + ", " + y + ", " + depth_value + ");";
                        } else {
                            coord = "vec2 coords = vec2(" + x + ", " + y + ");";
                        }
                    }
                    break;
                }
                case 3: {
                    const std::string x = regs.GetRegisterAsFloat(instr.gpr8.Value() + start_index);
                    const std::string y =
                        regs.GetRegisterAsFloat(instr.gpr8.Value() + start_index + 1);
                    const std::string z =
                        regs.GetRegisterAsFloat(instr.gpr8.Value() + start_index + 2);
                    if (is_array) {
                        depth_compare_extra = depth_compare;
                        coord = "vec4 coords = vec4(" + x + ", " + y + ", " + z + ", " +
                                array_elem + ");";
                    } else {
                        if (depth_compare) {
                            coord = "vec4 coords = vec4(" + x + ", " + y + ", " + z + ", " +
                                    depth_value + ");";
                        } else {
                            coord = "vec3 coords = vec3(" + x + ", " + y + ", " + z + ");";
                        }
                    }
                    break;
                }
                default:
                    UNIMPLEMENTED_MSG("Unhandled coordinates number {}",
                                      static_cast<u32>(num_coordinates));

                    // Fallback to interpreting as a 2D texture for now
                    const std::string x = regs.GetRegisterAsFloat(instr.gpr8);
                    const std::string y = regs.GetRegisterAsFloat(instr.gpr8.Value() + 1);
                    coord = "vec2 coords = vec2(" + x + ", " + y + ");";
                    texture_type = Tegra::Shader::TextureType::Texture2D;
                }

                const std::string sampler =
                    GetSampler(instr.sampler, texture_type, is_array, depth_compare);
                // Add an extra scope and declare the texture coords inside to prevent
                // overwriting them in case they are used as outputs of the texs instruction.

                shader.AddLine("{");
                ++shader.scope;
                shader.AddLine(coord);
                std::string texture;

                switch (instr.tex.GetTextureProcessMode()) {
                case Tegra::Shader::TextureProcessMode::None: {
                    if (!depth_compare_extra) {
                        texture = "texture(" + sampler + ", coords)";
                    } else {
                        texture = "texture(" + sampler + ", coords, " + depth_value + ')';
                    }
                    break;
                }
                case Tegra::Shader::TextureProcessMode::LZ: {
                    if (!depth_compare_extra) {
                        texture = "textureLod(" + sampler + ", coords, 0.0)";
                    } else {
                        texture = "texture(" + sampler + ", coords, " + depth_value + ')';
                    }
                    break;
                }
                case Tegra::Shader::TextureProcessMode::LB:
                case Tegra::Shader::TextureProcessMode::LBA: {
                    // TODO: Figure if A suffix changes the equation at all.
                    if (!depth_compare_extra) {
                        texture = "texture(" + sampler + ", coords, " + lod_value + ')';
                    } else {
                        texture = "texture(" + sampler + ", coords, " + depth_value + ')';
                        LOG_WARNING(HW_GPU,
                                    "OpenGL Limitation: can't set bias value along depth compare");
                    }
                    break;
                }
                case Tegra::Shader::TextureProcessMode::LL:
                case Tegra::Shader::TextureProcessMode::LLA: {
                    // TODO: Figure if A suffix changes the equation at all.
                    if (!depth_compare_extra) {
                        texture = "textureLod(" + sampler + ", coords, " + lod_value + ')';
                    } else {
                        texture = "texture(" + sampler + ", coords, " + depth_value + ')';
                        LOG_WARNING(HW_GPU,
                                    "OpenGL Limitation: can't set lod value along depth compare");
                    }
                    break;
                }
                default: {
                    if (!depth_compare_extra) {
                        texture = "texture(" + sampler + ", coords)";
                    } else {
                        texture = "texture(" + sampler + ", coords, " + depth_value + ')';
                    }
                    UNIMPLEMENTED_MSG("Unhandled texture process mode {}",
                                      static_cast<u32>(instr.tex.GetTextureProcessMode()));
                }
                }
                if (!depth_compare) {
                    shader.AddLine("vec4 texture_tmp = " + texture + ';');
                    std::size_t dest_elem{};
                    for (std::size_t elem = 0; elem < 4; ++elem) {
                        if (!instr.tex.IsComponentEnabled(elem)) {
                            // Skip disabled components
                            continue;
                        }
                        regs.SetRegisterToFloat(instr.gpr0, elem, "texture_tmp", 1, 4, false,
                                                dest_elem);
                        ++dest_elem;
                    }
                } else {
                    regs.SetRegisterToFloat(instr.gpr0, 0, texture, 1, 1, false);
                }
                --shader.scope;
                shader.AddLine("}");
                break;
            }
            case OpCode::Id::TEXS: {
                Tegra::Shader::TextureType texture_type{instr.texs.GetTextureType()};
                bool is_array{instr.texs.IsArrayTexture()};

                UNIMPLEMENTED_IF_MSG(instr.texs.UsesMiscMode(Tegra::Shader::TextureMiscMode::NODEP),
                                     "NODEP is not implemented");

                const bool depth_compare =
                    instr.texs.UsesMiscMode(Tegra::Shader::TextureMiscMode::DC);
                u32 num_coordinates = TextureCoordinates(texture_type);
                const auto process_mode = instr.texs.GetTextureProcessMode();
                std::string lod_value;
                std::string coord;
                u32 lod_offset = 0;
                if (process_mode == Tegra::Shader::TextureProcessMode::LL) {
                    if (num_coordinates > 2) {
                        lod_value = regs.GetRegisterAsFloat(instr.gpr20.Value() + 1);
                        lod_offset = 2;
                    } else {
                        lod_value = regs.GetRegisterAsFloat(instr.gpr20);
                        lod_offset = 1;
                    }
                }

                // Scope to avoid variable name overlaps.
                shader.AddLine('{');
                ++shader.scope;

                switch (num_coordinates) {
                case 1: {
                    coord = "float coords = " + regs.GetRegisterAsFloat(instr.gpr8) + ';';
                    break;
                }
                case 2: {
                    if (is_array) {
                        const std::string index = regs.GetRegisterAsInteger(instr.gpr8);
                        const std::string x = regs.GetRegisterAsFloat(instr.gpr8.Value() + 1);
                        const std::string y = regs.GetRegisterAsFloat(instr.gpr20);
                        shader.AddLine("vec3 coords = vec3(" + x + ", " + y + ", " + index + ");");
                    } else {
                        if (lod_offset != 0) {
                            if (depth_compare) {
                                const std::string x = regs.GetRegisterAsFloat(instr.gpr8);
                                const std::string y =
                                    regs.GetRegisterAsFloat(instr.gpr8.Value() + 1);
                                const std::string z =
                                    regs.GetRegisterAsFloat(instr.gpr20.Value() + lod_offset);
                                coord = "vec3 coords = vec3(" + x + ", " + y + ", " + z + ");";
                            } else {
                                const std::string x = regs.GetRegisterAsFloat(instr.gpr8);
                                const std::string y =
                                    regs.GetRegisterAsFloat(instr.gpr8.Value() + 1);
                                coord = "vec2 coords = vec2(" + x + ", " + y + ");";
                            }
                        } else {
                            if (depth_compare) {
                                const std::string x = regs.GetRegisterAsFloat(instr.gpr8);
                                const std::string y =
                                    regs.GetRegisterAsFloat(instr.gpr8.Value() + 1);
                                const std::string z = regs.GetRegisterAsFloat(instr.gpr20);
                                coord = "vec3 coords = vec3(" + x + ", " + y + ", " + z + ");";
                            } else {
                                const std::string x = regs.GetRegisterAsFloat(instr.gpr8);
                                const std::string y = regs.GetRegisterAsFloat(instr.gpr20);
                                coord = "vec2 coords = vec2(" + x + ", " + y + ");";
                            }
                        }
                    }
                    break;
                }
                case 3: {
                    const std::string x = regs.GetRegisterAsFloat(instr.gpr8);
                    const std::string y = regs.GetRegisterAsFloat(instr.gpr8.Value() + 1);
                    const std::string z = regs.GetRegisterAsFloat(instr.gpr20);
                    coord = "vec3 coords = vec3(" + x + ", " + y + ", " + z + ");";
                    break;
                }
                default:
                    UNIMPLEMENTED_MSG("Unhandled coordinates number {}",
                                      static_cast<u32>(num_coordinates));

                    // Fallback to interpreting as a 2D texture for now
                    const std::string x = regs.GetRegisterAsFloat(instr.gpr8);
                    const std::string y = regs.GetRegisterAsFloat(instr.gpr20);
                    shader.AddLine("vec2 coords = vec2(" + x + ", " + y + ");");
                    texture_type = Tegra::Shader::TextureType::Texture2D;
                    is_array = false;
                }
                const std::string sampler =
                    GetSampler(instr.sampler, texture_type, is_array, depth_compare);
                std::string texture;
                switch (process_mode) {
                case Tegra::Shader::TextureProcessMode::None: {
                    texture = "texture(" + sampler + ", coords)";
                    break;
                }
                case Tegra::Shader::TextureProcessMode::LZ: {
                    if (depth_compare && is_array) {
                        // Since we got an OpenGL limitation, we set bias very high to enforce
                        // mipmap 0
                        texture = "texture(" + sampler + ", coords, 1000.0)";
                    } else {
                        texture = "textureLod(" + sampler + ", coords, 0.0)";
                    }
                    break;
                }
                case Tegra::Shader::TextureProcessMode::LL: {
                    texture = "textureLod(" + sampler + ", coords, " + lod_value + ')';
                    break;
                }
                default: {
                    texture = "texture(" + sampler + ", coords)";
                    UNIMPLEMENTED_MSG("Unhandled texture process mode {}",
                                      static_cast<u32>(instr.texs.GetTextureProcessMode()));
                }
                }
                if (!depth_compare) {
                    WriteTexsInstruction(instr, coord, texture);
                } else {
                    WriteTexsInstruction(instr, coord, "vec4(" + texture + ')');
                }

                shader.AddLine('}');
                --shader.scope;
                break;
            }
            case OpCode::Id::TLDS: {
                const Tegra::Shader::TextureType texture_type{instr.tlds.GetTextureType()};
                const bool is_array{instr.tlds.IsArrayTexture()};

                ASSERT(texture_type == Tegra::Shader::TextureType::Texture2D);
                ASSERT(is_array == false);

                UNIMPLEMENTED_IF_MSG(instr.tlds.UsesMiscMode(Tegra::Shader::TextureMiscMode::NODEP),
                                     "NODEP is not implemented");
                UNIMPLEMENTED_IF_MSG(instr.tlds.UsesMiscMode(Tegra::Shader::TextureMiscMode::AOFFI),
                                     "AOFFI is not implemented");
                UNIMPLEMENTED_IF_MSG(instr.tlds.UsesMiscMode(Tegra::Shader::TextureMiscMode::MZ),
                                     "MZ is not implemented");

                u32 extra_op_offset = 0;

                // Scope to avoid variable name overlaps.
                shader.AddLine('{');
                ++shader.scope;
                std::string coords;

                switch (texture_type) {
                case Tegra::Shader::TextureType::Texture1D: {
                    const std::string x = regs.GetRegisterAsInteger(instr.gpr8);
                    coords = "float coords = " + x + ';';
                    break;
                }
                case Tegra::Shader::TextureType::Texture2D: {
                    UNIMPLEMENTED_IF_MSG(is_array, "Unhandled 2d array texture");

                    const std::string x = regs.GetRegisterAsInteger(instr.gpr8);
                    const std::string y = regs.GetRegisterAsInteger(instr.gpr20);
<<<<<<< HEAD
                    //shader.AddLine("ivec2 coords = ivec2(" + x + ", " + y + ");");
=======
                    // shader.AddLine("ivec2 coords = ivec2(" + x + ", " + y + ");");
>>>>>>> b6a4fdbf
                    coords = "ivec2 coords = ivec2(" + x + ", " + y + ");";
                    extra_op_offset = 1;
                    break;
                }
                default:
                    UNIMPLEMENTED_MSG("Unhandled texture type {}", static_cast<u32>(texture_type));
                }
                const std::string sampler =
                    GetSampler(instr.sampler, texture_type, is_array, false);
                std::string texture = "texelFetch(" + sampler + ", coords, 0)";
                switch (instr.tlds.GetTextureProcessMode()) {
                case Tegra::Shader::TextureProcessMode::LZ: {
                    texture = "texelFetch(" + sampler + ", coords, 0)";
                    break;
                }
                case Tegra::Shader::TextureProcessMode::LL: {
                    shader.AddLine(
                        "float lod = " +
                        regs.GetRegisterAsInteger(instr.gpr20.Value() + extra_op_offset) + ';');
                    texture = "texelFetch(" + sampler + ", coords, lod)";
                    break;
                }
                default: {
                    texture = "texelFetch(" + sampler + ", coords, 0)";
                    UNIMPLEMENTED_MSG("Unhandled texture process mode {}",
                                      static_cast<u32>(instr.tlds.GetTextureProcessMode()));
                }
                }
                WriteTexsInstruction(instr, coords, texture);

                --shader.scope;
                shader.AddLine('}');
                break;
            }
            case OpCode::Id::TLD4: {
                ASSERT(instr.tld4.texture_type == Tegra::Shader::TextureType::Texture2D);
                ASSERT(instr.tld4.array == 0);
                std::string coord;

                UNIMPLEMENTED_IF_MSG(instr.tld4.UsesMiscMode(Tegra::Shader::TextureMiscMode::NODEP),
                                     "NODEP is not implemented");
                UNIMPLEMENTED_IF_MSG(instr.tld4.UsesMiscMode(Tegra::Shader::TextureMiscMode::AOFFI),
                                     "AOFFI is not implemented");
                UNIMPLEMENTED_IF_MSG(instr.tld4.UsesMiscMode(Tegra::Shader::TextureMiscMode::NDV),
                                     "NDV is not implemented");
                UNIMPLEMENTED_IF_MSG(instr.tld4.UsesMiscMode(Tegra::Shader::TextureMiscMode::PTP),
                                     "PTP is not implemented");
                const bool depth_compare =
                    instr.tld4.UsesMiscMode(Tegra::Shader::TextureMiscMode::DC);
                auto texture_type = instr.tld4.texture_type.Value();
                u32 num_coordinates = TextureCoordinates(texture_type);
                if (depth_compare)
                    num_coordinates += 1;

                // Add an extra scope and declare the texture coords inside to prevent
                // overwriting them in case they are used as outputs of the texs instruction.
                shader.AddLine('{');
                ++shader.scope;

                switch (num_coordinates) {
                case 2: {
                    const std::string x = regs.GetRegisterAsFloat(instr.gpr8);
                    const std::string y = regs.GetRegisterAsFloat(instr.gpr8.Value() + 1);
                    shader.AddLine("vec2 coords = vec2(" + x + ", " + y + ");");
                    break;
                }
                case 3: {
                    const std::string x = regs.GetRegisterAsFloat(instr.gpr8);
                    const std::string y = regs.GetRegisterAsFloat(instr.gpr8.Value() + 1);
                    const std::string z = regs.GetRegisterAsFloat(instr.gpr8.Value() + 2);
                    shader.AddLine("vec3 coords = vec3(" + x + ", " + y + ", " + z + ");");
                    break;
                }
                default:
                    UNIMPLEMENTED_MSG("Unhandled coordinates number {}",
                                      static_cast<u32>(num_coordinates));
                    const std::string x = regs.GetRegisterAsFloat(instr.gpr8);
                    const std::string y = regs.GetRegisterAsFloat(instr.gpr8.Value() + 1);
                    shader.AddLine("vec2 coords = vec2(" + x + ", " + y + ");");
                    texture_type = Tegra::Shader::TextureType::Texture2D;
                }

                const std::string sampler =
                    GetSampler(instr.sampler, texture_type, false, depth_compare);

                const std::string texture = "textureGather(" + sampler + ", coords, " +
                                            std::to_string(instr.tld4.component) + ')';

                if (!depth_compare) {
                    shader.AddLine("vec4 texture_tmp = " + texture + ';');
                    std::size_t dest_elem{};
                    for (std::size_t elem = 0; elem < 4; ++elem) {
                        if (!instr.tex.IsComponentEnabled(elem)) {
                            // Skip disabled components
                            continue;
                        }
                        regs.SetRegisterToFloat(instr.gpr0, elem, "texture_tmp", 1, 4, false,
                                                dest_elem);
                        ++dest_elem;
                    }
                } else {
                    regs.SetRegisterToFloat(instr.gpr0, 0, texture, 1, 1, false);
                }
                --shader.scope;
                shader.AddLine('}');
                break;
            }
            case OpCode::Id::TLD4S: {
                UNIMPLEMENTED_IF_MSG(
                    instr.tld4s.UsesMiscMode(Tegra::Shader::TextureMiscMode::NODEP),
                    "NODEP is not implemented");
                UNIMPLEMENTED_IF_MSG(
                    instr.tld4s.UsesMiscMode(Tegra::Shader::TextureMiscMode::AOFFI),
                    "AOFFI is not implemented");

                // Scope to avoid variable name overlaps.
                shader.AddLine('{');
                ++shader.scope;
                std::string coords;

                const bool depth_compare =
                    instr.tld4s.UsesMiscMode(Tegra::Shader::TextureMiscMode::DC);
                const std::string op_a = regs.GetRegisterAsFloat(instr.gpr8);
                const std::string op_b = regs.GetRegisterAsFloat(instr.gpr20);
                // TODO(Subv): Figure out how the sampler type is encoded in the TLD4S instruction.
                const std::string sampler = GetSampler(
                    instr.sampler, Tegra::Shader::TextureType::Texture2D, false, depth_compare);
                if (!depth_compare) {
                    coords = "vec2 coords = vec2(" + op_a + ", " + op_b + ");";
                } else {
                    // Note: TLD4S coordinate encoding works just like TEXS's
                    const std::string op_y = regs.GetRegisterAsFloat(instr.gpr8.Value() + 1);
                    coords = "vec3 coords = vec3(" + op_a + ", " + op_y + ", " + op_b + ");";
                }
                const std::string texture = "textureGather(" + sampler + ", coords, " +
                                            std::to_string(instr.tld4s.component) + ')';

                if (!depth_compare) {
                    WriteTexsInstruction(instr, coords, texture);
                } else {
                    WriteTexsInstruction(instr, coords, "vec4(" + texture + ')');
                }

                --shader.scope;
                shader.AddLine('}');
                break;
            }
            case OpCode::Id::TXQ: {
                UNIMPLEMENTED_IF_MSG(instr.txq.UsesMiscMode(Tegra::Shader::TextureMiscMode::NODEP),
                                     "NODEP is not implemented");

                ++shader.scope;
                shader.AddLine('{');
                // TODO: the new commits on the texture refactor, change the way samplers work.
                // Sadly, not all texture instructions specify the type of texture their sampler
                // uses. This must be fixed at a later instance.
                const std::string sampler =
                    GetSampler(instr.sampler, Tegra::Shader::TextureType::Texture2D, false, false);
                switch (instr.txq.query_type) {
                case Tegra::Shader::TextureQueryType::Dimension: {
                    const std::string texture = "textureSize(" + sampler + ", " +
                                                regs.GetRegisterAsInteger(instr.gpr8) + ')';
                    const std::string mip_level = "textureQueryLevels(" + sampler + ')';
                    shader.AddLine("ivec2 sizes = " + texture + ';');
                    regs.SetRegisterToInteger(instr.gpr0, true, 0, "sizes.x", 1, 1);
                    regs.SetRegisterToInteger(instr.gpr0.Value() + 1, true, 0, "sizes.y", 1, 1);
                    regs.SetRegisterToInteger(instr.gpr0.Value() + 2, true, 0, "0", 1, 1);
                    regs.SetRegisterToInteger(instr.gpr0.Value() + 3, true, 0, mip_level, 1, 1);
                    break;
                }
                default: {
                    UNIMPLEMENTED_MSG("Unhandled texture query type: {}",
                                      static_cast<u32>(instr.txq.query_type.Value()));
                }
                }
                --shader.scope;
                shader.AddLine('}');
                break;
            }
            case OpCode::Id::TMML: {
                UNIMPLEMENTED_IF_MSG(instr.tmml.UsesMiscMode(Tegra::Shader::TextureMiscMode::NODEP),
                                     "NODEP is not implemented");
                UNIMPLEMENTED_IF_MSG(instr.tmml.UsesMiscMode(Tegra::Shader::TextureMiscMode::NDV),
                                     "NDV is not implemented");

                const std::string x = regs.GetRegisterAsFloat(instr.gpr8);
                const bool is_array = instr.tmml.array != 0;
                auto texture_type = instr.tmml.texture_type.Value();
                const std::string sampler =
                    GetSampler(instr.sampler, texture_type, is_array, false);

                // TODO: add coordinates for different samplers once other texture types are
                // implemented.
                std::string coord;
                switch (texture_type) {
                case Tegra::Shader::TextureType::Texture1D: {
                    coord = "float coords = " + x + ';';
                    break;
                }
                case Tegra::Shader::TextureType::Texture2D: {
                    const std::string y = regs.GetRegisterAsFloat(instr.gpr8.Value() + 1);
                    coord = "vec2 coords = vec2(" + x + ", " + y + ");";
                    break;
                }
                default:
                    UNIMPLEMENTED_MSG("Unhandled texture type {}", static_cast<u32>(texture_type));

                    // Fallback to interpreting as a 2D texture for now
                    const std::string y = regs.GetRegisterAsFloat(instr.gpr8.Value() + 1);
                    coord = "vec2 coords = vec2(" + x + ", " + y + ");";
                    texture_type = Tegra::Shader::TextureType::Texture2D;
                }
                // Add an extra scope and declare the texture coords inside to prevent
                // overwriting them in case they are used as outputs of the texs instruction.
                shader.AddLine('{');
                ++shader.scope;
                shader.AddLine(coord);
                const std::string texture = "textureQueryLod(" + sampler + ", coords)";
                const std::string tmp = "vec2 tmp = " + texture + "*vec2(256.0, 256.0);";
                shader.AddLine(tmp);

                regs.SetRegisterToInteger(instr.gpr0, true, 0, "int(tmp.y)", 1, 1);
                regs.SetRegisterToInteger(instr.gpr0.Value() + 1, false, 0, "uint(tmp.x)", 1, 1);
                --shader.scope;
                shader.AddLine('}');
                break;
            }
            case OpCode::Id::LDG: {
                // Determine number of GPRs to fill with data
                u64 count = 1;

                switch (instr.ld_g.type) {
                case Tegra::Shader::UniformType::Single:
                    count = 1;
                    break;
                case Tegra::Shader::UniformType::Double:
                    count = 2;
                    break;
                case Tegra::Shader::UniformType::Quad:
                case Tegra::Shader::UniformType::UnsignedQuad:
                    count = 4;
                    break;
                default:
                    UNREACHABLE_MSG("Unimplemented LDG size!");
                }

                auto [gpr_index, index, offset] = last_iadd;

                // The last IADD might be the upper u32 of address, so instead take the one before
                // that.
                if (gpr_index == Register::ZeroIndex) {
                    gpr_index = s_last_iadd.out;
                    index = s_last_iadd.cbuf_index;
                    offset = s_last_iadd.cbuf_offset;
                }

                const auto gpr = regs.GetRegisterAsInteger(gpr_index);
                const auto constbuffer =
                    regs.GetUniform(index, offset, GLSLRegister::Type::UnsignedInteger);

                Core::System::GetInstance().GPU().Maxwell3D().state.global_memory_uniforms.insert(
                    {index, offset * 4});
                const auto memory = fmt::format("global_memory_region_{}",
                                                Core::System::GetInstance()
                                                        .GPU()
                                                        .Maxwell3D()
                                                        .state.global_memory_uniforms.size() -
                                                    1);

                const auto immediate = std::to_string(instr.ld_g.offset_immediate.Value());
                const auto o_register = regs.GetRegisterAsInteger(instr.gpr8, 0, false);
                const auto address = "( " + immediate + " + " + o_register + " )";
                const auto base_sub = address + " - " + constbuffer;

                // New scope to prevent potential conflicts
                shader.AddLine('{');
                ++shader.scope;

                shader.AddLine("uint final_offset = " + base_sub + ";");
                for (std::size_t out = 0; out < count; ++out) {
                    const u64 reg_id = instr.gpr0.Value() + out;
                    const auto this_memory =
                        fmt::format("{}[(final_offset + {}) / 16][((final_offset + {}) / 4) % 4]",
                                    memory, out * 4, out * 4);

                    regs.SetRegisterToFloat(reg_id, 0, this_memory, 1, 1);
                }

                --shader.scope;
                shader.AddLine('}');

                break;
            }
            default: {
                UNIMPLEMENTED_MSG("Unhandled memory instruction: {}", opcode->get().GetName());
            }
            }
            break;
        }
        case OpCode::Type::FloatSetPredicate: {
            const std::string op_a =
                GetOperandAbsNeg(regs.GetRegisterAsFloat(instr.gpr8), instr.fsetp.abs_a != 0,
                                 instr.fsetp.neg_a != 0);

            std::string op_b;

            if (instr.is_b_imm) {
                op_b += '(' + GetImmediate19(instr) + ')';
            } else {
                if (instr.is_b_gpr) {
                    op_b += regs.GetRegisterAsFloat(instr.gpr20);
                } else {
                    op_b += regs.GetUniform(instr.cbuf34.index, instr.cbuf34.offset,
                                            GLSLRegister::Type::Float);
                }
            }

            if (instr.fsetp.abs_b) {
                op_b = "abs(" + op_b + ')';
            }

            // We can't use the constant predicate as destination.
            ASSERT(instr.fsetp.pred3 != static_cast<u64>(Pred::UnusedIndex));

            const std::string second_pred =
                GetPredicateCondition(instr.fsetp.pred39, instr.fsetp.neg_pred != 0);

            const std::string combiner = GetPredicateCombiner(instr.fsetp.op);

            const std::string predicate = GetPredicateComparison(instr.fsetp.cond, op_a, op_b);
            // Set the primary predicate to the result of Predicate OP SecondPredicate
            SetPredicate(instr.fsetp.pred3,
                         '(' + predicate + ") " + combiner + " (" + second_pred + ')');

            if (instr.fsetp.pred0 != static_cast<u64>(Pred::UnusedIndex)) {
                // Set the secondary predicate to the result of !Predicate OP SecondPredicate,
                // if enabled
                SetPredicate(instr.fsetp.pred0,
                             "!(" + predicate + ") " + combiner + " (" + second_pred + ')');
            }
            break;
        }
        case OpCode::Type::IntegerSetPredicate: {
            const std::string op_a =
                regs.GetRegisterAsInteger(instr.gpr8, 0, instr.isetp.is_signed);
            std::string op_b;

            if (instr.is_b_imm) {
                op_b += '(' + std::to_string(instr.alu.GetSignedImm20_20()) + ')';
            } else {
                if (instr.is_b_gpr) {
                    op_b += regs.GetRegisterAsInteger(instr.gpr20, 0, instr.isetp.is_signed);
                } else {
                    op_b += regs.GetUniform(instr.cbuf34.index, instr.cbuf34.offset,
                                            GLSLRegister::Type::Integer);
                }
            }

            // We can't use the constant predicate as destination.
            ASSERT(instr.isetp.pred3 != static_cast<u64>(Pred::UnusedIndex));

            const std::string second_pred =
                GetPredicateCondition(instr.isetp.pred39, instr.isetp.neg_pred != 0);

            const std::string combiner = GetPredicateCombiner(instr.isetp.op);

            const std::string predicate = GetPredicateComparison(instr.isetp.cond, op_a, op_b);
            // Set the primary predicate to the result of Predicate OP SecondPredicate
            SetPredicate(instr.isetp.pred3,
                         '(' + predicate + ") " + combiner + " (" + second_pred + ')');

            if (instr.isetp.pred0 != static_cast<u64>(Pred::UnusedIndex)) {
                // Set the secondary predicate to the result of !Predicate OP SecondPredicate,
                // if enabled
                SetPredicate(instr.isetp.pred0,
                             "!(" + predicate + ") " + combiner + " (" + second_pred + ')');
            }
            break;
        }
        case OpCode::Type::HalfSetPredicate: {
            UNIMPLEMENTED_IF(instr.hsetp2.ftz != 0);

            const std::string op_a =
                GetHalfFloat(regs.GetRegisterAsInteger(instr.gpr8, 0, false), instr.hsetp2.type_a,
                             instr.hsetp2.abs_a, instr.hsetp2.negate_a);

            const std::string op_b = [&]() {
                switch (opcode->get().GetId()) {
                case OpCode::Id::HSETP2_R:
                    return GetHalfFloat(regs.GetRegisterAsInteger(instr.gpr20, 0, false),
                                        instr.hsetp2.type_b, instr.hsetp2.abs_a,
                                        instr.hsetp2.negate_b);
                default:
                    UNREACHABLE();
                    return std::string("vec2(0)");
                }
            }();

            // We can't use the constant predicate as destination.
            ASSERT(instr.hsetp2.pred3 != static_cast<u64>(Pred::UnusedIndex));

            const std::string second_pred =
                GetPredicateCondition(instr.hsetp2.pred39, instr.hsetp2.neg_pred != 0);

            const std::string combiner = GetPredicateCombiner(instr.hsetp2.op);

            const std::string component_combiner = instr.hsetp2.h_and ? "&&" : "||";
            const std::string predicate =
                '(' + GetPredicateComparison(instr.hsetp2.cond, op_a + ".x", op_b + ".x") + ' ' +
                component_combiner + ' ' +
                GetPredicateComparison(instr.hsetp2.cond, op_a + ".y", op_b + ".y") + ')';

            // Set the primary predicate to the result of Predicate OP SecondPredicate
            SetPredicate(instr.hsetp2.pred3,
                         '(' + predicate + ") " + combiner + " (" + second_pred + ')');

            if (instr.hsetp2.pred0 != static_cast<u64>(Pred::UnusedIndex)) {
                // Set the secondary predicate to the result of !Predicate OP SecondPredicate,
                // if enabled
                SetPredicate(instr.hsetp2.pred0,
                             "!(" + predicate + ") " + combiner + " (" + second_pred + ')');
            }
            break;
        }
        case OpCode::Type::PredicateSetRegister: {
            UNIMPLEMENTED_IF_MSG(instr.generates_cc, "PSET Generates an unhandled Control Code");

            const std::string op_a =
                GetPredicateCondition(instr.pset.pred12, instr.pset.neg_pred12 != 0);
            const std::string op_b =
                GetPredicateCondition(instr.pset.pred29, instr.pset.neg_pred29 != 0);

            const std::string second_pred =
                GetPredicateCondition(instr.pset.pred39, instr.pset.neg_pred39 != 0);

            const std::string combiner = GetPredicateCombiner(instr.pset.op);

            const std::string predicate =
                '(' + op_a + ") " + GetPredicateCombiner(instr.pset.cond) + " (" + op_b + ')';
            const std::string result = '(' + predicate + ") " + combiner + " (" + second_pred + ')';
            if (instr.pset.bf == 0) {
                const std::string value = '(' + result + ") ? 0xFFFFFFFF : 0";
                regs.SetRegisterToInteger(instr.gpr0, false, 0, value, 1, 1);
            } else {
                const std::string value = '(' + result + ") ? 1.0 : 0.0";
                regs.SetRegisterToFloat(instr.gpr0, 0, value, 1, 1);
            }
            break;
        }
        case OpCode::Type::PredicateSetPredicate: {
            switch (opcode->get().GetId()) {
            case OpCode::Id::PSETP: {
                const std::string op_a =
                    GetPredicateCondition(instr.psetp.pred12, instr.psetp.neg_pred12 != 0);
                const std::string op_b =
                    GetPredicateCondition(instr.psetp.pred29, instr.psetp.neg_pred29 != 0);

                // We can't use the constant predicate as destination.
                ASSERT(instr.psetp.pred3 != static_cast<u64>(Pred::UnusedIndex));

                const std::string second_pred =
                    GetPredicateCondition(instr.psetp.pred39, instr.psetp.neg_pred39 != 0);

                const std::string combiner = GetPredicateCombiner(instr.psetp.op);

                const std::string predicate =
                    '(' + op_a + ") " + GetPredicateCombiner(instr.psetp.cond) + " (" + op_b + ')';

                // Set the primary predicate to the result of Predicate OP SecondPredicate
                SetPredicate(instr.psetp.pred3,
                             '(' + predicate + ") " + combiner + " (" + second_pred + ')');

                if (instr.psetp.pred0 != static_cast<u64>(Pred::UnusedIndex)) {
                    // Set the secondary predicate to the result of !Predicate OP SecondPredicate,
                    // if enabled
                    SetPredicate(instr.psetp.pred0,
                                 "!(" + predicate + ") " + combiner + " (" + second_pred + ')');
                }
                break;
            }
            case OpCode::Id::CSETP: {
                const std::string pred =
                    GetPredicateCondition(instr.csetp.pred39, instr.csetp.neg_pred39 != 0);
                const std::string combiner = GetPredicateCombiner(instr.csetp.op);
                const std::string control_code = regs.GetControlCode(instr.csetp.cc);
                if (instr.csetp.pred3 != static_cast<u64>(Pred::UnusedIndex)) {
                    SetPredicate(instr.csetp.pred3,
                                 '(' + control_code + ") " + combiner + " (" + pred + ')');
                }
                if (instr.csetp.pred0 != static_cast<u64>(Pred::UnusedIndex)) {
                    SetPredicate(instr.csetp.pred0,
                                 "!(" + control_code + ") " + combiner + " (" + pred + ')');
                }
                break;
            }
            default: {
                UNIMPLEMENTED_MSG("Unhandled predicate instruction: {}", opcode->get().GetName());
            }
            }
            break;
        }
        case OpCode::Type::RegisterSetPredicate: {
            UNIMPLEMENTED_IF(instr.r2p.mode != Tegra::Shader::R2pMode::Pr);

            const std::string apply_mask = [&]() {
                switch (opcode->get().GetId()) {
                case OpCode::Id::R2P_IMM:
                    return std::to_string(instr.r2p.immediate_mask);
                default:
                    UNREACHABLE();
                }
            }();
            const std::string mask = '(' + regs.GetRegisterAsInteger(instr.gpr8, 0, false) +
                                     " >> " + std::to_string(instr.r2p.byte) + ')';

            constexpr u64 programmable_preds = 7;
            for (u64 pred = 0; pred < programmable_preds; ++pred) {
                const auto shift = std::to_string(1 << pred);

                shader.AddLine("if ((" + apply_mask + " & " + shift + ") != 0) {");
                ++shader.scope;

                SetPredicate(pred, '(' + mask + " & " + shift + ") != 0");

                --shader.scope;
                shader.AddLine('}');
            }
            break;
        }
        case OpCode::Type::FloatSet: {
            const std::string op_a = GetOperandAbsNeg(regs.GetRegisterAsFloat(instr.gpr8),
                                                      instr.fset.abs_a != 0, instr.fset.neg_a != 0);

            std::string op_b;

            if (instr.is_b_imm) {
                const std::string imm = GetImmediate19(instr);
                op_b = imm;
            } else {
                if (instr.is_b_gpr) {
                    op_b = regs.GetRegisterAsFloat(instr.gpr20);
                } else {
                    op_b = regs.GetUniform(instr.cbuf34.index, instr.cbuf34.offset,
                                           GLSLRegister::Type::Float);
                }
            }

            op_b = GetOperandAbsNeg(op_b, instr.fset.abs_b != 0, instr.fset.neg_b != 0);

            // The fset instruction sets a register to 1.0 or -1 (depending on the bf bit) if the
            // condition is true, and to 0 otherwise.
            const std::string second_pred =
                GetPredicateCondition(instr.fset.pred39, instr.fset.neg_pred != 0);

            const std::string combiner = GetPredicateCombiner(instr.fset.op);

            const std::string predicate = "((" +
                                          GetPredicateComparison(instr.fset.cond, op_a, op_b) +
                                          ") " + combiner + " (" + second_pred + "))";

            if (instr.fset.bf) {
                regs.SetRegisterToFloat(instr.gpr0, 0, predicate + " ? 1.0 : 0.0", 1, 1);
            } else {
                regs.SetRegisterToInteger(instr.gpr0, false, 0, predicate + " ? 0xFFFFFFFF : 0", 1,
                                          1);
            }
            if (instr.generates_cc.Value() != 0) {
                regs.SetInternalFlag(InternalFlag::ZeroFlag, predicate);
                LOG_WARNING(HW_GPU, "FSET Control Code is incomplete");
            }
            break;
        }
        case OpCode::Type::IntegerSet: {
            const std::string op_a = regs.GetRegisterAsInteger(instr.gpr8, 0, instr.iset.is_signed);

            std::string op_b;

            if (instr.is_b_imm) {
                op_b = std::to_string(instr.alu.GetSignedImm20_20());
            } else {
                if (instr.is_b_gpr) {
                    op_b = regs.GetRegisterAsInteger(instr.gpr20, 0, instr.iset.is_signed);
                } else {
                    op_b = regs.GetUniform(instr.cbuf34.index, instr.cbuf34.offset,
                                           GLSLRegister::Type::Integer);
                }
            }

            // The iset instruction sets a register to 1.0 or -1 (depending on the bf bit) if the
            // condition is true, and to 0 otherwise.
            const std::string second_pred =
                GetPredicateCondition(instr.iset.pred39, instr.iset.neg_pred != 0);

            const std::string combiner = GetPredicateCombiner(instr.iset.op);

            const std::string predicate = "((" +
                                          GetPredicateComparison(instr.iset.cond, op_a, op_b) +
                                          ") " + combiner + " (" + second_pred + "))";

            if (instr.iset.bf) {
                regs.SetRegisterToFloat(instr.gpr0, 0, predicate + " ? 1.0 : 0.0", 1, 1);
            } else {
                regs.SetRegisterToInteger(instr.gpr0, false, 0, predicate + " ? 0xFFFFFFFF : 0", 1,
                                          1);
            }
            break;
        }
        case OpCode::Type::HalfSet: {
            UNIMPLEMENTED_IF(instr.hset2.ftz != 0);

            const std::string op_a =
                GetHalfFloat(regs.GetRegisterAsInteger(instr.gpr8, 0, false), instr.hset2.type_a,
                             instr.hset2.abs_a != 0, instr.hset2.negate_a != 0);

            const std::string op_b = [&]() {
                switch (opcode->get().GetId()) {
                case OpCode::Id::HSET2_R:
                    return GetHalfFloat(regs.GetRegisterAsInteger(instr.gpr20, 0, false),
                                        instr.hset2.type_b, instr.hset2.abs_b != 0,
                                        instr.hset2.negate_b != 0);
                default:
                    UNREACHABLE();
                    return std::string("vec2(0)");
                }
            }();

            const std::string second_pred =
                GetPredicateCondition(instr.hset2.pred39, instr.hset2.neg_pred != 0);

            const std::string combiner = GetPredicateCombiner(instr.hset2.op);

            // HSET2 operates on each half float in the pack.
            std::string result;
            for (int i = 0; i < 2; ++i) {
                const std::string float_value = i == 0 ? "0x00003c00" : "0x3c000000";
                const std::string integer_value = i == 0 ? "0x0000ffff" : "0xffff0000";
                const std::string value = instr.hset2.bf == 1 ? float_value : integer_value;

                const std::string comp = std::string(".") + "xy"[i];
                const std::string predicate =
                    "((" + GetPredicateComparison(instr.hset2.cond, op_a + comp, op_b + comp) +
                    ") " + combiner + " (" + second_pred + "))";

                result += '(' + predicate + " ? " + value + " : 0)";
                if (i == 0) {
                    result += " | ";
                }
            }
            regs.SetRegisterToInteger(instr.gpr0, false, 0, '(' + result + ')', 1, 1);
            break;
        }
        case OpCode::Type::Xmad: {
            UNIMPLEMENTED_IF(instr.xmad.sign_a);
            UNIMPLEMENTED_IF(instr.xmad.sign_b);
            UNIMPLEMENTED_IF_MSG(instr.generates_cc, "XMAD Generates an unhandled Control Code");

            std::string op_a{regs.GetRegisterAsInteger(instr.gpr8, 0, instr.xmad.sign_a)};
            std::string op_b;
            std::string op_c;

            // TODO(bunnei): Needs to be fixed once op_a or op_b is signed
            UNIMPLEMENTED_IF(instr.xmad.sign_a != instr.xmad.sign_b);
            const bool is_signed{instr.xmad.sign_a == 1};

            bool is_merge{};
            switch (opcode->get().GetId()) {
            case OpCode::Id::XMAD_CR: {
                is_merge = instr.xmad.merge_56;
                op_b += regs.GetUniform(instr.cbuf34.index, instr.cbuf34.offset,
                                        instr.xmad.sign_b ? GLSLRegister::Type::Integer
                                                          : GLSLRegister::Type::UnsignedInteger);
                op_c += regs.GetRegisterAsInteger(instr.gpr39, 0, is_signed);
                break;
            }
            case OpCode::Id::XMAD_RR: {
                is_merge = instr.xmad.merge_37;
                op_b += regs.GetRegisterAsInteger(instr.gpr20, 0, instr.xmad.sign_b);
                op_c += regs.GetRegisterAsInteger(instr.gpr39, 0, is_signed);
                break;
            }
            case OpCode::Id::XMAD_RC: {
                op_b += regs.GetRegisterAsInteger(instr.gpr39, 0, instr.xmad.sign_b);
                op_c += regs.GetUniform(instr.cbuf34.index, instr.cbuf34.offset,
                                        is_signed ? GLSLRegister::Type::Integer
                                                  : GLSLRegister::Type::UnsignedInteger);
                break;
            }
            case OpCode::Id::XMAD_IMM: {
                is_merge = instr.xmad.merge_37;
                op_b += std::to_string(instr.xmad.imm20_16);
                op_c += regs.GetRegisterAsInteger(instr.gpr39, 0, is_signed);
                break;
            }
            default: {
                UNIMPLEMENTED_MSG("Unhandled XMAD instruction: {}", opcode->get().GetName());
            }
            }

            // TODO(bunnei): Ensure this is right with signed operands
            if (instr.xmad.high_a) {
                op_a = "((" + op_a + ") >> 16)";
            } else {
                op_a = "((" + op_a + ") & 0xFFFF)";
            }

            std::string src2 = '(' + op_b + ')'; // Preserve original source 2
            if (instr.xmad.high_b) {
                op_b = '(' + src2 + " >> 16)";
            } else {
                op_b = '(' + src2 + " & 0xFFFF)";
            }

            std::string product = '(' + op_a + " * " + op_b + ')';
            if (instr.xmad.product_shift_left) {
                product = '(' + product + " << 16)";
            }

            switch (instr.xmad.mode) {
            case Tegra::Shader::XmadMode::None:
                break;
            case Tegra::Shader::XmadMode::CLo:
                op_c = "((" + op_c + ") & 0xFFFF)";
                break;
            case Tegra::Shader::XmadMode::CHi:
                op_c = "((" + op_c + ") >> 16)";
                break;
            case Tegra::Shader::XmadMode::CBcc:
                op_c = "((" + op_c + ") + (" + src2 + "<< 16))";
                break;
            default: {
                UNIMPLEMENTED_MSG("Unhandled XMAD mode: {}",
                                  static_cast<u32>(instr.xmad.mode.Value()));
            }
            }

            std::string sum{'(' + product + " + " + op_c + ')'};
            if (is_merge) {
                sum = "((" + sum + " & 0xFFFF) | (" + src2 + "<< 16))";
            }

            regs.SetRegisterToInteger(instr.gpr0, is_signed, 0, sum, 1, 1);
            break;
        }
        default: {
            switch (opcode->get().GetId()) {
            case OpCode::Id::EXIT: {
                const Tegra::Shader::ControlCode cc = instr.flow_control_code;
                UNIMPLEMENTED_IF_MSG(cc != Tegra::Shader::ControlCode::T,
                                     "EXIT Control Code used: {}", static_cast<u32>(cc));

                if (stage == Maxwell3D::Regs::ShaderStage::Fragment) {
                    EmitFragmentOutputsWrite();
                }

                switch (instr.flow.cond) {
                case Tegra::Shader::FlowCondition::Always:
                    shader.AddLine("return true;");
                    if (instr.pred.pred_index == static_cast<u64>(Pred::UnusedIndex)) {
                        // If this is an unconditional exit then just end processing here,
                        // otherwise we have to account for the possibility of the condition
                        // not being met, so continue processing the next instruction.
                        offset = PROGRAM_END - 1;
                    }
                    break;

                case Tegra::Shader::FlowCondition::Fcsm_Tr:
                    // TODO(bunnei): What is this used for? If we assume this conditon is not
                    // satisifed, dual vertex shaders in Farming Simulator make more sense
                    UNIMPLEMENTED_MSG("Skipping unknown FlowCondition::Fcsm_Tr");
                    break;

                default:
                    UNIMPLEMENTED_MSG("Unhandled flow condition: {}",
                                      static_cast<u32>(instr.flow.cond.Value()));
                }
                break;
            }
            case OpCode::Id::KIL: {
                UNIMPLEMENTED_IF(instr.flow.cond != Tegra::Shader::FlowCondition::Always);

                const Tegra::Shader::ControlCode cc = instr.flow_control_code;
                UNIMPLEMENTED_IF_MSG(cc != Tegra::Shader::ControlCode::T,
                                     "KIL Control Code used: {}", static_cast<u32>(cc));

                // Enclose "discard" in a conditional, so that GLSL compilation does not complain
                // about unexecuted instructions that may follow this.
                shader.AddLine("if (true) {");
                ++shader.scope;
                shader.AddLine("discard;");
                --shader.scope;
                shader.AddLine("}");

                break;
            }
            case OpCode::Id::OUT_R: {
                UNIMPLEMENTED_IF_MSG(instr.gpr20.Value() != Register::ZeroIndex,
                                     "Stream buffer is not supported");
                ASSERT_MSG(stage == Maxwell3D::Regs::ShaderStage::Geometry,
                           "OUT is expected to be used in a geometry shader.");

                if (instr.out.emit) {
                    // gpr0 is used to store the next address. Hardware returns a pointer but
                    // we just return the next index with a cyclic cap.
                    const std::string current{regs.GetRegisterAsInteger(instr.gpr8, 0, false)};
                    const std::string next = "((" + current + " + 1" + ") % " +
                                             std::to_string(MAX_GEOMETRY_BUFFERS) + ')';
                    shader.AddLine("emit_vertex(" + current + ");");
                    regs.SetRegisterToInteger(instr.gpr0, false, 0, next, 1, 1);
                }
                if (instr.out.cut) {
                    shader.AddLine("EndPrimitive();");
                }

                break;
            }
            case OpCode::Id::MOV_SYS: {
                switch (instr.sys20) {
                case Tegra::Shader::SystemVariable::InvocationInfo: {
                    LOG_WARNING(HW_GPU, "MOV_SYS instruction with InvocationInfo is incomplete");
                    regs.SetRegisterToInteger(instr.gpr0, false, 0, "0u", 1, 1);
                    break;
                }
                default: {
                    UNIMPLEMENTED_MSG("Unhandled system move: {}",
                                      static_cast<u32>(instr.sys20.Value()));
                }
                }
                break;
            }
            case OpCode::Id::ISBERD: {
                UNIMPLEMENTED_IF(instr.isberd.o != 0);
                UNIMPLEMENTED_IF(instr.isberd.skew != 0);
                UNIMPLEMENTED_IF(instr.isberd.shift != Tegra::Shader::IsberdShift::None);
                UNIMPLEMENTED_IF(instr.isberd.mode != Tegra::Shader::IsberdMode::None);
                ASSERT_MSG(stage == Maxwell3D::Regs::ShaderStage::Geometry,
                           "ISBERD is expected to be used in a geometry shader.");
                LOG_WARNING(HW_GPU, "ISBERD instruction is incomplete");
                regs.SetRegisterToFloat(instr.gpr0, 0, regs.GetRegisterAsFloat(instr.gpr8), 1, 1);
                break;
            }
            case OpCode::Id::BRA: {
                UNIMPLEMENTED_IF_MSG(instr.bra.constant_buffer != 0,
                                     "BRA with constant buffers are not implemented");

                const Tegra::Shader::ControlCode cc = instr.flow_control_code;
                UNIMPLEMENTED_IF_MSG(cc != Tegra::Shader::ControlCode::T,
                                     "BRA Control Code used: {}", static_cast<u32>(cc));

                const u32 target = offset + instr.bra.GetBranchTarget();
                shader.AddLine("{ jmp_to = " + std::to_string(target) + "u; break; }");
                break;
            }
            case OpCode::Id::IPA: {
                const auto& attribute = instr.attribute.fmt28;
                const auto& reg = instr.gpr0;

                Tegra::Shader::IpaMode input_mode{instr.ipa.interp_mode.Value(),
                                                  instr.ipa.sample_mode.Value()};
                regs.SetRegisterToInputAttibute(reg, attribute.element, attribute.index,
                                                input_mode);

                if (instr.ipa.saturate) {
                    regs.SetRegisterToFloat(reg, 0, regs.GetRegisterAsFloat(reg), 1, 1, true);
                }
                break;
            }
            case OpCode::Id::SSY: {
                // The SSY opcode tells the GPU where to re-converge divergent execution paths, it
                // sets the target of the jump that the SYNC instruction will make. The SSY opcode
                // has a similar structure to the BRA opcode.
                UNIMPLEMENTED_IF_MSG(instr.bra.constant_buffer != 0,
                                     "Constant buffer flow is not supported");

                const u32 target = offset + instr.bra.GetBranchTarget();
                EmitPushToFlowStack(target);
                break;
            }
            case OpCode::Id::PBK: {
                // PBK pushes to a stack the address where BRK will jump to. This shares stack with
                // SSY but using SYNC on a PBK address will kill the shader execution. We don't
                // emulate this because it's very unlikely a driver will emit such invalid shader.
                UNIMPLEMENTED_IF_MSG(instr.bra.constant_buffer != 0,
                                     "Constant buffer PBK is not supported");

                const u32 target = offset + instr.bra.GetBranchTarget();
                EmitPushToFlowStack(target);
                break;
            }
            case OpCode::Id::SYNC: {
                const Tegra::Shader::ControlCode cc = instr.flow_control_code;
                UNIMPLEMENTED_IF_MSG(cc != Tegra::Shader::ControlCode::T,
                                     "SYNC Control Code used: {}", static_cast<u32>(cc));

                // The SYNC opcode jumps to the address previously set by the SSY opcode
                EmitPopFromFlowStack();
                break;
            }
            case OpCode::Id::BRK: {
                // The BRK opcode jumps to the address previously set by the PBK opcode
                const Tegra::Shader::ControlCode cc = instr.flow_control_code;
                if (cc != Tegra::Shader::ControlCode::T) {
                    UNIMPLEMENTED_MSG("BRK Control Code used: {}", static_cast<u32>(cc));
                }
                EmitPopFromFlowStack();
                break;
            }
            case OpCode::Id::DEPBAR: {
                // TODO(Subv): Find out if we actually have to care about this instruction or if
                // the GLSL compiler takes care of that for us.
                LOG_WARNING(HW_GPU, "DEPBAR instruction is stubbed");
                break;
            }
            case OpCode::Id::VMAD: {
                const bool result_signed = instr.video.signed_a == 1 || instr.video.signed_b == 1;
                const std::string op_a = GetVideoOperandA(instr);
                const std::string op_b = GetVideoOperandB(instr);
                const std::string op_c = regs.GetRegisterAsInteger(instr.gpr39, 0, result_signed);

                std::string result = '(' + op_a + " * " + op_b + " + " + op_c + ')';

                switch (instr.vmad.shr) {
                case Tegra::Shader::VmadShr::Shr7:
                    result = '(' + result + " >> 7)";
                    break;
                case Tegra::Shader::VmadShr::Shr15:
                    result = '(' + result + " >> 15)";
                    break;
                }

                regs.SetRegisterToInteger(instr.gpr0, result_signed, 1, result, 1, 1,
                                          instr.vmad.saturate == 1, 0, Register::Size::Word,
                                          instr.vmad.cc);
                if (instr.generates_cc) {
                    UNIMPLEMENTED_MSG("VMAD Generates an unhandled Control Code");
                }

                break;
            }
            case OpCode::Id::VSETP: {
                const std::string op_a = GetVideoOperandA(instr);
                const std::string op_b = GetVideoOperandB(instr);

                // We can't use the constant predicate as destination.
                ASSERT(instr.vsetp.pred3 != static_cast<u64>(Pred::UnusedIndex));

                const std::string second_pred = GetPredicateCondition(instr.vsetp.pred39, false);

                const std::string combiner = GetPredicateCombiner(instr.vsetp.op);

                const std::string predicate = GetPredicateComparison(instr.vsetp.cond, op_a, op_b);
                // Set the primary predicate to the result of Predicate OP SecondPredicate
                SetPredicate(instr.vsetp.pred3,
                             '(' + predicate + ") " + combiner + " (" + second_pred + ')');

                if (instr.vsetp.pred0 != static_cast<u64>(Pred::UnusedIndex)) {
                    // Set the secondary predicate to the result of !Predicate OP SecondPredicate,
                    // if enabled
                    SetPredicate(instr.vsetp.pred0,
                                 "!(" + predicate + ") " + combiner + " (" + second_pred + ')');
                }
                break;
            }
            default: { UNIMPLEMENTED_MSG("Unhandled instruction: {}", opcode->get().GetName()); }
            }

            break;
        }
        }

        // Close the predicate condition scope.
        if (can_be_predicated && instr.pred.pred_index != static_cast<u64>(Pred::UnusedIndex)) {
            --shader.scope;
            shader.AddLine('}');
        }

        return offset + 1;
    }

    /**
     * Compiles a range of instructions from Tegra to GLSL.
     * @param begin the offset of the starting instruction.
     * @param end the offset where the compilation should stop (exclusive).
     * @return the offset of the next instruction to compile. PROGRAM_END if the program
     * terminates.
     */
    u32 CompileRange(u32 begin, u32 end) {
        u32 program_counter;
        for (program_counter = begin; program_counter < (begin > end ? PROGRAM_END : end);) {
            program_counter = CompileInstr(program_counter);
        }
        return program_counter;
    }

    void Generate(const std::string& suffix) {
        // Add declarations for all subroutines
        for (const auto& subroutine : subroutines) {
            shader.AddLine("bool " + subroutine.GetName() + "();");
        }
        shader.AddNewLine();

        // Add the main entry point
        shader.AddLine("bool exec_" + suffix + "() {");
        ++shader.scope;
        CallSubroutine(GetSubroutine(main_offset, PROGRAM_END));
        --shader.scope;
        shader.AddLine("}\n");

        // Add definitions for all subroutines
        for (const auto& subroutine : subroutines) {
            std::set<u32> labels = subroutine.labels;

            shader.AddLine("bool " + subroutine.GetName() + "() {");
            ++shader.scope;

            if (labels.empty()) {
                if (CompileRange(subroutine.begin, subroutine.end) != PROGRAM_END) {
                    shader.AddLine("return false;");
                }
            } else {
                labels.insert(subroutine.begin);
                shader.AddLine("uint jmp_to = " + std::to_string(subroutine.begin) + "u;");

                // TODO(Subv): Figure out the actual depth of the flow stack, for now it seems
                // unlikely that shaders will use 20 nested SSYs and PBKs.
                constexpr u32 FLOW_STACK_SIZE = 20;
                shader.AddLine("uint flow_stack[" + std::to_string(FLOW_STACK_SIZE) + "];");
                shader.AddLine("uint flow_stack_top = 0u;");

                shader.AddLine("while (true) {");
                ++shader.scope;

                shader.AddLine("switch (jmp_to) {");

                for (auto label : labels) {
                    shader.AddLine("case " + std::to_string(label) + "u: {");
                    ++shader.scope;

                    const auto next_it = labels.lower_bound(label + 1);
                    const u32 next_label = next_it == labels.end() ? subroutine.end : *next_it;

                    const u32 compile_end = CompileRange(label, next_label);
                    if (compile_end > next_label && compile_end != PROGRAM_END) {
                        // This happens only when there is a label inside a IF/LOOP block
                        shader.AddLine(" jmp_to = " + std::to_string(compile_end) + "u; break; }");
                        labels.emplace(compile_end);
                    }

                    --shader.scope;
                    shader.AddLine('}');
                }

                shader.AddLine("default: return false;");
                shader.AddLine('}');

                --shader.scope;
                shader.AddLine('}');

                shader.AddLine("return false;");
            }

            --shader.scope;
            shader.AddLine("}\n");

            DEBUG_ASSERT(shader.scope == 0);
        }

        GenerateDeclarations();
    }

    /// Add declarations for registers
    void GenerateDeclarations() {
        regs.GenerateDeclarations(suffix);

        for (const auto& pred : declr_predicates) {
            declarations.AddLine("bool " + pred + " = false;");
        }
        declarations.AddNewLine();
    }

private:
    const std::set<Subroutine>& subroutines;
    const ProgramCode& program_code;
    Tegra::Shader::Header header;
    const u32 main_offset;
    Maxwell3D::Regs::ShaderStage stage;
    const std::string& suffix;
    u64 local_memory_size;
    std::size_t shader_length;

    ShaderWriter shader;
    ShaderWriter declarations;
    GLSLRegisterManager regs{shader, declarations, stage, suffix, header};

    struct IADDReference {
        Register out;
        u64 cbuf_index;
        u64 cbuf_offset;
    };

    IADDReference last_iadd{};
    IADDReference s_last_iadd{};

    // Declarations
    std::set<std::string> declr_predicates;
};

std::string GetCommonDeclarations() {
    return fmt::format("#define MAX_CONSTBUFFER_ELEMENTS {}\n",
                       RasterizerOpenGL::MaxConstbufferSize / sizeof(GLvec4));
}

std::optional<ProgramResult> DecompileProgram(const ProgramCode& program_code, u32 main_offset,
                                              Maxwell3D::Regs::ShaderStage stage,
                                              const std::string& suffix) {
    try {
        ControlFlowAnalyzer analyzer(program_code, main_offset, suffix);
        const auto subroutines = analyzer.GetSubroutines();
        GLSLGenerator generator(subroutines, program_code, main_offset, stage, suffix,
                                analyzer.GetShaderLength());
        return ProgramResult{generator.GetShaderCode(), generator.GetEntries()};
    } catch (const DecompileFail& exception) {
        LOG_ERROR(HW_GPU, "Shader decompilation failed: {}", exception.what());
    }
    return {};
}

} // namespace OpenGL::GLShader::Decompiler<|MERGE_RESOLUTION|>--- conflicted
+++ resolved
@@ -2886,11 +2886,7 @@
 
                     const std::string x = regs.GetRegisterAsInteger(instr.gpr8);
                     const std::string y = regs.GetRegisterAsInteger(instr.gpr20);
-<<<<<<< HEAD
-                    //shader.AddLine("ivec2 coords = ivec2(" + x + ", " + y + ");");
-=======
                     // shader.AddLine("ivec2 coords = ivec2(" + x + ", " + y + ");");
->>>>>>> b6a4fdbf
                     coords = "ivec2 coords = ivec2(" + x + ", " + y + ");";
                     extra_op_offset = 1;
                     break;
