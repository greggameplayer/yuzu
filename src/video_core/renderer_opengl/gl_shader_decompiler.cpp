// Copyright 2018 yuzu Emulator Project
// Licensed under GPLv2 or any later version
// Refer to the license.txt file included.

#include <map>
#include <optional>
#include <set>
#include <string>
#include <string_view>
#include <unordered_set>

#include <fmt/format.h>

#include "common/assert.h"
#include "common/common_types.h"
#include "core/core.h"
#include "video_core/engines/shader_bytecode.h"
#include "video_core/engines/shader_header.h"
#include "video_core/renderer_opengl/gl_rasterizer.h"
#include "video_core/renderer_opengl/gl_shader_decompiler.h"

namespace OpenGL::GLShader::Decompiler {

using Tegra::Shader::Attribute;
using Tegra::Shader::Instruction;
using Tegra::Shader::LogicOperation;
using Tegra::Shader::OpCode;
using Tegra::Shader::Register;
using Tegra::Shader::Sampler;
using Tegra::Shader::SubOp;

constexpr u32 PROGRAM_END = MAX_PROGRAM_CODE_LENGTH;
constexpr u32 PROGRAM_HEADER_SIZE = sizeof(Tegra::Shader::Header);

constexpr u32 MAX_GEOMETRY_BUFFERS = 6;
constexpr u32 MAX_ATTRIBUTES = 0x100; // Size in vec4s, this value is untested

static const char* INTERNAL_FLAG_NAMES[] = {"zero_flag", "sign_flag", "carry_flag",
                                            "overflow_flag"};

enum class InternalFlag : u64 {
    ZeroFlag = 0,
    SignFlag = 1,
    CarryFlag = 2,
    OverflowFlag = 3,
    Amount
};

class DecompileFail : public std::runtime_error {
public:
    using std::runtime_error::runtime_error;
};

/// Generates code to use for a swizzle operation.
static std::string GetSwizzle(u64 elem) {
    ASSERT(elem <= 3);
    std::string swizzle = ".";
    swizzle += "xyzw"[elem];
    return swizzle;
}

/// Translate topology
static std::string GetTopologyName(Tegra::Shader::OutputTopology topology) {
    switch (topology) {
    case Tegra::Shader::OutputTopology::PointList:
        return "points";
    case Tegra::Shader::OutputTopology::LineStrip:
        return "line_strip";
    case Tegra::Shader::OutputTopology::TriangleStrip:
        return "triangle_strip";
    default:
        UNIMPLEMENTED_MSG("Unknown output topology: {}", static_cast<u32>(topology));
        return "points";
    }
}

/// Describes the behaviour of code path of a given entry point and a return point.
enum class ExitMethod {
    Undetermined, ///< Internal value. Only occur when analyzing JMP loop.
    AlwaysReturn, ///< All code paths reach the return point.
    Conditional,  ///< Code path reaches the return point or an END instruction conditionally.
    AlwaysEnd,    ///< All code paths reach a END instruction.
};

/// A subroutine is a range of code refereced by a CALL, IF or LOOP instruction.
struct Subroutine {
    /// Generates a name suitable for GLSL source code.
    std::string GetName() const {
        return "sub_" + std::to_string(begin) + '_' + std::to_string(end) + '_' + suffix;
    }

    u32 begin;                 ///< Entry point of the subroutine.
    u32 end;                   ///< Return point of the subroutine.
    const std::string& suffix; ///< Suffix of the shader, used to make a unique subroutine name
    ExitMethod exit_method;    ///< Exit method of the subroutine.
    std::set<u32> labels;      ///< Addresses refereced by JMP instructions.

    bool operator<(const Subroutine& rhs) const {
        return std::tie(begin, end) < std::tie(rhs.begin, rhs.end);
    }
};

/// Analyzes shader code and produces a set of subroutines.
class ControlFlowAnalyzer {
public:
    ControlFlowAnalyzer(const ProgramCode& program_code, u32 main_offset, const std::string& suffix)
        : program_code(program_code), shader_coverage_begin(main_offset),
          shader_coverage_end(main_offset + 1) {

        // Recursively finds all subroutines.
        const Subroutine& program_main = AddSubroutine(main_offset, PROGRAM_END, suffix);
        if (program_main.exit_method != ExitMethod::AlwaysEnd)
            throw DecompileFail("Program does not always end");
    }

    std::set<Subroutine> GetSubroutines() {
        return std::move(subroutines);
    }

    std::size_t GetShaderLength() const {
        return shader_coverage_end * sizeof(u64);
    }

private:
    const ProgramCode& program_code;
    std::set<Subroutine> subroutines;
    std::map<std::pair<u32, u32>, ExitMethod> exit_method_map;
    u32 shader_coverage_begin;
    u32 shader_coverage_end;

    /// Adds and analyzes a new subroutine if it is not added yet.
    const Subroutine& AddSubroutine(u32 begin, u32 end, const std::string& suffix) {
        Subroutine subroutine{begin, end, suffix, ExitMethod::Undetermined, {}};

        const auto iter = subroutines.find(subroutine);
        if (iter != subroutines.end()) {
            return *iter;
        }

        subroutine.exit_method = Scan(begin, end, subroutine.labels);
        if (subroutine.exit_method == ExitMethod::Undetermined) {
            throw DecompileFail("Recursive function detected");
        }

        return *subroutines.insert(std::move(subroutine)).first;
    }

    /// Merges exit method of two parallel branches.
    static ExitMethod ParallelExit(ExitMethod a, ExitMethod b) {
        if (a == ExitMethod::Undetermined) {
            return b;
        }
        if (b == ExitMethod::Undetermined) {
            return a;
        }
        if (a == b) {
            return a;
        }
        return ExitMethod::Conditional;
    }

    /// Scans a range of code for labels and determines the exit method.
    ExitMethod Scan(u32 begin, u32 end, std::set<u32>& labels) {
        const auto [iter, inserted] =
            exit_method_map.emplace(std::make_pair(begin, end), ExitMethod::Undetermined);
        ExitMethod& exit_method = iter->second;
        if (!inserted)
            return exit_method;

        for (u32 offset = begin; offset != end && offset != PROGRAM_END; ++offset) {
            shader_coverage_begin = std::min(shader_coverage_begin, offset);
            shader_coverage_end = std::max(shader_coverage_end, offset + 1);

            const Instruction instr = {program_code[offset]};
            if (const auto opcode = OpCode::Decode(instr)) {
                switch (opcode->get().GetId()) {
                case OpCode::Id::EXIT: {
                    // The EXIT instruction can be predicated, which means that the shader can
                    // conditionally end on this instruction. We have to consider the case where the
                    // condition is not met and check the exit method of that other basic block.
                    using Tegra::Shader::Pred;
                    if (instr.pred.pred_index == static_cast<u64>(Pred::UnusedIndex)) {
                        return exit_method = ExitMethod::AlwaysEnd;
                    } else {
                        const ExitMethod not_met = Scan(offset + 1, end, labels);
                        return exit_method = ParallelExit(ExitMethod::AlwaysEnd, not_met);
                    }
                }
                case OpCode::Id::BRA: {
                    const u32 target = offset + instr.bra.GetBranchTarget();
                    labels.insert(target);
                    const ExitMethod no_jmp = Scan(offset + 1, end, labels);
                    const ExitMethod jmp = Scan(target, end, labels);
                    return exit_method = ParallelExit(no_jmp, jmp);
                }
                case OpCode::Id::SSY:
                case OpCode::Id::PBK: {
                    // The SSY and PBK use a similar encoding as the BRA instruction.
                    UNIMPLEMENTED_IF_MSG(instr.bra.constant_buffer != 0,
                                         "Constant buffer branching is not supported");
                    const u32 target = offset + instr.bra.GetBranchTarget();
                    labels.insert(target);
                    // Continue scanning for an exit method.
                    break;
                }
                }
            }
        }
        return exit_method = ExitMethod::AlwaysReturn;
    }
};

template <typename T>
class ShaderScopedScope {
public:
    explicit ShaderScopedScope(T& writer, std::string_view begin_expr, std::string end_expr)
        : writer(writer), end_expr(std::move(end_expr)) {

        if (begin_expr.empty()) {
            writer.AddLine('{');
        } else {
            writer.AddExpression(begin_expr);
            writer.AddLine(" {");
        }
        ++writer.scope;
    }

    ShaderScopedScope(const ShaderScopedScope&) = delete;

    ~ShaderScopedScope() {
        --writer.scope;
        if (end_expr.empty()) {
            writer.AddLine('}');
        } else {
            writer.AddExpression("} ");
            writer.AddExpression(end_expr);
            writer.AddLine(';');
        }
    }

    ShaderScopedScope& operator=(const ShaderScopedScope&) = delete;

private:
    T& writer;
    std::string end_expr;
};

class ShaderWriter {
public:
    void AddExpression(std::string_view text) {
        DEBUG_ASSERT(scope >= 0);
        if (!text.empty()) {
            AppendIndentation();
        }
        shader_source += text;
    }

    void AddLine(std::string_view text) {
        AddExpression(text);
        AddNewLine();
    }

    void AddLine(char character) {
        DEBUG_ASSERT(scope >= 0);
        AppendIndentation();
        shader_source += character;
        AddNewLine();
    }

    void AddNewLine() {
        DEBUG_ASSERT(scope >= 0);
        shader_source += '\n';
    }

    std::string GetResult() {
        return std::move(shader_source);
    }

    ShaderScopedScope<ShaderWriter> Scope(std::string_view begin_expr = {},
                                          std::string end_expr = {}) {
        return ShaderScopedScope(*this, begin_expr, end_expr);
    }

    int scope = 0;

private:
    void AppendIndentation() {
        shader_source.append(static_cast<std::size_t>(scope) * 4, ' ');
    }

    std::string shader_source;
};

/**
 * Represents an emulated shader register, used to track the state of that register for emulation
 * with GLSL. At this time, a register can be used as a float or an integer. This class is used for
 * bookkeeping within the GLSL program.
 */
class GLSLRegister {
public:
    enum class Type {
        Float,
        Integer,
        UnsignedInteger,
    };

    GLSLRegister(std::size_t index, const std::string& suffix) : index{index}, suffix{suffix} {}

    /// Gets the GLSL type string for a register
    static std::string GetTypeString() {
        return "float";
    }

    /// Gets the GLSL register prefix string, used for declarations and referencing
    static std::string GetPrefixString() {
        return "reg_";
    }

    /// Returns a GLSL string representing the current state of the register
    std::string GetString() const {
        return GetPrefixString() + std::to_string(index) + '_' + suffix;
    }

    /// Returns the index of the register
    std::size_t GetIndex() const {
        return index;
    }

private:
    const std::size_t index;
    const std::string& suffix;
};

/**
 * Used to manage shader registers that are emulated with GLSL. This class keeps track of the state
 * of all registers (e.g. whether they are currently being used as Floats or Integers), and
 * generates the necessary GLSL code to perform conversions as needed. This class is used for
 * bookkeeping within the GLSL program.
 */
class GLSLRegisterManager {
public:
    GLSLRegisterManager(ShaderWriter& shader, ShaderWriter& declarations,
                        const Maxwell3D::Regs::ShaderStage& stage, const std::string& suffix,
                        const Tegra::Shader::Header& header)
        : shader{shader}, declarations{declarations}, stage{stage}, suffix{suffix}, header{header},
          fixed_pipeline_output_attributes_used{}, local_memory_size{0} {
        BuildRegisterList();
        BuildInputList();
    }

    /**
     * Returns code that does an integer size conversion for the specified size.
     * @param value Value to perform integer size conversion on.
     * @param size Register size to use for conversion instructions.
     * @returns GLSL string corresponding to the value converted to the specified size.
     */
    static std::string ConvertIntegerSize(const std::string& value, Register::Size size) {
        switch (size) {
        case Register::Size::Byte:
            return "((" + value + " << 24) >> 24)";
        case Register::Size::Short:
            return "((" + value + " << 16) >> 16)";
        case Register::Size::Word:
            // Default - do nothing
            return value;
        default:
            UNREACHABLE_MSG("Unimplemented conversion size: {}", static_cast<u32>(size));
            return value;
        }
    }

    /**
     * Gets a register as an float.
     * @param reg The register to get.
     * @param elem The element to use for the operation.
     * @returns GLSL string corresponding to the register as a float.
     */
    std::string GetRegisterAsFloat(const Register& reg, unsigned elem = 0) {
        return GetRegister(reg, elem);
    }

    /**
     * Gets a register as an integer.
     * @param reg The register to get.
     * @param elem The element to use for the operation.
     * @param is_signed Whether to get the register as a signed (or unsigned) integer.
     * @param size Register size to use for conversion instructions.
     * @returns GLSL string corresponding to the register as an integer.
     */
    std::string GetRegisterAsInteger(const Register& reg, unsigned elem = 0, bool is_signed = true,
                                     Register::Size size = Register::Size::Word) {
        const std::string func{is_signed ? "floatBitsToInt" : "floatBitsToUint"};
        const std::string value{func + '(' + GetRegister(reg, elem) + ')'};
        return ConvertIntegerSize(value, size);
    }

    /**
     * Writes code that does a register assignment to float value operation.
     * @param reg The destination register to use.
     * @param elem The element to use for the operation.
     * @param value The code representing the value to assign.
     * @param dest_num_components Number of components in the destination.
     * @param value_num_components Number of components in the value.
     * @param is_saturated Optional, when True, saturates the provided value.
     * @param dest_elem Optional, the destination element to use for the operation.
     */
    void SetRegisterToFloat(const Register& reg, u64 elem, const std::string& value,
                            u64 dest_num_components, u64 value_num_components,
                            bool is_saturated = false, u64 dest_elem = 0, bool precise = false) {

        SetRegister(reg, elem, is_saturated ? "clamp(" + value + ", 0.0, 1.0)" : value,
                    dest_num_components, value_num_components, dest_elem, precise);
    }

    /**
     * Writes code that does a register assignment to integer value operation.
     * @param reg The destination register to use.
     * @param elem The element to use for the operation.
     * @param value The code representing the value to assign.
     * @param dest_num_components Number of components in the destination.
     * @param value_num_components Number of components in the value.
     * @param is_saturated Optional, when True, saturates the provided value.
     * @param dest_elem Optional, the destination element to use for the operation.
     * @param size Register size to use for conversion instructions.
     */
    void SetRegisterToInteger(const Register& reg, bool is_signed, u64 elem,
                              const std::string& value, u64 dest_num_components,
                              u64 value_num_components, bool is_saturated = false,
                              u64 dest_elem = 0, Register::Size size = Register::Size::Word,
                              bool sets_cc = false) {
        UNIMPLEMENTED_IF(is_saturated);

        const std::string func{is_signed ? "intBitsToFloat" : "uintBitsToFloat"};

        SetRegister(reg, elem, func + '(' + ConvertIntegerSize(value, size) + ')',
                    dest_num_components, value_num_components, dest_elem, false);

        if (sets_cc) {
            const std::string zero_condition = "( " + ConvertIntegerSize(value, size) + " == 0 )";
            SetInternalFlag(InternalFlag::ZeroFlag, zero_condition);
            LOG_WARNING(HW_GPU, "Condition codes implementation is incomplete.");
        }
    }

    /**
     * Writes code that does a register assignment to a half float value operation.
     * @param reg The destination register to use.
     * @param elem The element to use for the operation.
     * @param value The code representing the value to assign. Type has to be half float.
     * @param merge Half float kind of assignment.
     * @param dest_num_components Number of components in the destination.
     * @param value_num_components Number of components in the value.
     * @param is_saturated Optional, when True, saturates the provided value.
     * @param dest_elem Optional, the destination element to use for the operation.
     */
    void SetRegisterToHalfFloat(const Register& reg, u64 elem, const std::string& value,
                                Tegra::Shader::HalfMerge merge, u64 dest_num_components,
                                u64 value_num_components, bool is_saturated = false,
                                u64 dest_elem = 0) {
        UNIMPLEMENTED_IF(is_saturated);

        const std::string result = [&]() {
            switch (merge) {
            case Tegra::Shader::HalfMerge::H0_H1:
                return "uintBitsToFloat(packHalf2x16(" + value + "))";
            case Tegra::Shader::HalfMerge::F32:
                // Half float instructions take the first component when doing a float cast.
                return "float(" + value + ".x)";
            case Tegra::Shader::HalfMerge::Mrg_H0:
                // TODO(Rodrigo): I guess Mrg_H0 and Mrg_H1 take their respective component from the
                // pack. I couldn't test this on hardware but it shouldn't really matter since most
                // of the time when a Mrg_* flag is used both components will be mirrored. That
                // being said, it deserves a test.
                return "((" + GetRegisterAsInteger(reg, 0, false) +
                       " & 0xffff0000) | (packHalf2x16(" + value + ") & 0x0000ffff))";
            case Tegra::Shader::HalfMerge::Mrg_H1:
                return "((" + GetRegisterAsInteger(reg, 0, false) +
                       " & 0x0000ffff) | (packHalf2x16(" + value + ") & 0xffff0000))";
            default:
                UNREACHABLE();
                return std::string("0");
            }
        }();

        SetRegister(reg, elem, result, dest_num_components, value_num_components, dest_elem, false);
    }

    /**
     * Writes code that does a register assignment to input attribute operation. Input attributes
     * are stored as floats, so this may require conversion.
     * @param reg The destination register to use.
     * @param elem The element to use for the operation.
     * @param attribute The input attribute to use as the source value.
     * @param input_mode The input mode.
     * @param vertex The register that decides which vertex to read from (used in GS).
     */
    void SetRegisterToInputAttibute(const Register& reg, u64 elem, Attribute::Index attribute,
                                    const Tegra::Shader::IpaMode& input_mode,
                                    std::optional<Register> vertex = {}) {
        const std::string dest = GetRegisterAsFloat(reg);
        const std::string src = GetInputAttribute(attribute, input_mode, vertex) + GetSwizzle(elem);
        shader.AddLine(dest + " = " + src + ';');
    }

    std::string GetLocalMemoryAsFloat(const std::string& index) {
        return "lmem[" + index + ']';
    }

    std::string GetLocalMemoryAsInteger(const std::string& index, bool is_signed = false) {
        const std::string func{is_signed ? "floatToIntBits" : "floatBitsToUint"};
        return func + "(lmem[" + index + "])";
    }

    void SetLocalMemoryAsFloat(const std::string& index, const std::string& value) {
        shader.AddLine("lmem[" + index + "] = " + value + ';');
    }

    void SetLocalMemoryAsInteger(const std::string& index, const std::string& value,
                                 bool is_signed = false) {
        const std::string func{is_signed ? "intBitsToFloat" : "uintBitsToFloat"};
        shader.AddLine("lmem[" + index + "] = " + func + '(' + value + ");");
    }

    std::string GetConditionCode(const Tegra::Shader::ConditionCode cc) const {
        switch (cc) {
        case Tegra::Shader::ConditionCode::NEU:
            return "!(" + GetInternalFlag(InternalFlag::ZeroFlag) + ')';
        default:
            UNIMPLEMENTED_MSG("Unimplemented condition code: {}", static_cast<u32>(cc));
            return "false";
        }
    }

    std::string GetInternalFlag(const InternalFlag flag) const {
        const auto index = static_cast<u32>(flag);
        ASSERT(index < static_cast<u32>(InternalFlag::Amount));

        return std::string(INTERNAL_FLAG_NAMES[index]) + '_' + suffix;
    }

    void SetInternalFlag(const InternalFlag flag, const std::string& value) const {
        shader.AddLine(GetInternalFlag(flag) + " = " + value + ';');
    }

    /**
     * Writes code that does a output attribute assignment to register operation. Output attributes
     * are stored as floats, so this may require conversion.
     * @param attribute The destination output attribute.
     * @param elem The element to use for the operation.
     * @param val_reg The register to use as the source value.
     * @param buf_reg The register that tells which buffer to write to (used in geometry shaders).
     */
    void SetOutputAttributeToRegister(Attribute::Index attribute, u64 elem, const Register& val_reg,
                                      const Register& buf_reg) {
        const std::string dest = GetOutputAttribute(attribute);
        const std::string src = GetRegisterAsFloat(val_reg);
        if (dest.empty())
            return;

        // Can happen with unknown/unimplemented output attributes, in which case we ignore the
        // instruction for now.
        if (stage == Maxwell3D::Regs::ShaderStage::Geometry) {
            // TODO(Rodrigo): nouveau sets some attributes after setting emitting a geometry
            // shader. These instructions use a dirty register as buffer index, to avoid some
            // drivers from complaining about out of boundary writes, guard them.
            const std::string buf_index{"((" + GetRegisterAsInteger(buf_reg) + ") % " +
                                        std::to_string(MAX_GEOMETRY_BUFFERS) + ')'};
            shader.AddLine("amem[" + buf_index + "][" +
                           std::to_string(static_cast<u32>(attribute)) + ']' + GetSwizzle(elem) +
                           " = " + src + ';');
            return;
        }

        switch (attribute) {
        case Attribute::Index::ClipDistances0123:
        case Attribute::Index::ClipDistances4567: {
            const u64 index = (attribute == Attribute::Index::ClipDistances4567 ? 4 : 0) + elem;
            UNIMPLEMENTED_IF_MSG(
                ((header.vtg.clip_distances >> index) & 1) == 0,
                "Shader is setting gl_ClipDistance{} without enabling it in the header", index);

            clip_distances[index] = true;
            fixed_pipeline_output_attributes_used.insert(attribute);
            shader.AddLine(dest + '[' + std::to_string(index) + "] = " + src + ';');
            break;
        }
        case Attribute::Index::PointSize:
            fixed_pipeline_output_attributes_used.insert(attribute);
            shader.AddLine(dest + " = " + src + ';');
            break;
        default:
            shader.AddLine(dest + GetSwizzle(elem) + " = " + src + ';');
            break;
        }
    }

    /// Generates code representing a uniform (C buffer) register, interpreted as the input type.
    std::string GetUniform(u64 index, u64 offset, GLSLRegister::Type type,
                           Register::Size size = Register::Size::Word) {
        declr_const_buffers[index].MarkAsUsed(index, offset, stage);
        std::string value = 'c' + std::to_string(index) + '[' + std::to_string(offset / 4) + "][" +
                            std::to_string(offset % 4) + ']';

        if (type == GLSLRegister::Type::Float) {
            // Do nothing, default
        } else if (type == GLSLRegister::Type::Integer) {
            value = "floatBitsToInt(" + value + ')';
        } else if (type == GLSLRegister::Type::UnsignedInteger) {
            value = "floatBitsToUint(" + value + ')';
        } else {
            UNREACHABLE();
        }

        return ConvertIntegerSize(value, size);
    }

    std::string GetUniformIndirect(u64 cbuf_index, s64 offset, const std::string& index_str,
                                   GLSLRegister::Type type) {
        declr_const_buffers[cbuf_index].MarkAsUsedIndirect(cbuf_index, stage);

        const std::string final_offset = fmt::format("({} + {})", index_str, offset / 4);
        const std::string value = 'c' + std::to_string(cbuf_index) + '[' + final_offset + " / 4][" +
                                  final_offset + " % 4]";

        if (type == GLSLRegister::Type::Float) {
            return value;
        } else if (type == GLSLRegister::Type::Integer) {
            return "floatBitsToInt(" + value + ')';
        } else {
            UNREACHABLE();
            return value;
        }
    }

    /// Add declarations.
    void GenerateDeclarations(const std::string& suffix) {
        GenerateVertex();
        GenerateRegisters(suffix);
        GenerateLocalMemory();
        GenerateInternalFlags();
        GenerateInputAttrs();
        GenerateOutputAttrs();
        GenerateConstBuffers();
        GenerateGlobalRegions();
        GenerateSamplers();
        GenerateGeometry();
    }

    /// Returns a list of constant buffer declarations.
    std::vector<ConstBufferEntry> GetConstBuffersDeclarations() const {
        std::vector<ConstBufferEntry> result;
        std::copy_if(declr_const_buffers.begin(), declr_const_buffers.end(),
                     std::back_inserter(result), [](const auto& entry) { return entry.IsUsed(); });
        return result;
    }

    /// Returns a list of samplers used in the shader.
    const std::vector<SamplerEntry>& GetSamplers() const {
        return used_samplers;
    }

    /// Returns an array of the used clip distances.
    const std::array<bool, Maxwell::NumClipDistances>& GetClipDistances() const {
        return clip_distances;
    }

    /// Returns the GLSL sampler used for the input shader sampler, and creates a new one if
    /// necessary.
    std::string AccessSampler(const Sampler& sampler, Tegra::Shader::TextureType type,
                              bool is_array, bool is_shadow) {
        const auto offset = static_cast<std::size_t>(sampler.index.Value());

        // If this sampler has already been used, return the existing mapping.
        const auto itr =
            std::find_if(used_samplers.begin(), used_samplers.end(),
                         [&](const SamplerEntry& entry) { return entry.GetOffset() == offset; });

        if (itr != used_samplers.end()) {
            ASSERT(itr->GetType() == type && itr->IsArray() == is_array &&
                   itr->IsShadow() == is_shadow);
            return itr->GetName();
        }

        // Otherwise create a new mapping for this sampler
        const std::size_t next_index = used_samplers.size();
        const SamplerEntry entry{stage, offset, next_index, type, is_array, is_shadow};
        used_samplers.emplace_back(entry);
        return entry.GetName();
    }

    void SetLocalMemory(u64 lmem) {
        local_memory_size = lmem;
    }

private:
    /// Generates declarations for registers.
    void GenerateRegisters(const std::string& suffix) {
        for (const auto& reg : regs) {
            declarations.AddLine(GLSLRegister::GetTypeString() + ' ' + reg.GetPrefixString() +
                                 std::to_string(reg.GetIndex()) + '_' + suffix + " = 0;");
        }
        declarations.AddNewLine();
    }

    /// Generates declarations for local memory.
    void GenerateLocalMemory() {
        if (local_memory_size > 0) {
            declarations.AddLine("float lmem[" + std::to_string((local_memory_size - 1 + 4) / 4) +
                                 "];");
            declarations.AddNewLine();
        }
    }

    /// Generates declarations for internal flags.
    void GenerateInternalFlags() {
        for (u32 flag = 0; flag < static_cast<u32>(InternalFlag::Amount); flag++) {
            const InternalFlag code = static_cast<InternalFlag>(flag);
            declarations.AddLine("bool " + GetInternalFlag(code) + " = false;");
        }
        declarations.AddNewLine();
    }

    /// Generates declarations for input attributes.
    void GenerateInputAttrs() {
        for (const auto element : declr_input_attribute) {
            // TODO(bunnei): Use proper number of elements for these
            u32 idx =
                static_cast<u32>(element.first) - static_cast<u32>(Attribute::Index::Attribute_0);
            if (stage != Maxwell3D::Regs::ShaderStage::Vertex) {
                // If inputs are varyings, add an offset
                idx += GENERIC_VARYING_START_LOCATION;
            }

            std::string attr{GetInputAttribute(element.first, element.second)};
            if (stage == Maxwell3D::Regs::ShaderStage::Geometry) {
                attr = "gs_" + attr + "[]";
            }
            declarations.AddLine("layout (location = " + std::to_string(idx) + ") " +
                                 GetInputFlags(element.first) + "in vec4 " + attr + ';');
        }

        declarations.AddNewLine();
    }

    /// Generates declarations for output attributes.
    void GenerateOutputAttrs() {
        for (const auto& index : declr_output_attribute) {
            // TODO(bunnei): Use proper number of elements for these
            const u32 idx = static_cast<u32>(index) -
                            static_cast<u32>(Attribute::Index::Attribute_0) +
                            GENERIC_VARYING_START_LOCATION;
            declarations.AddLine("layout (location = " + std::to_string(idx) + ") out vec4 " +
                                 GetOutputAttribute(index) + ';');
        }
        declarations.AddNewLine();
    }

    /// Generates declarations for constant buffers.
    void GenerateConstBuffers() {
        for (const auto& entry : GetConstBuffersDeclarations()) {
            declarations.AddLine("layout (std140) uniform " + entry.GetName());
            declarations.AddLine('{');
            declarations.AddLine("    vec4 c" + std::to_string(entry.GetIndex()) +
                                 "[MAX_CONSTBUFFER_ELEMENTS];");
            declarations.AddLine("};");
            declarations.AddNewLine();
        }
        declarations.AddNewLine();
    }

    /// Generates declarations for global memory regions.
    void GenerateGlobalRegions() {
        const auto& regions{
            Core::System::GetInstance().GPU().Maxwell3D().state.global_memory_uniforms};
        for (std::size_t i = 0; i < regions.size(); ++i) {
            declarations.AddLine("layout(std140) uniform " +
                                 fmt::format("global_memory_region_declblock_{}", i));
            declarations.AddLine('{');
            declarations.AddLine("    vec4 global_memory_region_" + std::to_string(i) + "[0x400];");
            declarations.AddLine("};");
            declarations.AddNewLine();
        }
        declarations.AddNewLine();
    }

    /// Generates declarations for samplers.
    void GenerateSamplers() {
        const auto& samplers = GetSamplers();
        for (const auto& sampler : samplers) {
            declarations.AddLine("uniform " + sampler.GetTypeString() + ' ' + sampler.GetName() +
                                 ';');
        }
        declarations.AddNewLine();
    }

    /// Generates declarations used for geometry shaders.
    void GenerateGeometry() {
        if (stage != Maxwell3D::Regs::ShaderStage::Geometry)
            return;

        declarations.AddLine(
            "layout (" + GetTopologyName(header.common3.output_topology) +
            ", max_vertices = " + std::to_string(header.common4.max_output_vertices) + ") out;");
        declarations.AddNewLine();

        declarations.AddLine("vec4 amem[" + std::to_string(MAX_GEOMETRY_BUFFERS) + "][" +
                             std::to_string(MAX_ATTRIBUTES) + "];");
        declarations.AddNewLine();

        constexpr char buffer[] = "amem[output_buffer]";
        declarations.AddLine("void emit_vertex(uint output_buffer) {");
        ++declarations.scope;
        for (const auto element : declr_output_attribute) {
            declarations.AddLine(GetOutputAttribute(element) + " = " + buffer + '[' +
                                 std::to_string(static_cast<u32>(element)) + "];");
        }

        declarations.AddLine("position = " + std::string(buffer) + '[' +
                             std::to_string(static_cast<u32>(Attribute::Index::Position)) + "];");

        // If a geometry shader is attached, it will always flip (it's the last stage before
        // fragment). For more info about flipping, refer to gl_shader_gen.cpp.
        declarations.AddLine("position.xy *= viewport_flip.xy;");
        declarations.AddLine("gl_Position = position;");
        declarations.AddLine("position.w = 1.0;");
        declarations.AddLine("EmitVertex();");
        --declarations.scope;
        declarations.AddLine('}');
        declarations.AddNewLine();
    }

    void GenerateVertex() {
        if (stage != Maxwell3D::Regs::ShaderStage::Vertex)
            return;
        bool clip_distances_declared = false;

        declarations.AddLine("out gl_PerVertex {");
        ++declarations.scope;
        declarations.AddLine("vec4 gl_Position;");
        for (auto& o : fixed_pipeline_output_attributes_used) {
            if (o == Attribute::Index::PointSize)
                declarations.AddLine("float gl_PointSize;");
            if (!clip_distances_declared && (o == Attribute::Index::ClipDistances0123 ||
                                             o == Attribute::Index::ClipDistances4567)) {
                declarations.AddLine("float gl_ClipDistance[];");
                clip_distances_declared = true;
            }
        }
        --declarations.scope;
        declarations.AddLine("};");
    }

    /// Generates code representing a temporary (GPR) register.
    std::string GetRegister(const Register& reg, unsigned elem) {
        if (reg == Register::ZeroIndex) {
            return "0";
        }

        return regs[reg.GetSwizzledIndex(elem)].GetString();
    }

    /**
     * Writes code that does a register assignment to value operation.
     * @param reg The destination register to use.
     * @param elem The element to use for the operation.
     * @param value The code representing the value to assign.
     * @param dest_num_components Number of components in the destination.
     * @param value_num_components Number of components in the value.
     * @param dest_elem Optional, the destination element to use for the operation.
     */
    void SetRegister(const Register& reg, u64 elem, const std::string& value,
                     u64 dest_num_components, u64 value_num_components, u64 dest_elem,
                     bool precise) {
        if (reg == Register::ZeroIndex) {
            // Setting RZ is a nop in hardware.
            return;
        }

        std::string dest = GetRegister(reg, static_cast<u32>(dest_elem));
        if (dest_num_components > 1) {
            dest += GetSwizzle(elem);
        }

        std::string src = '(' + value + ')';
        if (value_num_components > 1) {
            src += GetSwizzle(elem);
        }

        if (precise && stage != Maxwell3D::Regs::ShaderStage::Fragment) {
            const auto scope = shader.Scope();

            // This avoids optimizations of constant propagation and keeps the code as the original
            // Sadly using the precise keyword causes "linking" errors on fragment shaders.
            shader.AddLine("precise float tmp = " + src + ';');
            shader.AddLine(dest + " = tmp;");
        } else {
            shader.AddLine(dest + " = " + src + ';');
        }
    }

    /// Build the GLSL register list.
    void BuildRegisterList() {
        regs.reserve(Register::NumRegisters);

        for (std::size_t index = 0; index < Register::NumRegisters; ++index) {
            regs.emplace_back(index, suffix);
        }
    }

    void BuildInputList() {
        const u32 size = static_cast<u32>(Attribute::Index::Attribute_31) -
                         static_cast<u32>(Attribute::Index::Attribute_0) + 1;
        declr_input_attribute.reserve(size);
    }

    /// Generates code representing an input attribute register.
    std::string GetInputAttribute(Attribute::Index attribute,
                                  const Tegra::Shader::IpaMode& input_mode,
                                  std::optional<Register> vertex = {}) {
        auto GeometryPass = [&](const std::string& name) {
            if (stage == Maxwell3D::Regs::ShaderStage::Geometry && vertex) {
                // TODO(Rodrigo): Guard geometry inputs against out of bound reads. Some games set
                // an 0x80000000 index for those and the shader fails to build. Find out why this
                // happens and what's its intent.
                return "gs_" + name + '[' + GetRegisterAsInteger(*vertex, 0, false) +
                       " % MAX_VERTEX_INPUT]";
            }
            return name;
        };

        switch (attribute) {
        case Attribute::Index::Position:
            if (stage != Maxwell3D::Regs::ShaderStage::Fragment) {
                return GeometryPass("position");
            } else {
                return "vec4(gl_FragCoord.x, gl_FragCoord.y, gl_FragCoord.z, 1.0)";
            }
        case Attribute::Index::PointCoord:
            return "vec4(gl_PointCoord.x, gl_PointCoord.y, 0, 0)";
        case Attribute::Index::TessCoordInstanceIDVertexID:
            // TODO(Subv): Find out what the values are for the first two elements when inside a
            // vertex shader, and what's the value of the fourth element when inside a Tess Eval
            // shader.
            ASSERT(stage == Maxwell3D::Regs::ShaderStage::Vertex);
            // Config pack's first value is instance_id.
            return "vec4(0, 0, uintBitsToFloat(config_pack[0]), uintBitsToFloat(gl_VertexID))";
        case Attribute::Index::FrontFacing:
            // TODO(Subv): Find out what the values are for the other elements.
            ASSERT(stage == Maxwell3D::Regs::ShaderStage::Fragment);
            return "vec4(0, 0, 0, intBitsToFloat(gl_FrontFacing ? -1 : 0))";
        default:
            const u32 index{static_cast<u32>(attribute) -
                            static_cast<u32>(Attribute::Index::Attribute_0)};
            if (attribute >= Attribute::Index::Attribute_0 &&
                attribute <= Attribute::Index::Attribute_31) {
                if (declr_input_attribute.count(attribute) == 0) {
                    declr_input_attribute[attribute] = input_mode;
                } else {
                    UNIMPLEMENTED_IF_MSG(declr_input_attribute[attribute] != input_mode,
                                         "Multiple input modes for the same attribute");
                }
                return GeometryPass("input_attribute_" + std::to_string(index));
            }

            UNIMPLEMENTED_MSG("Unhandled input attribute: {}", static_cast<u32>(attribute));
        }

        return "vec4(0, 0, 0, 0)";
    }

    std::string GetInputFlags(const Attribute::Index attribute) {
        const Tegra::Shader::IpaSampleMode sample_mode =
            declr_input_attribute[attribute].sampling_mode;
        const Tegra::Shader::IpaInterpMode interp_mode =
            declr_input_attribute[attribute].interpolation_mode;
        std::string out;
        switch (interp_mode) {
        case Tegra::Shader::IpaInterpMode::Flat: {
            out += "flat ";
            break;
        }
        case Tegra::Shader::IpaInterpMode::Linear: {
            out += "noperspective ";
            break;
        }
        case Tegra::Shader::IpaInterpMode::Perspective: {
            // Default, Smooth
            break;
        }
        default: {
            UNIMPLEMENTED_MSG("Unhandled IPA interp mode: {}", static_cast<u32>(interp_mode));
        }
        }
        switch (sample_mode) {
        case Tegra::Shader::IpaSampleMode::Centroid:
            // It can be implemented with the "centroid " keyword in glsl
            UNIMPLEMENTED_MSG("Unimplemented IPA sampler mode centroid");
            break;
        case Tegra::Shader::IpaSampleMode::Default:
            // Default, n/a
            break;
        default: {
            UNIMPLEMENTED_MSG("Unimplemented IPA sampler mode: {}", static_cast<u32>(sample_mode));
            break;
        }
        }
        return out;
    }

    /// Generates code representing the declaration name of an output attribute register.
    std::string GetOutputAttribute(Attribute::Index attribute) {
        switch (attribute) {
        case Attribute::Index::PointSize:
            return "gl_PointSize";
        case Attribute::Index::Position:
            return "position";
        case Attribute::Index::ClipDistances0123:
        case Attribute::Index::ClipDistances4567: {
            return "gl_ClipDistance";
        }
        default:
            const u32 index{static_cast<u32>(attribute) -
                            static_cast<u32>(Attribute::Index::Attribute_0)};
            if (attribute >= Attribute::Index::Attribute_0) {
                declr_output_attribute.insert(attribute);
                return "output_attribute_" + std::to_string(index);
            }

            UNIMPLEMENTED_MSG("Unhandled output attribute={}", index);
            return {};
        }
    }

    ShaderWriter& shader;
    ShaderWriter& declarations;
    std::vector<GLSLRegister> regs;
    std::unordered_map<Attribute::Index, Tegra::Shader::IpaMode> declr_input_attribute;
    std::set<Attribute::Index> declr_output_attribute;
    std::array<ConstBufferEntry, Maxwell3D::Regs::MaxConstBuffers> declr_const_buffers;
    std::vector<SamplerEntry> used_samplers;
    const Maxwell3D::Regs::ShaderStage& stage;
    const std::string& suffix;
    const Tegra::Shader::Header& header;
    std::unordered_set<Attribute::Index> fixed_pipeline_output_attributes_used;
    std::array<bool, Maxwell::NumClipDistances> clip_distances{};
    u64 local_memory_size;
};

class GLSLGenerator {
public:
    GLSLGenerator(const std::set<Subroutine>& subroutines, const ProgramCode& program_code,
                  u32 main_offset, Maxwell3D::Regs::ShaderStage stage, const std::string& suffix,
                  std::size_t shader_length)
        : subroutines(subroutines), program_code(program_code), main_offset(main_offset),
          stage(stage), suffix(suffix), shader_length(shader_length) {
        std::memcpy(&header, program_code.data(), sizeof(Tegra::Shader::Header));
        local_memory_size = header.GetLocalMemorySize();
        regs.SetLocalMemory(local_memory_size);
        Generate(suffix);
    }

    std::string GetShaderCode() {
        return declarations.GetResult() + shader.GetResult();
    }

    /// Returns entries in the shader that are useful for external functions
    ShaderEntries GetEntries() const {
        return {regs.GetConstBuffersDeclarations(), regs.GetSamplers(), regs.GetClipDistances(),
                shader_length};
    }

private:
    /// Gets the Subroutine object corresponding to the specified address.
    const Subroutine& GetSubroutine(u32 begin, u32 end) const {
        const auto iter = subroutines.find(Subroutine{begin, end, suffix});
        ASSERT(iter != subroutines.end());
        return *iter;
    }

    /// Generates code representing a 19-bit immediate value
    static std::string GetImmediate19(const Instruction& instr) {
        return fmt::format("uintBitsToFloat({})", instr.alu.GetImm20_19());
    }

    /// Generates code representing a 32-bit immediate value
    static std::string GetImmediate32(const Instruction& instr) {
        return fmt::format("uintBitsToFloat({})", instr.alu.GetImm20_32());
    }

    /// Generates code representing a vec2 pair unpacked from a half float immediate
    static std::string UnpackHalfImmediate(const Instruction& instr, bool negate) {
        const std::string immediate = GetHalfFloat(std::to_string(instr.half_imm.PackImmediates()));
        if (!negate) {
            return immediate;
        }
        const std::string negate_first = instr.half_imm.first_negate != 0 ? "-" : "";
        const std::string negate_second = instr.half_imm.second_negate != 0 ? "-" : "";
        const std::string negate_vec = "vec2(" + negate_first + "1, " + negate_second + "1)";

        return '(' + immediate + " * " + negate_vec + ')';
    }

    /// Generates code representing a texture sampler.
    std::string GetSampler(const Sampler& sampler, Tegra::Shader::TextureType type, bool is_array,
                           bool is_shadow) {
        return regs.AccessSampler(sampler, type, is_array, is_shadow);
    }

    /**
     * Adds code that calls a subroutine.
     * @param subroutine the subroutine to call.
     */
    void CallSubroutine(const Subroutine& subroutine) {
        if (subroutine.exit_method == ExitMethod::AlwaysEnd) {
            shader.AddLine(subroutine.GetName() + "();");
            shader.AddLine("return true;");
        } else if (subroutine.exit_method == ExitMethod::Conditional) {
            shader.AddLine("if (" + subroutine.GetName() + "()) { return true; }");
        } else {
            shader.AddLine(subroutine.GetName() + "();");
        }
    }

    /*
     * Writes code that assigns a predicate boolean variable.
     * @param pred The id of the predicate to write to.
     * @param value The expression value to assign to the predicate.
     */
    void SetPredicate(u64 pred, const std::string& value) {
        using Tegra::Shader::Pred;
        // Can't assign to the constant predicate.
        ASSERT(pred != static_cast<u64>(Pred::UnusedIndex));

        std::string variable = 'p' + std::to_string(pred) + '_' + suffix;
        shader.AddLine(variable + " = " + value + ';');
        declr_predicates.insert(std::move(variable));
    }

    /*
     * Returns the condition to use in the 'if' for a predicated instruction.
     * @param instr Instruction to generate the if condition for.
     * @returns string containing the predicate condition.
     */
    std::string GetPredicateCondition(u64 index, bool negate) {
        using Tegra::Shader::Pred;
        std::string variable;

        // Index 7 is used as an 'Always True' condition.
        if (index == static_cast<u64>(Pred::UnusedIndex)) {
            variable = "true";
        } else {
            variable = 'p' + std::to_string(index) + '_' + suffix;
            declr_predicates.insert(variable);
        }
        if (negate) {
            return "!(" + variable + ')';
        }

        return variable;
    }

    /**
     * Returns the comparison string to use to compare two values in the 'set' family of
     * instructions.
     * @param condition The condition used in the 'set'-family instruction.
     * @param op_a First operand to use for the comparison.
     * @param op_b Second operand to use for the comparison.
     * @returns String corresponding to the GLSL operator that matches the desired comparison.
     */
    std::string GetPredicateComparison(Tegra::Shader::PredCondition condition,
                                       const std::string& op_a, const std::string& op_b) const {
        using Tegra::Shader::PredCondition;
        static const std::unordered_map<PredCondition, const char*> PredicateComparisonStrings = {
            {PredCondition::LessThan, "<"},
            {PredCondition::Equal, "=="},
            {PredCondition::LessEqual, "<="},
            {PredCondition::GreaterThan, ">"},
            {PredCondition::NotEqual, "!="},
            {PredCondition::GreaterEqual, ">="},
            {PredCondition::LessThanWithNan, "<"},
            {PredCondition::NotEqualWithNan, "!="},
            {PredCondition::LessEqualWithNan, "<="},
            {PredCondition::GreaterThanWithNan, ">"},
            {PredCondition::GreaterEqualWithNan, ">="}};

        const auto& comparison{PredicateComparisonStrings.find(condition)};
        UNIMPLEMENTED_IF_MSG(comparison == PredicateComparisonStrings.end(),
                             "Unknown predicate comparison operation");

        std::string predicate{'(' + op_a + ") " + comparison->second + " (" + op_b + ')'};
        if (condition == PredCondition::LessThanWithNan ||
            condition == PredCondition::NotEqualWithNan ||
            condition == PredCondition::LessEqualWithNan ||
            condition == PredCondition::GreaterThanWithNan ||
            condition == PredCondition::GreaterEqualWithNan) {
            predicate += " || isnan(" + op_a + ") || isnan(" + op_b + ')';
        }

        return predicate;
    }

    /**
     * Returns the operator string to use to combine two predicates in the 'setp' family of
     * instructions.
     * @params operation The operator used in the 'setp'-family instruction.
     * @returns String corresponding to the GLSL operator that matches the desired operator.
     */
    std::string GetPredicateCombiner(Tegra::Shader::PredOperation operation) const {
        using Tegra::Shader::PredOperation;
        static const std::unordered_map<PredOperation, const char*> PredicateOperationStrings = {
            {PredOperation::And, "&&"},
            {PredOperation::Or, "||"},
            {PredOperation::Xor, "^^"},
        };

        auto op = PredicateOperationStrings.find(operation);
        UNIMPLEMENTED_IF_MSG(op == PredicateOperationStrings.end(), "Unknown predicate operation");
        return op->second;
    }

    /**
     * Transforms the input string GLSL operand into one that applies the abs() function and negates
     * the output if necessary. When both abs and neg are true, the negation will be applied after
     * taking the absolute value.
     * @param operand The input operand to take the abs() of, negate, or both.
     * @param abs Whether to apply the abs() function to the input operand.
     * @param neg Whether to negate the input operand.
     * @returns String corresponding to the operand after being transformed by the abs() and
     * negation operations.
     */
    static std::string GetOperandAbsNeg(const std::string& operand, bool abs, bool neg) {
        std::string result = operand;

        if (abs) {
            result = "abs(" + result + ')';
        }

        if (neg) {
            result = "-(" + result + ')';
        }

        return result;
    }

    /*
     * Transforms the input string GLSL operand into an unpacked half float pair.
     * @note This function returns a float type pair instead of a half float pair. This is because
     * real half floats are not standardized in GLSL but unpackHalf2x16 (which returns a vec2) is.
     * @param operand Input operand. It has to be an unsigned integer.
     * @param type How to unpack the unsigned integer to a half float pair.
     * @param abs Get the absolute value of unpacked half floats.
     * @param neg Get the negative value of unpacked half floats.
     * @returns String corresponding to a half float pair.
     */
    static std::string GetHalfFloat(const std::string& operand,
                                    Tegra::Shader::HalfType type = Tegra::Shader::HalfType::H0_H1,
                                    bool abs = false, bool neg = false) {
        // "vec2" calls emitted in this function are intended to alias components.
        const std::string value = [&]() {
            switch (type) {
            case Tegra::Shader::HalfType::H0_H1:
                return "unpackHalf2x16(" + operand + ')';
            case Tegra::Shader::HalfType::F32:
                return "vec2(uintBitsToFloat(" + operand + "))";
            case Tegra::Shader::HalfType::H0_H0:
            case Tegra::Shader::HalfType::H1_H1: {
                const bool high = type == Tegra::Shader::HalfType::H1_H1;
                const char unpack_index = "xy"[high ? 1 : 0];
                return "vec2(unpackHalf2x16(" + operand + ")." + unpack_index + ')';
            }
            default:
                UNREACHABLE();
                return std::string("vec2(0)");
            }
        }();

        return GetOperandAbsNeg(value, abs, neg);
    }

    /*
     * Returns whether the instruction at the specified offset is a 'sched' instruction.
     * Sched instructions always appear before a sequence of 3 instructions.
     */
    bool IsSchedInstruction(u32 offset) const {
        // sched instructions appear once every 4 instructions.
        static constexpr std::size_t SchedPeriod = 4;
        u32 absolute_offset = offset - main_offset;

        return (absolute_offset % SchedPeriod) == 0;
    }

    void WriteLogicOperation(Register dest, LogicOperation logic_op, const std::string& op_a,
                             const std::string& op_b,
                             Tegra::Shader::PredicateResultMode predicate_mode,
                             Tegra::Shader::Pred predicate) {
        std::string result{};
        switch (logic_op) {
        case LogicOperation::And: {
            result = '(' + op_a + " & " + op_b + ')';
            break;
        }
        case LogicOperation::Or: {
            result = '(' + op_a + " | " + op_b + ')';
            break;
        }
        case LogicOperation::Xor: {
            result = '(' + op_a + " ^ " + op_b + ')';
            break;
        }
        case LogicOperation::PassB: {
            result = op_b;
            break;
        }
        default:
            UNIMPLEMENTED_MSG("Unimplemented logic operation={}", static_cast<u32>(logic_op));
        }

        if (dest != Tegra::Shader::Register::ZeroIndex) {
            regs.SetRegisterToInteger(dest, true, 0, result, 1, 1);
        }

        using Tegra::Shader::PredicateResultMode;
        // Write the predicate value depending on the predicate mode.
        switch (predicate_mode) {
        case PredicateResultMode::None:
            // Do nothing.
            return;
        case PredicateResultMode::NotZero:
            // Set the predicate to true if the result is not zero.
            SetPredicate(static_cast<u64>(predicate), '(' + result + ") != 0");
            break;
        default:
            UNIMPLEMENTED_MSG("Unimplemented predicate result mode: {}",
                              static_cast<u32>(predicate_mode));
        }
    }

    void WriteLop3Instruction(Register dest, const std::string& op_a, const std::string& op_b,
                              const std::string& op_c, const std::string& imm_lut) {
        if (dest == Tegra::Shader::Register::ZeroIndex) {
            return;
        }

        static constexpr std::array<const char*, 32> shift_amounts = {
            "0",  "1",  "2",  "3",  "4",  "5",  "6",  "7",  "8",  "9",  "10",
            "11", "12", "13", "14", "15", "16", "17", "18", "19", "20", "21",
            "22", "23", "24", "25", "26", "27", "28", "29", "30", "31"};

        std::string result;
        result += '(';

        for (std::size_t i = 0; i < shift_amounts.size(); ++i) {
            if (i)
                result += '|';
            result += "(((" + imm_lut + " >> (((" + op_c + " >> " + shift_amounts[i] +
                      ") & 1) | ((" + op_b + " >> " + shift_amounts[i] + ") & 1) << 1 | ((" + op_a +
                      " >> " + shift_amounts[i] + ") & 1) << 2)) & 1) << " + shift_amounts[i] + ")";
        }

        result += ')';

        regs.SetRegisterToInteger(dest, true, 0, result, 1, 1);
    }

    void WriteTexsInstructionFloat(const Instruction& instr, const std::string& texture) {
        // TEXS has two destination registers and a swizzle. The first two elements in the swizzle
        // go into gpr0+0 and gpr0+1, and the rest goes into gpr28+0 and gpr28+1

        std::size_t written_components = 0;
        for (u32 component = 0; component < 4; ++component) {
            if (!instr.texs.IsComponentEnabled(component)) {
                continue;
            }

            if (written_components < 2) {
                // Write the first two swizzle components to gpr0 and gpr0+1
                regs.SetRegisterToFloat(instr.gpr0, component, texture, 1, 4, false,
                                        written_components % 2);
            } else {
                ASSERT(instr.texs.HasTwoDestinations());
                // Write the rest of the swizzle components to gpr28 and gpr28+1
                regs.SetRegisterToFloat(instr.gpr28, component, texture, 1, 4, false,
                                        written_components % 2);
            }

            ++written_components;
        }
    }

    void WriteTexsInstructionHalfFloat(const Instruction& instr, const std::string& texture) {
        // TEXS.F16 destionation registers are packed in two registers in pairs (just like any half
        // float instruction).

        std::array<std::string, 4> components;
        u32 written_components = 0;

        for (u32 component = 0; component < 4; ++component) {
            if (!instr.texs.IsComponentEnabled(component))
                continue;
            components[written_components++] = texture + GetSwizzle(component);
        }
        if (written_components == 0)
            return;

        const auto BuildComponent = [&](std::string low, std::string high, bool high_enabled) {
            return "vec2(" + low + ", " + (high_enabled ? high : "0") + ')';
        };

        regs.SetRegisterToHalfFloat(
            instr.gpr0, 0, BuildComponent(components[0], components[1], written_components > 1),
            Tegra::Shader::HalfMerge::H0_H1, 1, 1);

        if (written_components > 2) {
            ASSERT(instr.texs.HasTwoDestinations());
            regs.SetRegisterToHalfFloat(
                instr.gpr28, 0,
                BuildComponent(components[2], components[3], written_components > 3),
                Tegra::Shader::HalfMerge::H0_H1, 1, 1);
        }
    }

    static u32 TextureCoordinates(Tegra::Shader::TextureType texture_type) {
        switch (texture_type) {
        case Tegra::Shader::TextureType::Texture1D:
            return 1;
        case Tegra::Shader::TextureType::Texture2D:
            return 2;
        case Tegra::Shader::TextureType::Texture3D:
        case Tegra::Shader::TextureType::TextureCube:
            return 3;
        default:
            UNIMPLEMENTED_MSG("Unhandled texture type: {}", static_cast<u32>(texture_type));
            return 0;
        }
    }

    /*
     * Emits code to push the input target address to the flow address stack, incrementing the stack
     * top.
     */
    void EmitPushToFlowStack(u32 target) {
        const auto scope = shader.Scope();

        shader.AddLine("flow_stack[flow_stack_top] = " + std::to_string(target) + "u;");
        shader.AddLine("flow_stack_top++;");
    }

    /*
     * Emits code to pop an address from the flow address stack, setting the jump address to the
     * popped address and decrementing the stack top.
     */
    void EmitPopFromFlowStack() {
        const auto scope = shader.Scope();

        shader.AddLine("flow_stack_top--;");
        shader.AddLine("jmp_to = flow_stack[flow_stack_top];");
        shader.AddLine("break;");
    }

    /// Writes the output values from a fragment shader to the corresponding GLSL output variables.
    void EmitFragmentOutputsWrite() {
        ASSERT(stage == Maxwell3D::Regs::ShaderStage::Fragment);

        UNIMPLEMENTED_IF_MSG(header.ps.omap.sample_mask != 0, "Samplemask write is unimplemented");

        shader.AddLine("if (alpha_test[0] != 0) {");
        ++shader.scope;
        // We start on the register containing the alpha value in the first RT.
        u32 current_reg = 3;
        for (u32 render_target = 0; render_target < Maxwell3D::Regs::NumRenderTargets;
             ++render_target) {
            // TODO(Blinkhawk): verify the behavior of alpha testing on hardware when
            // multiple render targets are used.
            if (header.ps.IsColorComponentOutputEnabled(render_target, 0) ||
                header.ps.IsColorComponentOutputEnabled(render_target, 1) ||
                header.ps.IsColorComponentOutputEnabled(render_target, 2) ||
                header.ps.IsColorComponentOutputEnabled(render_target, 3)) {
                shader.AddLine(fmt::format("if (!AlphaFunc({})) discard;",
                                           regs.GetRegisterAsFloat(current_reg)));
                current_reg += 4;
            }
        }
        --shader.scope;
        shader.AddLine('}');

        // Write the color outputs using the data in the shader registers, disabled
        // rendertargets/components are skipped in the register assignment.
        current_reg = 0;
        for (u32 render_target = 0; render_target < Maxwell3D::Regs::NumRenderTargets;
             ++render_target) {
            // TODO(Subv): Figure out how dual-source blending is configured in the Switch.
            for (u32 component = 0; component < 4; ++component) {
                if (header.ps.IsColorComponentOutputEnabled(render_target, component)) {
                    shader.AddLine(fmt::format("FragColor{}[{}] = {};", render_target, component,
                                               regs.GetRegisterAsFloat(current_reg)));
                    ++current_reg;
                }
            }
        }

        if (header.ps.omap.depth) {
            // The depth output is always 2 registers after the last color output, and current_reg
            // already contains one past the last color register.

            shader.AddLine(
                "gl_FragDepth = " +
                regs.GetRegisterAsFloat(static_cast<Tegra::Shader::Register>(current_reg) + 1) +
                ';');
        }
    }

    /// Unpacks a video instruction operand (e.g. VMAD).
    std::string GetVideoOperand(const std::string& op, bool is_chunk, bool is_signed,
                                Tegra::Shader::VideoType type, u64 byte_height) {
        const std::string value = [&]() {
            if (!is_chunk) {
                const auto offset = static_cast<u32>(byte_height * 8);
                return "((" + op + " >> " + std::to_string(offset) + ") & 0xff)";
            }
            const std::string zero = "0";

            switch (type) {
            case Tegra::Shader::VideoType::Size16_Low:
                return '(' + op + " & 0xffff)";
            case Tegra::Shader::VideoType::Size16_High:
                return '(' + op + " >> 16)";
            case Tegra::Shader::VideoType::Size32:
                // TODO(Rodrigo): From my hardware tests it becomes a bit "mad" when
                // this type is used (1 * 1 + 0 == 0x5b800000). Until a better
                // explanation is found: abort.
                UNIMPLEMENTED();
                return zero;
            case Tegra::Shader::VideoType::Invalid:
                UNREACHABLE_MSG("Invalid instruction encoding");
                return zero;
            default:
                UNREACHABLE();
                return zero;
            }
        }();

        if (is_signed) {
            return "int(" + value + ')';
        }
        return value;
    };

    /// Gets the A operand for a video instruction.
    std::string GetVideoOperandA(Instruction instr) {
        return GetVideoOperand(regs.GetRegisterAsInteger(instr.gpr8, 0, false),
                               instr.video.is_byte_chunk_a != 0, instr.video.signed_a,
                               instr.video.type_a, instr.video.byte_height_a);
    }

    /// Gets the B operand for a video instruction.
    std::string GetVideoOperandB(Instruction instr) {
        if (instr.video.use_register_b) {
            return GetVideoOperand(regs.GetRegisterAsInteger(instr.gpr20, 0, false),
                                   instr.video.is_byte_chunk_b != 0, instr.video.signed_b,
                                   instr.video.type_b, instr.video.byte_height_b);
        } else {
            return '(' +
                   std::to_string(instr.video.signed_b ? static_cast<s16>(instr.alu.GetImm20_16())
                                                       : instr.alu.GetImm20_16()) +
                   ')';
        }
    }

    std::pair<size_t, std::string> ValidateAndGetCoordinateElement(
        const Tegra::Shader::TextureType texture_type, const bool depth_compare,
        const bool is_array, const bool lod_bias_enabled, size_t max_coords, size_t max_inputs) {
        const size_t coord_count = TextureCoordinates(texture_type);

        size_t total_coord_count = coord_count + (is_array ? 1 : 0) + (depth_compare ? 1 : 0);
        const size_t total_reg_count = total_coord_count + (lod_bias_enabled ? 1 : 0);
        if (total_coord_count > max_coords || total_reg_count > max_inputs) {
            UNIMPLEMENTED_MSG("Unsupported Texture operation");
            total_coord_count = std::min(total_coord_count, max_coords);
        }
        // 1D.DC opengl is using a vec3 but 2nd component is ignored later.
        total_coord_count +=
            (depth_compare && !is_array && texture_type == Tegra::Shader::TextureType::Texture1D)
                ? 1
                : 0;

        constexpr std::array<const char*, 5> coord_container{
            {"", "float coord = (", "vec2 coord = vec2(", "vec3 coord = vec3(",
             "vec4 coord = vec4("}};

        return std::pair<size_t, std::string>(coord_count, coord_container[total_coord_count]);
    }

    std::string GetTextureCode(const Tegra::Shader::Instruction& instr,
                               const Tegra::Shader::TextureType texture_type,
                               const Tegra::Shader::TextureProcessMode process_mode,
                               const bool depth_compare, const bool is_array,
                               const size_t bias_offset) {

        if ((texture_type == Tegra::Shader::TextureType::Texture3D &&
             (is_array || depth_compare)) ||
            (texture_type == Tegra::Shader::TextureType::TextureCube && is_array &&
             depth_compare)) {
            UNIMPLEMENTED_MSG("This method is not supported.");
        }

        const std::string sampler =
            GetSampler(instr.sampler, texture_type, is_array, depth_compare);

        const bool lod_needed = process_mode == Tegra::Shader::TextureProcessMode::LZ ||
                                process_mode == Tegra::Shader::TextureProcessMode::LL ||
                                process_mode == Tegra::Shader::TextureProcessMode::LLA;

        // LOD selection (either via bias or explicit textureLod) not supported in GL for
        // sampler2DArrayShadow and samplerCubeArrayShadow.
        const bool gl_lod_supported = !(
            (texture_type == Tegra::Shader::TextureType::Texture2D && is_array && depth_compare) ||
            (texture_type == Tegra::Shader::TextureType::TextureCube && is_array && depth_compare));

        const std::string read_method = lod_needed && gl_lod_supported ? "textureLod(" : "texture(";
        std::string texture = read_method + sampler + ", coord";

        UNIMPLEMENTED_IF(process_mode != Tegra::Shader::TextureProcessMode::None &&
                         !gl_lod_supported);

        if (process_mode != Tegra::Shader::TextureProcessMode::None && gl_lod_supported) {
            if (process_mode == Tegra::Shader::TextureProcessMode::LZ) {
                texture += ", 0.0";
            } else {
                // If present, lod or bias are always stored in the register indexed by the
                // gpr20
                // field with an offset depending on the usage of the other registers
                texture += ',' + regs.GetRegisterAsFloat(instr.gpr20.Value() + bias_offset);
            }
        }
        texture += ")";
        return texture;
    }

    std::pair<std::string, std::string> GetTEXCode(
        const Instruction& instr, const Tegra::Shader::TextureType texture_type,
        const Tegra::Shader::TextureProcessMode process_mode, const bool depth_compare,
        const bool is_array) {
        const bool lod_bias_enabled = (process_mode != Tegra::Shader::TextureProcessMode::None &&
                                       process_mode != Tegra::Shader::TextureProcessMode::LZ);

        const auto [coord_count, coord_dcl] = ValidateAndGetCoordinateElement(
            texture_type, depth_compare, is_array, lod_bias_enabled, 4, 5);
        // If enabled arrays index is always stored in the gpr8 field
        const u64 array_register = instr.gpr8.Value();
        // First coordinate index is the gpr8 or gpr8 + 1 when arrays are used
        const u64 coord_register = array_register + (is_array ? 1 : 0);

        std::string coord = coord_dcl;
        for (size_t i = 0; i < coord_count;) {
            coord += regs.GetRegisterAsFloat(coord_register + i);
            ++i;
            if (i != coord_count) {
                coord += ',';
            }
        }
        // 1D.DC in opengl the 2nd component is ignored.
        if (depth_compare && !is_array && texture_type == Tegra::Shader::TextureType::Texture1D) {
            coord += ",0.0";
        }
        if (is_array) {
            coord += ',' + regs.GetRegisterAsInteger(array_register);
        }
        if (depth_compare) {
            // Depth is always stored in the register signaled by gpr20
            // or in the next register if lod or bias are used
            const u64 depth_register = instr.gpr20.Value() + (lod_bias_enabled ? 1 : 0);
            coord += ',' + regs.GetRegisterAsFloat(depth_register);
        }
        coord += ");";
        return std::make_pair(
            coord, GetTextureCode(instr, texture_type, process_mode, depth_compare, is_array, 0));
    }

    std::pair<std::string, std::string> GetTEXSCode(
        const Instruction& instr, const Tegra::Shader::TextureType texture_type,
        const Tegra::Shader::TextureProcessMode process_mode, const bool depth_compare,
        const bool is_array) {
        const bool lod_bias_enabled = (process_mode != Tegra::Shader::TextureProcessMode::None &&
                                       process_mode != Tegra::Shader::TextureProcessMode::LZ);

        const auto [coord_count, coord_dcl] = ValidateAndGetCoordinateElement(
            texture_type, depth_compare, is_array, lod_bias_enabled, 4, 4);
        // If enabled arrays index is always stored in the gpr8 field
        const u64 array_register = instr.gpr8.Value();
        // First coordinate index is stored in gpr8 field or (gpr8 + 1) when arrays are used
        const u64 coord_register = array_register + (is_array ? 1 : 0);
        const u64 last_coord_register =
            (is_array || !(lod_bias_enabled || depth_compare) || (coord_count > 2))
                ? static_cast<u64>(instr.gpr20.Value())
                : coord_register + 1;

        std::string coord = coord_dcl;
        for (size_t i = 0; i < coord_count; ++i) {
            const bool last = (i == (coord_count - 1)) && (coord_count > 1);
            coord += regs.GetRegisterAsFloat(last ? last_coord_register : coord_register + i);
            if (i < coord_count - 1) {
                coord += ',';
            }
        }

        if (is_array) {
            coord += ',' + regs.GetRegisterAsInteger(array_register);
        }
        if (depth_compare) {
            // Depth is always stored in the register signaled by gpr20
            // or in the next register if lod or bias are used
            const u64 depth_register = instr.gpr20.Value() + (lod_bias_enabled ? 1 : 0);
            coord += ',' + regs.GetRegisterAsFloat(depth_register);
        }
        coord += ");";

        return std::make_pair(coord,
                              GetTextureCode(instr, texture_type, process_mode, depth_compare,
                                             is_array, (coord_count > 2 ? 1 : 0)));
    }

    std::pair<std::string, std::string> GetTLD4Code(const Instruction& instr,
                                                    const Tegra::Shader::TextureType texture_type,
                                                    const bool depth_compare, const bool is_array) {

        const size_t coord_count = TextureCoordinates(texture_type);
        const size_t total_coord_count = coord_count + (is_array ? 1 : 0);
        const size_t total_reg_count = total_coord_count + (depth_compare ? 1 : 0);

        constexpr std::array<const char*, 5> coord_container{
            {"", "", "vec2 coord = vec2(", "vec3 coord = vec3(", "vec4 coord = vec4("}};

        // If enabled arrays index is always stored in the gpr8 field
        const u64 array_register = instr.gpr8.Value();
        // First coordinate index is the gpr8 or gpr8 + 1 when arrays are used
        const u64 coord_register = array_register + (is_array ? 1 : 0);

        std::string coord = coord_container[total_coord_count];
        for (size_t i = 0; i < coord_count;) {
            coord += regs.GetRegisterAsFloat(coord_register + i);
            ++i;
            if (i != coord_count) {
                coord += ',';
            }
        }

        if (is_array) {
            coord += ',' + regs.GetRegisterAsInteger(array_register);
        }
        coord += ");";

        const std::string sampler =
            GetSampler(instr.sampler, texture_type, is_array, depth_compare);

        std::string texture = "textureGather(" + sampler + ", coord, ";
        if (depth_compare) {
            // Depth is always stored in the register signaled by gpr20
            texture += regs.GetRegisterAsFloat(instr.gpr20.Value()) + ')';
        } else {
            texture += std::to_string(instr.tld4.component) + ')';
        }
        return std::make_pair(coord, texture);
    }

    std::pair<std::string, std::string> GetTLDSCode(const Instruction& instr,
                                                    const Tegra::Shader::TextureType texture_type,
                                                    const bool is_array) {

        const size_t coord_count = TextureCoordinates(texture_type);
        const size_t total_coord_count = coord_count + (is_array ? 1 : 0);
        const bool lod_enabled =
            instr.tlds.GetTextureProcessMode() == Tegra::Shader::TextureProcessMode::LL;

        constexpr std::array<const char*, 4> coord_container{
<<<<<<< HEAD
            {"", "int coords = (", "ivec2 coord = ivec2(", "ivec3 coord = ivec3("}};
=======
            {"", "int coords = (", "ivec2 coords = ivec2(", "ivec3 coords = ivec3("}};
>>>>>>> 8047873a

        std::string coord = coord_container[total_coord_count];

        // If enabled arrays index is always stored in the gpr8 field
        const u64 array_register = instr.gpr8.Value();

        // if is array gpr20 is used
        const u64 coord_register = is_array ? instr.gpr20.Value() : instr.gpr8.Value();

        const u64 last_coord_register =
            ((coord_count > 2) || (coord_count == 2 && !lod_enabled)) && !is_array
                ? static_cast<u64>(instr.gpr20.Value())
                : coord_register + 1;

        for (size_t i = 0; i < coord_count; ++i) {
            const bool last = (i == (coord_count - 1)) && (coord_count > 1);
            coord += regs.GetRegisterAsInteger(last ? last_coord_register : coord_register + i);
            if (i < coord_count - 1) {
                coord += ',';
            }
        }
        if (is_array) {
            coord += ',' + regs.GetRegisterAsInteger(array_register);
        }
        coord += ");";

        const std::string sampler = GetSampler(instr.sampler, texture_type, is_array, false);

        std::string texture = "texelFetch(" + sampler + ", coords";

        if (lod_enabled) {
            // When lod is used always is in grp20
            texture += ", " + regs.GetRegisterAsInteger(instr.gpr20) + ')';
        } else {
            texture += ", 0)";
        }
        return std::make_pair(coord, texture);
    }

    /**
     * Compiles a single instruction from Tegra to GLSL.
     * @param offset the offset of the Tegra shader instruction.
     * @return the offset of the next instruction to execute. Usually it is the current offset
     * + 1. If the current instruction always terminates the program, returns PROGRAM_END.
     */
    u32 CompileInstr(u32 offset) {
        // Ignore sched instructions when generating code.
        if (IsSchedInstruction(offset)) {
            return offset + 1;
        }

        const Instruction instr = {program_code[offset]};
        const auto opcode = OpCode::Decode(instr);

        // Decoding failure
        if (!opcode) {
            UNIMPLEMENTED_MSG("Unhandled instruction: {0:x}", instr.value);
            return offset + 1;
        }

        shader.AddLine(
            fmt::format("// {}: {} (0x{:016x})", offset, opcode->get().GetName(), instr.value));

        using Tegra::Shader::Pred;
        UNIMPLEMENTED_IF_MSG(instr.pred.full_pred == Pred::NeverExecute,
                             "NeverExecute predicate not implemented");

        // Some instructions (like SSY) don't have a predicate field, they are always
        // unconditionally executed.
        bool can_be_predicated = OpCode::IsPredicatedInstruction(opcode->get().GetId());

        if (can_be_predicated && instr.pred.pred_index != static_cast<u64>(Pred::UnusedIndex)) {
            shader.AddLine("if (" +
                           GetPredicateCondition(instr.pred.pred_index, instr.negate_pred != 0) +
                           ')');
            shader.AddLine('{');
            ++shader.scope;
        }

        switch (opcode->get().GetType()) {
        case OpCode::Type::Arithmetic: {
            std::string op_a = regs.GetRegisterAsFloat(instr.gpr8);

            std::string op_b;

            if (instr.is_b_imm) {
                op_b = GetImmediate19(instr);
            } else {
                if (instr.is_b_gpr) {
                    op_b = regs.GetRegisterAsFloat(instr.gpr20);
                } else {
                    op_b = regs.GetUniform(instr.cbuf34.index, instr.cbuf34.offset,
                                           GLSLRegister::Type::Float);
                }
            }

            switch (opcode->get().GetId()) {
            case OpCode::Id::MOV_C:
            case OpCode::Id::MOV_R: {
                // MOV does not have neither 'abs' nor 'neg' bits.
                regs.SetRegisterToFloat(instr.gpr0, 0, op_b, 1, 1);
                break;
            }

            case OpCode::Id::FMUL_C:
            case OpCode::Id::FMUL_R:
            case OpCode::Id::FMUL_IMM: {
                // FMUL does not have 'abs' bits and only the second operand has a 'neg' bit.
                UNIMPLEMENTED_IF_MSG(instr.fmul.tab5cb8_2 != 0,
                                     "FMUL tab5cb8_2({}) is not implemented",
                                     instr.fmul.tab5cb8_2.Value());
                UNIMPLEMENTED_IF_MSG(
                    instr.fmul.tab5c68_0 != 1, "FMUL tab5cb8_0({}) is not implemented",
                    instr.fmul.tab5c68_0
                        .Value()); // SMO typical sends 1 here which seems to be the default
                UNIMPLEMENTED_IF_MSG(instr.generates_cc,
                                     "Condition codes generation in FMUL is not implemented");

                op_b = GetOperandAbsNeg(op_b, false, instr.fmul.negate_b);

                std::string postfactor_op;
                if (instr.fmul.postfactor != 0) {
                    s8 postfactor = static_cast<s8>(instr.fmul.postfactor);

                    // postfactor encoded as 3-bit 1's complement in instruction,
                    // interpreted with below logic.
                    if (postfactor >= 4) {
                        postfactor = 7 - postfactor;
                    } else {
                        postfactor = 0 - postfactor;
                    }

                    if (postfactor > 0) {
                        postfactor_op = " * " + std::to_string(1 << postfactor);
                    } else {
                        postfactor_op = " / " + std::to_string(1 << -postfactor);
                    }
                }

                regs.SetRegisterToFloat(instr.gpr0, 0, op_a + " * " + op_b + postfactor_op, 1, 1,
                                        instr.alu.saturate_d, 0, true);
                break;
            }
            case OpCode::Id::FADD_C:
            case OpCode::Id::FADD_R:
            case OpCode::Id::FADD_IMM: {
                UNIMPLEMENTED_IF_MSG(instr.generates_cc,
                                     "Condition codes generation in FADD is not implemented");

                op_a = GetOperandAbsNeg(op_a, instr.alu.abs_a, instr.alu.negate_a);
                op_b = GetOperandAbsNeg(op_b, instr.alu.abs_b, instr.alu.negate_b);

                regs.SetRegisterToFloat(instr.gpr0, 0, op_a + " + " + op_b, 1, 1,
                                        instr.alu.saturate_d, 0, true);
                break;
            }
            case OpCode::Id::MUFU: {
                op_a = GetOperandAbsNeg(op_a, instr.alu.abs_a, instr.alu.negate_a);
                switch (instr.sub_op) {
                case SubOp::Cos:
                    regs.SetRegisterToFloat(instr.gpr0, 0, "cos(" + op_a + ')', 1, 1,
                                            instr.alu.saturate_d, 0, true);
                    break;
                case SubOp::Sin:
                    regs.SetRegisterToFloat(instr.gpr0, 0, "sin(" + op_a + ')', 1, 1,
                                            instr.alu.saturate_d, 0, true);
                    break;
                case SubOp::Ex2:
                    regs.SetRegisterToFloat(instr.gpr0, 0, "exp2(" + op_a + ')', 1, 1,
                                            instr.alu.saturate_d, 0, true);
                    break;
                case SubOp::Lg2:
                    regs.SetRegisterToFloat(instr.gpr0, 0, "log2(" + op_a + ')', 1, 1,
                                            instr.alu.saturate_d, 0, true);
                    break;
                case SubOp::Rcp:
                    regs.SetRegisterToFloat(instr.gpr0, 0, "1.0 / " + op_a, 1, 1,
                                            instr.alu.saturate_d, 0, true);
                    break;
                case SubOp::Rsq:
                    regs.SetRegisterToFloat(instr.gpr0, 0, "inversesqrt(" + op_a + ')', 1, 1,
                                            instr.alu.saturate_d, 0, true);
                    break;
                case SubOp::Sqrt:
                    regs.SetRegisterToFloat(instr.gpr0, 0, "sqrt(" + op_a + ')', 1, 1,
                                            instr.alu.saturate_d, 0, true);
                    break;
                default:
                    UNIMPLEMENTED_MSG("Unhandled MUFU sub op={0:x}",
                                      static_cast<unsigned>(instr.sub_op.Value()));
                }
                break;
            }
            case OpCode::Id::FMNMX_C:
            case OpCode::Id::FMNMX_R:
            case OpCode::Id::FMNMX_IMM: {
                UNIMPLEMENTED_IF_MSG(instr.generates_cc,
                                     "Condition codes generation in FMNMX is not implemented");

                op_a = GetOperandAbsNeg(op_a, instr.alu.abs_a, instr.alu.negate_a);
                op_b = GetOperandAbsNeg(op_b, instr.alu.abs_b, instr.alu.negate_b);

                std::string condition =
                    GetPredicateCondition(instr.alu.fmnmx.pred, instr.alu.fmnmx.negate_pred != 0);
                std::string parameters = op_a + ',' + op_b;
                regs.SetRegisterToFloat(instr.gpr0, 0,
                                        '(' + condition + ") ? min(" + parameters + ") : max(" +
                                            parameters + ')',
                                        1, 1, false, 0, true);
                break;
            }
            case OpCode::Id::RRO_C:
            case OpCode::Id::RRO_R:
            case OpCode::Id::RRO_IMM: {
                // Currently RRO is only implemented as a register move.
                op_b = GetOperandAbsNeg(op_b, instr.alu.abs_b, instr.alu.negate_b);
                regs.SetRegisterToFloat(instr.gpr0, 0, op_b, 1, 1);
                LOG_WARNING(HW_GPU, "RRO instruction is incomplete");
                break;
            }
            default: {
                UNIMPLEMENTED_MSG("Unhandled arithmetic instruction: {}", opcode->get().GetName());
            }
            }
            break;
        }
        case OpCode::Type::ArithmeticImmediate: {
            switch (opcode->get().GetId()) {
            case OpCode::Id::MOV32_IMM: {
                regs.SetRegisterToFloat(instr.gpr0, 0, GetImmediate32(instr), 1, 1);
                break;
            }
            case OpCode::Id::FMUL32_IMM: {
                UNIMPLEMENTED_IF_MSG(instr.op_32.generates_cc,
                                     "Condition codes generation in FMUL32 is not implemented");

                regs.SetRegisterToFloat(instr.gpr0, 0,
                                        regs.GetRegisterAsFloat(instr.gpr8) + " * " +
                                            GetImmediate32(instr),
                                        1, 1, instr.fmul32.saturate, 0, true);
                break;
            }
            case OpCode::Id::FADD32I: {
                UNIMPLEMENTED_IF_MSG(instr.op_32.generates_cc,
                                     "Condition codes generation in FADD32I is not implemented");

                std::string op_a = regs.GetRegisterAsFloat(instr.gpr8);
                std::string op_b = GetImmediate32(instr);

                if (instr.fadd32i.abs_a) {
                    op_a = "abs(" + op_a + ')';
                }

                if (instr.fadd32i.negate_a) {
                    op_a = "-(" + op_a + ')';
                }

                if (instr.fadd32i.abs_b) {
                    op_b = "abs(" + op_b + ')';
                }

                if (instr.fadd32i.negate_b) {
                    op_b = "-(" + op_b + ')';
                }

                regs.SetRegisterToFloat(instr.gpr0, 0, op_a + " + " + op_b, 1, 1, false, 0, true);
                break;
            }
            }
            break;
        }
        case OpCode::Type::Bfe: {
            UNIMPLEMENTED_IF(instr.bfe.negate_b);

            std::string op_a = instr.bfe.negate_a ? "-" : "";
            op_a += regs.GetRegisterAsInteger(instr.gpr8);

            switch (opcode->get().GetId()) {
            case OpCode::Id::BFE_IMM: {
                UNIMPLEMENTED_IF_MSG(instr.generates_cc,
                                     "Condition codes generation in BFE is not implemented");

                std::string inner_shift =
                    '(' + op_a + " << " + std::to_string(instr.bfe.GetLeftShiftValue()) + ')';
                std::string outer_shift =
                    '(' + inner_shift + " >> " +
                    std::to_string(instr.bfe.GetLeftShiftValue() + instr.bfe.shift_position) + ')';

                regs.SetRegisterToInteger(instr.gpr0, true, 0, outer_shift, 1, 1);
                break;
            }
            default: {
                UNIMPLEMENTED_MSG("Unhandled BFE instruction: {}", opcode->get().GetName());
            }
            }

            break;
        }
        case OpCode::Type::Bfi: {
            UNIMPLEMENTED_IF(instr.generates_cc);

            const auto [base, packed_shift] = [&]() -> std::tuple<std::string, std::string> {
                switch (opcode->get().GetId()) {
                case OpCode::Id::BFI_IMM_R:
                    return {regs.GetRegisterAsInteger(instr.gpr39, 0, false),
                            std::to_string(instr.alu.GetSignedImm20_20())};
                default:
                    UNREACHABLE();
                    return {regs.GetRegisterAsInteger(instr.gpr39, 0, false),
                            std::to_string(instr.alu.GetSignedImm20_20())};
                }
            }();
            const std::string offset = '(' + packed_shift + " & 0xff)";
            const std::string bits = "((" + packed_shift + " >> 8) & 0xff)";
            const std::string insert = regs.GetRegisterAsInteger(instr.gpr8, 0, false);
            regs.SetRegisterToInteger(
                instr.gpr0, false, 0,
                "bitfieldInsert(" + base + ", " + insert + ", " + offset + ", " + bits + ')', 1, 1);
            break;
        }
        case OpCode::Type::Shift: {
            std::string op_a = regs.GetRegisterAsInteger(instr.gpr8, 0, true);
            std::string op_b;

            if (instr.is_b_imm) {
                op_b += '(' + std::to_string(instr.alu.GetSignedImm20_20()) + ')';
            } else {
                if (instr.is_b_gpr) {
                    op_b += regs.GetRegisterAsInteger(instr.gpr20);
                } else {
                    op_b += regs.GetUniform(instr.cbuf34.index, instr.cbuf34.offset,
                                            GLSLRegister::Type::Integer);
                }
            }

            switch (opcode->get().GetId()) {
            case OpCode::Id::SHR_C:
            case OpCode::Id::SHR_R:
            case OpCode::Id::SHR_IMM: {
                UNIMPLEMENTED_IF_MSG(instr.generates_cc,
                                     "Condition codes generation in SHR is not implemented");

                if (!instr.shift.is_signed) {
                    // Logical shift right
                    op_a = "uint(" + op_a + ')';
                }

                // Cast to int is superfluous for arithmetic shift, it's only for a logical shift
                regs.SetRegisterToInteger(instr.gpr0, true, 0, "int(" + op_a + " >> " + op_b + ')',
                                          1, 1);
                break;
            }
            case OpCode::Id::SHL_C:
            case OpCode::Id::SHL_R:
            case OpCode::Id::SHL_IMM:
                UNIMPLEMENTED_IF_MSG(instr.generates_cc,
                                     "Condition codes generation in SHL is not implemented");
                regs.SetRegisterToInteger(instr.gpr0, true, 0, op_a + " << " + op_b, 1, 1);
                break;
            default: {
                UNIMPLEMENTED_MSG("Unhandled shift instruction: {}", opcode->get().GetName());
            }
            }
            break;
        }
        case OpCode::Type::ArithmeticIntegerImmediate: {
            std::string op_a = regs.GetRegisterAsInteger(instr.gpr8);
            std::string op_b = std::to_string(instr.alu.imm20_32.Value());

            switch (opcode->get().GetId()) {
            case OpCode::Id::IADD32I:
                UNIMPLEMENTED_IF_MSG(instr.op_32.generates_cc,
                                     "Condition codes generation in IADD32I is not implemented");

                if (instr.iadd32i.negate_a)
                    op_a = "-(" + op_a + ')';

                regs.SetRegisterToInteger(instr.gpr0, true, 0, op_a + " + " + op_b, 1, 1,
                                          instr.iadd32i.saturate != 0);
                break;
            case OpCode::Id::LOP32I: {
                UNIMPLEMENTED_IF_MSG(instr.op_32.generates_cc,
                                     "Condition codes generation in LOP32I is not implemented");

                if (instr.alu.lop32i.invert_a)
                    op_a = "~(" + op_a + ')';

                if (instr.alu.lop32i.invert_b)
                    op_b = "~(" + op_b + ')';

                WriteLogicOperation(instr.gpr0, instr.alu.lop32i.operation, op_a, op_b,
                                    Tegra::Shader::PredicateResultMode::None,
                                    Tegra::Shader::Pred::UnusedIndex);
                break;
            }
            default: {
                UNIMPLEMENTED_MSG("Unhandled ArithmeticIntegerImmediate instruction: {}",
                                  opcode->get().GetName());
            }
            }
            break;
        }
        case OpCode::Type::ArithmeticInteger: {
            std::string op_a = regs.GetRegisterAsInteger(instr.gpr8);
            std::string op_b;
            if (instr.is_b_imm) {
                op_b += '(' + std::to_string(instr.alu.GetSignedImm20_20()) + ')';
            } else {
                if (instr.is_b_gpr) {
                    op_b += regs.GetRegisterAsInteger(instr.gpr20);
                } else {
                    op_b += regs.GetUniform(instr.cbuf34.index, instr.cbuf34.offset,
                                            GLSLRegister::Type::Integer);
                    if (opcode->get().GetId() == OpCode::Id::IADD_C) {
                        s_last_iadd = last_iadd;
                        last_iadd = IADDReference{instr.gpr8.Value(), instr.cbuf34.index,
                                                  instr.cbuf34.offset};
                    }
                }
            }

            switch (opcode->get().GetId()) {
            case OpCode::Id::IADD_C:
            case OpCode::Id::IADD_R:
            case OpCode::Id::IADD_IMM: {
                UNIMPLEMENTED_IF_MSG(instr.generates_cc,
                                     "Condition codes generation in IADD is not implemented");

                if (instr.alu_integer.negate_a)
                    op_a = "-(" + op_a + ')';

                if (instr.alu_integer.negate_b)
                    op_b = "-(" + op_b + ')';

                regs.SetRegisterToInteger(instr.gpr0, true, 0, op_a + " + " + op_b, 1, 1,
                                          instr.alu.saturate_d);
                break;
            }
            case OpCode::Id::IADD3_C:
            case OpCode::Id::IADD3_R:
            case OpCode::Id::IADD3_IMM: {
                UNIMPLEMENTED_IF_MSG(instr.generates_cc,
                                     "Condition codes generation in IADD3 is not implemented");

                std::string op_c = regs.GetRegisterAsInteger(instr.gpr39);

                auto apply_height = [](auto height, auto& oprand) {
                    switch (height) {
                    case Tegra::Shader::IAdd3Height::None:
                        break;
                    case Tegra::Shader::IAdd3Height::LowerHalfWord:
                        oprand = "((" + oprand + ") & 0xFFFF)";
                        break;
                    case Tegra::Shader::IAdd3Height::UpperHalfWord:
                        oprand = "((" + oprand + ") >> 16)";
                        break;
                    default:
                        UNIMPLEMENTED_MSG("Unhandled IADD3 height: {}",
                                          static_cast<u32>(height.Value()));
                    }
                };

                if (opcode->get().GetId() == OpCode::Id::IADD3_R) {
                    apply_height(instr.iadd3.height_a, op_a);
                    apply_height(instr.iadd3.height_b, op_b);
                    apply_height(instr.iadd3.height_c, op_c);
                }

                if (instr.iadd3.neg_a)
                    op_a = "-(" + op_a + ')';

                if (instr.iadd3.neg_b)
                    op_b = "-(" + op_b + ')';

                if (instr.iadd3.neg_c)
                    op_c = "-(" + op_c + ')';

                std::string result;
                if (opcode->get().GetId() == OpCode::Id::IADD3_R) {
                    switch (instr.iadd3.mode) {
                    case Tegra::Shader::IAdd3Mode::RightShift:
                        // TODO(tech4me): According to
                        // https://envytools.readthedocs.io/en/latest/hw/graph/maxwell/cuda/int.html?highlight=iadd3
                        // The addition between op_a and op_b should be done in uint33, more
                        // investigation required
                        result = "(((" + op_a + " + " + op_b + ") >> 16) + " + op_c + ')';
                        break;
                    case Tegra::Shader::IAdd3Mode::LeftShift:
                        result = "(((" + op_a + " + " + op_b + ") << 16) + " + op_c + ')';
                        break;
                    default:
                        result = '(' + op_a + " + " + op_b + " + " + op_c + ')';
                        break;
                    }
                } else {
                    result = '(' + op_a + " + " + op_b + " + " + op_c + ')';
                }

                regs.SetRegisterToInteger(instr.gpr0, true, 0, result, 1, 1);
                break;
            }
            case OpCode::Id::ISCADD_C:
            case OpCode::Id::ISCADD_R:
            case OpCode::Id::ISCADD_IMM: {
                UNIMPLEMENTED_IF_MSG(instr.generates_cc,
                                     "Condition codes generation in ISCADD is not implemented");

                if (instr.alu_integer.negate_a)
                    op_a = "-(" + op_a + ')';

                if (instr.alu_integer.negate_b)
                    op_b = "-(" + op_b + ')';

                const std::string shift = std::to_string(instr.alu_integer.shift_amount.Value());

                regs.SetRegisterToInteger(instr.gpr0, true, 0,
                                          "((" + op_a + " << " + shift + ") + " + op_b + ')', 1, 1);
                break;
            }
            case OpCode::Id::POPC_C:
            case OpCode::Id::POPC_R:
            case OpCode::Id::POPC_IMM: {
                if (instr.popc.invert) {
                    op_b = "~(" + op_b + ')';
                }
                regs.SetRegisterToInteger(instr.gpr0, true, 0, "bitCount(" + op_b + ')', 1, 1);
                break;
            }
            case OpCode::Id::SEL_C:
            case OpCode::Id::SEL_R:
            case OpCode::Id::SEL_IMM: {
                const std::string condition =
                    GetPredicateCondition(instr.sel.pred, instr.sel.neg_pred != 0);
                regs.SetRegisterToInteger(instr.gpr0, true, 0,
                                          '(' + condition + ") ? " + op_a + " : " + op_b, 1, 1);
                break;
            }
            case OpCode::Id::LOP_C:
            case OpCode::Id::LOP_R:
            case OpCode::Id::LOP_IMM: {
                UNIMPLEMENTED_IF_MSG(instr.generates_cc,
                                     "Condition codes generation in LOP is not implemented");

                if (instr.alu.lop.invert_a)
                    op_a = "~(" + op_a + ')';

                if (instr.alu.lop.invert_b)
                    op_b = "~(" + op_b + ')';

                WriteLogicOperation(instr.gpr0, instr.alu.lop.operation, op_a, op_b,
                                    instr.alu.lop.pred_result_mode, instr.alu.lop.pred48);
                break;
            }
            case OpCode::Id::LOP3_C:
            case OpCode::Id::LOP3_R:
            case OpCode::Id::LOP3_IMM: {
                UNIMPLEMENTED_IF_MSG(instr.generates_cc,
                                     "Condition codes generation in LOP3 is not implemented");

                const std::string op_c = regs.GetRegisterAsInteger(instr.gpr39);
                std::string lut;

                if (opcode->get().GetId() == OpCode::Id::LOP3_R) {
                    lut = '(' + std::to_string(instr.alu.lop3.GetImmLut28()) + ')';
                } else {
                    lut = '(' + std::to_string(instr.alu.lop3.GetImmLut48()) + ')';
                }

                WriteLop3Instruction(instr.gpr0, op_a, op_b, op_c, lut);
                break;
            }
            case OpCode::Id::IMNMX_C:
            case OpCode::Id::IMNMX_R:
            case OpCode::Id::IMNMX_IMM: {
                UNIMPLEMENTED_IF(instr.imnmx.exchange != Tegra::Shader::IMinMaxExchange::None);
                UNIMPLEMENTED_IF_MSG(instr.generates_cc,
                                     "Condition codes generation in IMNMX is not implemented");

                const std::string condition =
                    GetPredicateCondition(instr.imnmx.pred, instr.imnmx.negate_pred != 0);
                const std::string parameters = op_a + ',' + op_b;
                regs.SetRegisterToInteger(instr.gpr0, instr.imnmx.is_signed, 0,
                                          '(' + condition + ") ? min(" + parameters + ") : max(" +
                                              parameters + ')',
                                          1, 1);
                break;
            }
            case OpCode::Id::LEA_R2:
            case OpCode::Id::LEA_R1:
            case OpCode::Id::LEA_IMM:
            case OpCode::Id::LEA_RZ:
            case OpCode::Id::LEA_HI: {
                std::string op_c;

                switch (opcode->get().GetId()) {
                case OpCode::Id::LEA_R2: {
                    op_a = regs.GetRegisterAsInteger(instr.gpr20);
                    op_b = regs.GetRegisterAsInteger(instr.gpr39);
                    op_c = std::to_string(instr.lea.r2.entry_a);
                    break;
                }

                case OpCode::Id::LEA_R1: {
                    const bool neg = instr.lea.r1.neg != 0;
                    op_a = regs.GetRegisterAsInteger(instr.gpr8);
                    if (neg)
                        op_a = "-(" + op_a + ')';
                    op_b = regs.GetRegisterAsInteger(instr.gpr20);
                    op_c = std::to_string(instr.lea.r1.entry_a);
                    break;
                }

                case OpCode::Id::LEA_IMM: {
                    const bool neg = instr.lea.imm.neg != 0;
                    op_b = regs.GetRegisterAsInteger(instr.gpr8);
                    if (neg)
                        op_b = "-(" + op_b + ')';
                    op_a = std::to_string(instr.lea.imm.entry_a);
                    op_c = std::to_string(instr.lea.imm.entry_b);
                    break;
                }

                case OpCode::Id::LEA_RZ: {
                    const bool neg = instr.lea.rz.neg != 0;
                    op_b = regs.GetRegisterAsInteger(instr.gpr8);
                    if (neg)
                        op_b = "-(" + op_b + ')';
                    op_a = regs.GetUniform(instr.lea.rz.cb_index, instr.lea.rz.cb_offset,
                                           GLSLRegister::Type::Integer);
                    op_c = std::to_string(instr.lea.rz.entry_a);

                    break;
                }

                case OpCode::Id::LEA_HI:
                default: {
                    op_b = regs.GetRegisterAsInteger(instr.gpr8);
                    op_a = std::to_string(instr.lea.imm.entry_a);
                    op_c = std::to_string(instr.lea.imm.entry_b);
                    UNIMPLEMENTED_MSG("Unhandled LEA subinstruction: {}", opcode->get().GetName());
                }
                }
                UNIMPLEMENTED_IF_MSG(instr.lea.pred48 != static_cast<u64>(Pred::UnusedIndex),
                                     "Unhandled LEA Predicate");
                const std::string value = '(' + op_a + " + (" + op_b + "*(1 << " + op_c + ")))";
                regs.SetRegisterToInteger(instr.gpr0, true, 0, value, 1, 1);

                break;
            }
            default: {
                UNIMPLEMENTED_MSG("Unhandled ArithmeticInteger instruction: {}",
                                  opcode->get().GetName());
            }
            }

            break;
        }
        case OpCode::Type::ArithmeticHalf: {
            if (opcode->get().GetId() == OpCode::Id::HADD2_C ||
                opcode->get().GetId() == OpCode::Id::HADD2_R) {
                UNIMPLEMENTED_IF(instr.alu_half.ftz != 0);
            }
            const bool negate_a =
                opcode->get().GetId() != OpCode::Id::HMUL2_R && instr.alu_half.negate_a != 0;
            const bool negate_b =
                opcode->get().GetId() != OpCode::Id::HMUL2_C && instr.alu_half.negate_b != 0;

            const std::string op_a =
                GetHalfFloat(regs.GetRegisterAsInteger(instr.gpr8, 0, false), instr.alu_half.type_a,
                             instr.alu_half.abs_a != 0, negate_a);

            std::string op_b;
            switch (opcode->get().GetId()) {
            case OpCode::Id::HADD2_C:
            case OpCode::Id::HMUL2_C:
                op_b = regs.GetUniform(instr.cbuf34.index, instr.cbuf34.offset,
                                       GLSLRegister::Type::UnsignedInteger);
                break;
            case OpCode::Id::HADD2_R:
            case OpCode::Id::HMUL2_R:
                op_b = regs.GetRegisterAsInteger(instr.gpr20, 0, false);
                break;
            default:
                UNREACHABLE();
                op_b = "0";
                break;
            }
            op_b = GetHalfFloat(op_b, instr.alu_half.type_b, instr.alu_half.abs_b != 0, negate_b);

            const std::string result = [&]() {
                switch (opcode->get().GetId()) {
                case OpCode::Id::HADD2_C:
                case OpCode::Id::HADD2_R:
                    return '(' + op_a + " + " + op_b + ')';
                case OpCode::Id::HMUL2_C:
                case OpCode::Id::HMUL2_R:
                    return '(' + op_a + " * " + op_b + ')';
                default:
                    UNIMPLEMENTED_MSG("Unhandled half float instruction: {}",
                                      opcode->get().GetName());
                    return std::string("0");
                }
            }();

            regs.SetRegisterToHalfFloat(instr.gpr0, 0, result, instr.alu_half.merge, 1, 1,
                                        instr.alu_half.saturate != 0);
            break;
        }
        case OpCode::Type::ArithmeticHalfImmediate: {
            if (opcode->get().GetId() == OpCode::Id::HADD2_IMM) {
                UNIMPLEMENTED_IF(instr.alu_half_imm.ftz != 0);
            } else {
                UNIMPLEMENTED_IF(instr.alu_half_imm.precision !=
                                 Tegra::Shader::HalfPrecision::None);
            }

            const std::string op_a = GetHalfFloat(
                regs.GetRegisterAsInteger(instr.gpr8, 0, false), instr.alu_half_imm.type_a,
                instr.alu_half_imm.abs_a != 0, instr.alu_half_imm.negate_a != 0);

            const std::string op_b = UnpackHalfImmediate(instr, true);

            const std::string result = [&]() {
                switch (opcode->get().GetId()) {
                case OpCode::Id::HADD2_IMM:
                    return op_a + " + " + op_b;
                case OpCode::Id::HMUL2_IMM:
                    return op_a + " * " + op_b;
                default:
                    UNREACHABLE();
                    return std::string("0");
                }
            }();

            regs.SetRegisterToHalfFloat(instr.gpr0, 0, result, instr.alu_half_imm.merge, 1, 1,
                                        instr.alu_half_imm.saturate != 0);
            break;
        }
        case OpCode::Type::Ffma: {
            const std::string op_a = regs.GetRegisterAsFloat(instr.gpr8);
            std::string op_b = instr.ffma.negate_b ? "-" : "";
            std::string op_c = instr.ffma.negate_c ? "-" : "";

            UNIMPLEMENTED_IF_MSG(instr.ffma.cc != 0, "FFMA cc not implemented");
            UNIMPLEMENTED_IF_MSG(
                instr.ffma.tab5980_0 != 1, "FFMA tab5980_0({}) not implemented",
                instr.ffma.tab5980_0.Value()); // Seems to be 1 by default based on SMO
            UNIMPLEMENTED_IF_MSG(instr.ffma.tab5980_1 != 0, "FFMA tab5980_1({}) not implemented",
                                 instr.ffma.tab5980_1.Value());
            UNIMPLEMENTED_IF_MSG(instr.generates_cc,
                                 "Condition codes generation in FFMA is not implemented");

            switch (opcode->get().GetId()) {
            case OpCode::Id::FFMA_CR: {
                op_b += regs.GetUniform(instr.cbuf34.index, instr.cbuf34.offset,
                                        GLSLRegister::Type::Float);
                op_c += regs.GetRegisterAsFloat(instr.gpr39);
                break;
            }
            case OpCode::Id::FFMA_RR: {
                op_b += regs.GetRegisterAsFloat(instr.gpr20);
                op_c += regs.GetRegisterAsFloat(instr.gpr39);
                break;
            }
            case OpCode::Id::FFMA_RC: {
                op_b += regs.GetRegisterAsFloat(instr.gpr39);
                op_c += regs.GetUniform(instr.cbuf34.index, instr.cbuf34.offset,
                                        GLSLRegister::Type::Float);
                break;
            }
            case OpCode::Id::FFMA_IMM: {
                op_b += GetImmediate19(instr);
                op_c += regs.GetRegisterAsFloat(instr.gpr39);
                break;
            }
            default: {
                UNIMPLEMENTED_MSG("Unhandled FFMA instruction: {}", opcode->get().GetName());
            }
            }

            regs.SetRegisterToFloat(instr.gpr0, 0, "fma(" + op_a + ", " + op_b + ", " + op_c + ')',
                                    1, 1, instr.alu.saturate_d, 0, true);
            break;
        }
        case OpCode::Type::Hfma2: {
            if (opcode->get().GetId() == OpCode::Id::HFMA2_RR) {
                UNIMPLEMENTED_IF(instr.hfma2.rr.precision != Tegra::Shader::HalfPrecision::None);
            } else {
                UNIMPLEMENTED_IF(instr.hfma2.precision != Tegra::Shader::HalfPrecision::None);
            }
            const bool saturate = opcode->get().GetId() == OpCode::Id::HFMA2_RR
                                      ? instr.hfma2.rr.saturate != 0
                                      : instr.hfma2.saturate != 0;

            const std::string op_a =
                GetHalfFloat(regs.GetRegisterAsInteger(instr.gpr8, 0, false), instr.hfma2.type_a);
            std::string op_b, op_c;

            switch (opcode->get().GetId()) {
            case OpCode::Id::HFMA2_CR:
                op_b = GetHalfFloat(regs.GetUniform(instr.cbuf34.index, instr.cbuf34.offset,
                                                    GLSLRegister::Type::UnsignedInteger),
                                    instr.hfma2.type_b, false, instr.hfma2.negate_b);
                op_c = GetHalfFloat(regs.GetRegisterAsInteger(instr.gpr39, 0, false),
                                    instr.hfma2.type_reg39, false, instr.hfma2.negate_c);
                break;
            case OpCode::Id::HFMA2_RC:
                op_b = GetHalfFloat(regs.GetRegisterAsInteger(instr.gpr39, 0, false),
                                    instr.hfma2.type_reg39, false, instr.hfma2.negate_b);
                op_c = GetHalfFloat(regs.GetUniform(instr.cbuf34.index, instr.cbuf34.offset,
                                                    GLSLRegister::Type::UnsignedInteger),
                                    instr.hfma2.type_b, false, instr.hfma2.negate_c);
                break;
            case OpCode::Id::HFMA2_RR:
                op_b = GetHalfFloat(regs.GetRegisterAsInteger(instr.gpr20, 0, false),
                                    instr.hfma2.type_b, false, instr.hfma2.negate_b);
                op_c = GetHalfFloat(regs.GetRegisterAsInteger(instr.gpr39, 0, false),
                                    instr.hfma2.rr.type_c, false, instr.hfma2.rr.negate_c);
                break;
            case OpCode::Id::HFMA2_IMM_R:
                op_b = UnpackHalfImmediate(instr, true);
                op_c = GetHalfFloat(regs.GetRegisterAsInteger(instr.gpr39, 0, false),
                                    instr.hfma2.type_reg39, false, instr.hfma2.negate_c);
                break;
            default:
                UNREACHABLE();
                op_c = op_b = "vec2(0)";
                break;
            }

            const std::string result = '(' + op_a + " * " + op_b + " + " + op_c + ')';

            regs.SetRegisterToHalfFloat(instr.gpr0, 0, result, instr.hfma2.merge, 1, 1, saturate);
            break;
        }
        case OpCode::Type::Conversion: {
            switch (opcode->get().GetId()) {
            case OpCode::Id::I2I_R: {
                UNIMPLEMENTED_IF(instr.conversion.selector);

                std::string op_a = regs.GetRegisterAsInteger(
                    instr.gpr20, 0, instr.conversion.is_input_signed, instr.conversion.src_size);

                if (instr.conversion.abs_a) {
                    op_a = "abs(" + op_a + ')';
                }

                if (instr.conversion.negate_a) {
                    op_a = "-(" + op_a + ')';
                }

                regs.SetRegisterToInteger(instr.gpr0, instr.conversion.is_output_signed, 0, op_a, 1,
                                          1, instr.alu.saturate_d, 0, instr.conversion.dest_size,
                                          instr.generates_cc.Value() != 0);
                break;
            }
            case OpCode::Id::I2F_R:
            case OpCode::Id::I2F_C: {
                UNIMPLEMENTED_IF(instr.conversion.dest_size != Register::Size::Word);
                UNIMPLEMENTED_IF(instr.conversion.selector);
                UNIMPLEMENTED_IF_MSG(instr.generates_cc,
                                     "Condition codes generation in I2F is not implemented");
                std::string op_a;

                if (instr.is_b_gpr) {
                    op_a =
                        regs.GetRegisterAsInteger(instr.gpr20, 0, instr.conversion.is_input_signed,
                                                  instr.conversion.src_size);
                } else {
                    op_a = regs.GetUniform(instr.cbuf34.index, instr.cbuf34.offset,
                                           instr.conversion.is_input_signed
                                               ? GLSLRegister::Type::Integer
                                               : GLSLRegister::Type::UnsignedInteger,
                                           instr.conversion.src_size);
                }

                if (instr.conversion.abs_a) {
                    op_a = "abs(" + op_a + ')';
                }

                if (instr.conversion.negate_a) {
                    op_a = "-(" + op_a + ')';
                }

                regs.SetRegisterToFloat(instr.gpr0, 0, op_a, 1, 1);
                break;
            }
            case OpCode::Id::F2F_R: {
                UNIMPLEMENTED_IF(instr.conversion.dest_size != Register::Size::Word);
                UNIMPLEMENTED_IF(instr.conversion.src_size != Register::Size::Word);
                UNIMPLEMENTED_IF_MSG(instr.generates_cc,
                                     "Condition codes generation in F2F is not implemented");
                std::string op_a = regs.GetRegisterAsFloat(instr.gpr20);

                if (instr.conversion.abs_a) {
                    op_a = "abs(" + op_a + ')';
                }

                if (instr.conversion.negate_a) {
                    op_a = "-(" + op_a + ')';
                }

                switch (instr.conversion.f2f.rounding) {
                case Tegra::Shader::F2fRoundingOp::None:
                    break;
                case Tegra::Shader::F2fRoundingOp::Round:
                    op_a = "roundEven(" + op_a + ')';
                    break;
                case Tegra::Shader::F2fRoundingOp::Floor:
                    op_a = "floor(" + op_a + ')';
                    break;
                case Tegra::Shader::F2fRoundingOp::Ceil:
                    op_a = "ceil(" + op_a + ')';
                    break;
                case Tegra::Shader::F2fRoundingOp::Trunc:
                    op_a = "trunc(" + op_a + ')';
                    break;
                default:
                    UNIMPLEMENTED_MSG("Unimplemented F2F rounding mode {}",
                                      static_cast<u32>(instr.conversion.f2f.rounding.Value()));
                    break;
                }

                regs.SetRegisterToFloat(instr.gpr0, 0, op_a, 1, 1, instr.alu.saturate_d);
                break;
            }
            case OpCode::Id::F2I_R:
            case OpCode::Id::F2I_C: {
                UNIMPLEMENTED_IF(instr.conversion.src_size != Register::Size::Word);
                UNIMPLEMENTED_IF_MSG(instr.generates_cc,
                                     "Condition codes generation in F2I is not implemented");
                std::string op_a{};

                if (instr.is_b_gpr) {
                    op_a = regs.GetRegisterAsFloat(instr.gpr20);
                } else {
                    op_a = regs.GetUniform(instr.cbuf34.index, instr.cbuf34.offset,
                                           GLSLRegister::Type::Float);
                }

                if (instr.conversion.abs_a) {
                    op_a = "abs(" + op_a + ')';
                }

                if (instr.conversion.negate_a) {
                    op_a = "-(" + op_a + ')';
                }

                switch (instr.conversion.f2i.rounding) {
                case Tegra::Shader::F2iRoundingOp::None:
                    break;
                case Tegra::Shader::F2iRoundingOp::Floor:
                    op_a = "floor(" + op_a + ')';
                    break;
                case Tegra::Shader::F2iRoundingOp::Ceil:
                    op_a = "ceil(" + op_a + ')';
                    break;
                case Tegra::Shader::F2iRoundingOp::Trunc:
                    op_a = "trunc(" + op_a + ')';
                    break;
                default:
                    UNIMPLEMENTED_MSG("Unimplemented F2I rounding mode {}",
                                      static_cast<u32>(instr.conversion.f2i.rounding.Value()));
                    break;
                }

                if (instr.conversion.is_output_signed) {
                    op_a = "int(" + op_a + ')';
                } else {
                    op_a = "uint(" + op_a + ')';
                }

                regs.SetRegisterToInteger(instr.gpr0, instr.conversion.is_output_signed, 0, op_a, 1,
                                          1, false, 0, instr.conversion.dest_size);
                break;
            }
            default: {
                UNIMPLEMENTED_MSG("Unhandled conversion instruction: {}", opcode->get().GetName());
            }
            }
            break;
        }
        case OpCode::Type::Memory: {
            switch (opcode->get().GetId()) {
            case OpCode::Id::LD_A: {
                // Note: Shouldn't this be interp mode flat? As in no interpolation made.
                UNIMPLEMENTED_IF_MSG(instr.gpr8.Value() != Register::ZeroIndex,
                                     "Indirect attribute loads are not supported");
                UNIMPLEMENTED_IF_MSG((instr.attribute.fmt20.immediate.Value() % sizeof(u32)) != 0,
                                     "Unaligned attribute loads are not supported");

                Tegra::Shader::IpaMode input_mode{Tegra::Shader::IpaInterpMode::Perspective,
                                                  Tegra::Shader::IpaSampleMode::Default};

                u64 next_element = instr.attribute.fmt20.element;
                u64 next_index = static_cast<u64>(instr.attribute.fmt20.index.Value());

                const auto LoadNextElement = [&](u32 reg_offset) {
                    regs.SetRegisterToInputAttibute(instr.gpr0.Value() + reg_offset, next_element,
                                                    static_cast<Attribute::Index>(next_index),
                                                    input_mode, instr.gpr39.Value());

                    // Load the next attribute element into the following register. If the element
                    // to load goes beyond the vec4 size, load the first element of the next
                    // attribute.
                    next_element = (next_element + 1) % 4;
                    next_index = next_index + (next_element == 0 ? 1 : 0);
                };

                const u32 num_words = static_cast<u32>(instr.attribute.fmt20.size.Value()) + 1;
                for (u32 reg_offset = 0; reg_offset < num_words; ++reg_offset) {
                    LoadNextElement(reg_offset);
                }
                break;
            }
            case OpCode::Id::LD_C: {
                UNIMPLEMENTED_IF(instr.ld_c.unknown != 0);

                const auto scope = shader.Scope();

                shader.AddLine("uint index = (" + regs.GetRegisterAsInteger(instr.gpr8, 0, false) +
                               " / 4) & (MAX_CONSTBUFFER_ELEMENTS - 1);");

                const std::string op_a =
                    regs.GetUniformIndirect(instr.cbuf36.index, instr.cbuf36.offset + 0, "index",
                                            GLSLRegister::Type::Float);

                switch (instr.ld_c.type.Value()) {
                case Tegra::Shader::UniformType::Single:
                    regs.SetRegisterToFloat(instr.gpr0, 0, op_a, 1, 1);
                    break;

                case Tegra::Shader::UniformType::Double: {
                    const std::string op_b =
                        regs.GetUniformIndirect(instr.cbuf36.index, instr.cbuf36.offset + 4,
                                                "index", GLSLRegister::Type::Float);
                    regs.SetRegisterToFloat(instr.gpr0, 0, op_a, 1, 1);
                    regs.SetRegisterToFloat(instr.gpr0.Value() + 1, 0, op_b, 1, 1);
                    break;
                }
                default:
                    UNIMPLEMENTED_MSG("Unhandled type: {}",
                                      static_cast<unsigned>(instr.ld_c.type.Value()));
                }
                break;
            }
            case OpCode::Id::LD_L: {
                UNIMPLEMENTED_IF_MSG(instr.ld_l.unknown == 1, "LD_L Unhandled mode: {}",
                                     static_cast<unsigned>(instr.ld_l.unknown.Value()));

                const auto scope = shader.Scope();

                std::string op = '(' + regs.GetRegisterAsInteger(instr.gpr8, 0, false) + " + " +
                                 std::to_string(instr.smem_imm.Value()) + ')';

                shader.AddLine("uint index = (" + op + " / 4);");

                const std::string op_a = regs.GetLocalMemoryAsFloat("index");

                switch (instr.ldst_sl.type.Value()) {
                case Tegra::Shader::StoreType::Bytes32:
                    regs.SetRegisterToFloat(instr.gpr0, 0, op_a, 1, 1);
                    break;
                default:
                    UNIMPLEMENTED_MSG("LD_L Unhandled type: {}",
                                      static_cast<unsigned>(instr.ldst_sl.type.Value()));
                }
                break;
            }
            case OpCode::Id::ST_A: {
                UNIMPLEMENTED_IF_MSG(instr.gpr8.Value() != Register::ZeroIndex,
                                     "Indirect attribute loads are not supported");
                UNIMPLEMENTED_IF_MSG((instr.attribute.fmt20.immediate.Value() % sizeof(u32)) != 0,
                                     "Unaligned attribute loads are not supported");

                u64 next_element = instr.attribute.fmt20.element;
                u64 next_index = static_cast<u64>(instr.attribute.fmt20.index.Value());

                const auto StoreNextElement = [&](u32 reg_offset) {
                    regs.SetOutputAttributeToRegister(static_cast<Attribute::Index>(next_index),
                                                      next_element, instr.gpr0.Value() + reg_offset,
                                                      instr.gpr39.Value());

                    // Load the next attribute element into the following register. If the element
                    // to load goes beyond the vec4 size, load the first element of the next
                    // attribute.
                    next_element = (next_element + 1) % 4;
                    next_index = next_index + (next_element == 0 ? 1 : 0);
                };

                const u32 num_words = static_cast<u32>(instr.attribute.fmt20.size.Value()) + 1;
                for (u32 reg_offset = 0; reg_offset < num_words; ++reg_offset) {
                    StoreNextElement(reg_offset);
                }

                break;
            }
            case OpCode::Id::ST_L: {
                UNIMPLEMENTED_IF_MSG(instr.st_l.unknown == 0, "ST_L Unhandled mode: {}",
                                     static_cast<unsigned>(instr.st_l.unknown.Value()));

                const auto scope = shader.Scope();

                std::string op = '(' + regs.GetRegisterAsInteger(instr.gpr8, 0, false) + " + " +
                                 std::to_string(instr.smem_imm.Value()) + ')';

                shader.AddLine("uint index = (" + op + " / 4);");

                switch (instr.ldst_sl.type.Value()) {
                case Tegra::Shader::StoreType::Bytes32:
                    regs.SetLocalMemoryAsFloat("index", regs.GetRegisterAsFloat(instr.gpr0));
                    break;
                default:
                    UNIMPLEMENTED_MSG("ST_L Unhandled type: {}",
                                      static_cast<unsigned>(instr.ldst_sl.type.Value()));
                }
                break;
            }
            case OpCode::Id::TEX: {
                Tegra::Shader::TextureType texture_type{instr.tex.texture_type};
                const bool is_array = instr.tex.array != 0;
                const bool depth_compare =
                    instr.tex.UsesMiscMode(Tegra::Shader::TextureMiscMode::DC);
                const auto process_mode = instr.tex.GetTextureProcessMode();
                UNIMPLEMENTED_IF_MSG(instr.tex.UsesMiscMode(Tegra::Shader::TextureMiscMode::NODEP),
                                     "NODEP is not implemented");
                UNIMPLEMENTED_IF_MSG(instr.tex.UsesMiscMode(Tegra::Shader::TextureMiscMode::AOFFI),
                                     "AOFFI is not implemented");

                const auto [coord, texture] =
                    GetTEXCode(instr, texture_type, process_mode, depth_compare, is_array);

                const auto scope = shader.Scope();
                shader.AddLine(coord);

                if (depth_compare) {
                    regs.SetRegisterToFloat(instr.gpr0, 0, texture, 1, 1, false);
                } else {
                    shader.AddLine("vec4 texture_tmp = " + texture + ';');
                    std::size_t dest_elem{};
                    for (std::size_t elem = 0; elem < 4; ++elem) {
                        if (!instr.tex.IsComponentEnabled(elem)) {
                            // Skip disabled components
                            continue;
                        }
                        regs.SetRegisterToFloat(instr.gpr0, elem, "texture_tmp", 1, 4, false,
                                                dest_elem);
                        ++dest_elem;
                    }
                }
                break;
            }
            case OpCode::Id::TEXS: {
                Tegra::Shader::TextureType texture_type{instr.texs.GetTextureType()};
                const bool is_array{instr.texs.IsArrayTexture()};
                const bool depth_compare =
                    instr.texs.UsesMiscMode(Tegra::Shader::TextureMiscMode::DC);
                const auto process_mode = instr.texs.GetTextureProcessMode();

                UNIMPLEMENTED_IF_MSG(instr.texs.UsesMiscMode(Tegra::Shader::TextureMiscMode::NODEP),
                                     "NODEP is not implemented");

                const auto scope = shader.Scope();

                auto [coord, texture] =
                    GetTEXSCode(instr, texture_type, process_mode, depth_compare, is_array);

                shader.AddLine(coord);

                if (depth_compare) {
                    texture = "vec4(" + texture + ')';
                }
                shader.AddLine("vec4 texture_tmp = " + texture + ';');

                if (instr.texs.fp32_flag) {
                    WriteTexsInstructionFloat(instr, "texture_tmp");
                } else {
                    WriteTexsInstructionHalfFloat(instr, "texture_tmp");
                }
                break;
            }
            case OpCode::Id::TLDS: {
                const Tegra::Shader::TextureType texture_type{instr.tlds.GetTextureType()};
                const bool is_array{instr.tlds.IsArrayTexture()};

                UNIMPLEMENTED_IF_MSG(instr.tlds.UsesMiscMode(Tegra::Shader::TextureMiscMode::NODEP),
                                     "NODEP is not implemented");
                UNIMPLEMENTED_IF_MSG(instr.tlds.UsesMiscMode(Tegra::Shader::TextureMiscMode::AOFFI),
                                     "AOFFI is not implemented");
                UNIMPLEMENTED_IF_MSG(instr.tlds.UsesMiscMode(Tegra::Shader::TextureMiscMode::MZ),
                                     "MZ is not implemented");

                const auto [coord, texture] = GetTLDSCode(instr, texture_type, is_array);

                const auto scope = shader.Scope();

                shader.AddLine(coord);
                shader.AddLine("vec4 texture_tmp = " + texture + ';');
                WriteTexsInstructionFloat(instr, "texture_tmp");
                break;
            }
            case OpCode::Id::TLD4: {

                UNIMPLEMENTED_IF_MSG(instr.tld4.UsesMiscMode(Tegra::Shader::TextureMiscMode::NODEP),
                                     "NODEP is not implemented");
                UNIMPLEMENTED_IF_MSG(instr.tld4.UsesMiscMode(Tegra::Shader::TextureMiscMode::AOFFI),
                                     "AOFFI is not implemented");
                UNIMPLEMENTED_IF_MSG(instr.tld4.UsesMiscMode(Tegra::Shader::TextureMiscMode::NDV),
                                     "NDV is not implemented");
                UNIMPLEMENTED_IF_MSG(instr.tld4.UsesMiscMode(Tegra::Shader::TextureMiscMode::PTP),
                                     "PTP is not implemented");

                auto texture_type = instr.tld4.texture_type.Value();
                const bool depth_compare =
                    instr.tld4.UsesMiscMode(Tegra::Shader::TextureMiscMode::DC);
                const bool is_array = instr.tld4.array != 0;

                const auto [coord, texture] =
                    GetTLD4Code(instr, texture_type, depth_compare, is_array);

                const auto scope = shader.Scope();

                shader.AddLine(coord);
                std::size_t dest_elem{};

                shader.AddLine("vec4 texture_tmp = " + texture + ';');
                for (std::size_t elem = 0; elem < 4; ++elem) {
                    if (!instr.tex.IsComponentEnabled(elem)) {
                        // Skip disabled components
                        continue;
                    }
                    regs.SetRegisterToFloat(instr.gpr0, elem, "texture_tmp", 1, 4, false,
                                            dest_elem);
                    ++dest_elem;
                }
                break;
            }
            case OpCode::Id::TLD4S: {
                UNIMPLEMENTED_IF_MSG(
                    instr.tld4s.UsesMiscMode(Tegra::Shader::TextureMiscMode::NODEP),
                    "NODEP is not implemented");
                UNIMPLEMENTED_IF_MSG(
                    instr.tld4s.UsesMiscMode(Tegra::Shader::TextureMiscMode::AOFFI),
                    "AOFFI is not implemented");

                const auto scope = shader.Scope();

                std::string coords;

                const bool depth_compare =
                    instr.tld4s.UsesMiscMode(Tegra::Shader::TextureMiscMode::DC);

                const std::string sampler = GetSampler(
                    instr.sampler, Tegra::Shader::TextureType::Texture2D, false, depth_compare);

                const std::string op_a = regs.GetRegisterAsFloat(instr.gpr8);
                coords = "vec2 coords = vec2(" + op_a + ", ";
                std::string texture = "textureGather(" + sampler + ", coords, ";

                if (!depth_compare) {
                    const std::string op_b = regs.GetRegisterAsFloat(instr.gpr20);
                    coords += op_b + ");";
                    texture += std::to_string(instr.tld4s.component) + ')';
                } else {
                    const std::string op_b = regs.GetRegisterAsFloat(instr.gpr8.Value() + 1);
                    const std::string op_c = regs.GetRegisterAsFloat(instr.gpr20);
                    coords += op_b + ");";
                    texture += op_c + ')';
                }
                shader.AddLine(coords);
                shader.AddLine("vec4 texture_tmp = " + texture + ';');
                WriteTexsInstructionFloat(instr, "texture_tmp");
                break;
            }
            case OpCode::Id::TXQ: {
                UNIMPLEMENTED_IF_MSG(instr.txq.UsesMiscMode(Tegra::Shader::TextureMiscMode::NODEP),
                                     "NODEP is not implemented");

                const auto scope = shader.Scope();

                // TODO: The new commits on the texture refactor, change the way samplers work.
                // Sadly, not all texture instructions specify the type of texture their sampler
                // uses. This must be fixed at a later instance.
                const std::string sampler =
                    GetSampler(instr.sampler, Tegra::Shader::TextureType::Texture2D, false, false);
                switch (instr.txq.query_type) {
                case Tegra::Shader::TextureQueryType::Dimension: {
                    const std::string texture = "textureSize(" + sampler + ", " +
                                                regs.GetRegisterAsInteger(instr.gpr8) + ')';
                    const std::string mip_level = "textureQueryLevels(" + sampler + ')';
                    shader.AddLine("ivec2 sizes = " + texture + ';');

                    regs.SetRegisterToInteger(instr.gpr0.Value() + 0, true, 0, "sizes.x", 1, 1);
                    regs.SetRegisterToInteger(instr.gpr0.Value() + 1, true, 0, "sizes.y", 1, 1);
                    regs.SetRegisterToInteger(instr.gpr0.Value() + 2, true, 0, "0", 1, 1);
                    regs.SetRegisterToInteger(instr.gpr0.Value() + 3, true, 0, mip_level, 1, 1);
                    break;
                }
                default: {
                    UNIMPLEMENTED_MSG("Unhandled texture query type: {}",
                                      static_cast<u32>(instr.txq.query_type.Value()));
                }
                }
                break;
            }
            case OpCode::Id::TMML: {
                UNIMPLEMENTED_IF_MSG(instr.tmml.UsesMiscMode(Tegra::Shader::TextureMiscMode::NODEP),
                                     "NODEP is not implemented");
                UNIMPLEMENTED_IF_MSG(instr.tmml.UsesMiscMode(Tegra::Shader::TextureMiscMode::NDV),
                                     "NDV is not implemented");

                const std::string x = regs.GetRegisterAsFloat(instr.gpr8);
                const bool is_array = instr.tmml.array != 0;
                auto texture_type = instr.tmml.texture_type.Value();
                const std::string sampler =
                    GetSampler(instr.sampler, texture_type, is_array, false);

                const auto scope = shader.Scope();

                // TODO: Add coordinates for different samplers once other texture types are
                // implemented.
                switch (texture_type) {
                case Tegra::Shader::TextureType::Texture1D: {
                    shader.AddLine("float coords = " + x + ';');
                    break;
                }
                case Tegra::Shader::TextureType::Texture2D: {
                    const std::string y = regs.GetRegisterAsFloat(instr.gpr8.Value() + 1);
                    shader.AddLine("vec2 coords = vec2(" + x + ", " + y + ");");
                    break;
                }
                default:
                    UNIMPLEMENTED_MSG("Unhandled texture type {}", static_cast<u32>(texture_type));

                    // Fallback to interpreting as a 2D texture for now
                    const std::string y = regs.GetRegisterAsFloat(instr.gpr8.Value() + 1);
                    shader.AddLine("vec2 coords = vec2(" + x + ", " + y + ");");
                    texture_type = Tegra::Shader::TextureType::Texture2D;
                }

                const std::string texture = "textureQueryLod(" + sampler + ", coords)";
                shader.AddLine("vec2 tmp = " + texture + " * vec2(256.0, 256.0);");

                regs.SetRegisterToInteger(instr.gpr0, true, 0, "int(tmp.y)", 1, 1);
                regs.SetRegisterToInteger(instr.gpr0.Value() + 1, false, 0, "uint(tmp.x)", 1, 1);
                break;
            }
            case OpCode::Id::LDG: {
                // Determine number of GPRs to fill with data
                u64 count = 1;

                switch (instr.ld_g.type) {
                case Tegra::Shader::UniformType::Single:
                    count = 1;
                    break;
                case Tegra::Shader::UniformType::Double:
                    count = 2;
                    break;
                case Tegra::Shader::UniformType::Quad:
                case Tegra::Shader::UniformType::UnsignedQuad:
                    count = 4;
                    break;
                default:
                    UNREACHABLE_MSG("Unimplemented LDG size!");
                }

                auto [gpr_index, index, offset] = last_iadd;

                // The last IADD might be the upper u32 of address, so instead take the one before
                // that.
                if (gpr_index == Register::ZeroIndex) {
                    gpr_index = s_last_iadd.out;
                    index = s_last_iadd.cbuf_index;
                    offset = s_last_iadd.cbuf_offset;
                }

                const auto gpr = regs.GetRegisterAsInteger(gpr_index);
                const auto constbuffer =
                    regs.GetUniform(index, offset, GLSLRegister::Type::UnsignedInteger);

                Core::System::GetInstance().GPU().Maxwell3D().state.global_memory_uniforms.insert(
                    {index, offset * 4});
                const auto memory = fmt::format("global_memory_region_{}",
                                                Core::System::GetInstance()
                                                        .GPU()
                                                        .Maxwell3D()
                                                        .state.global_memory_uniforms.size() -
                                                    1);

                const auto immediate = std::to_string(instr.ld_g.offset_immediate.Value());
                const auto o_register = regs.GetRegisterAsInteger(instr.gpr8, 0, false);
                const auto address = "( " + immediate + " + " + o_register + " )";
                const auto base_sub = address + " - " + constbuffer;

                // New scope to prevent potential conflicts
                shader.AddLine('{');
                ++shader.scope;

                shader.AddLine("uint final_offset = " + base_sub + ";");
                for (std::size_t out = 0; out < count; ++out) {
                    const u64 reg_id = instr.gpr0.Value() + out;
                    const auto this_memory =
                        fmt::format("{}[(final_offset + {}) / 16][((final_offset + {}) / 4) % 4]",
                                    memory, out * 4, out * 4);

                    regs.SetRegisterToFloat(reg_id, 0, this_memory, 1, 1);
                }

                --shader.scope;
                shader.AddLine('}');

                break;
            }
            default: {
                UNIMPLEMENTED_MSG("Unhandled memory instruction: {}", opcode->get().GetName());
            }
            }
            break;
        }
        case OpCode::Type::FloatSetPredicate: {
            const std::string op_a =
                GetOperandAbsNeg(regs.GetRegisterAsFloat(instr.gpr8), instr.fsetp.abs_a != 0,
                                 instr.fsetp.neg_a != 0);

            std::string op_b;

            if (instr.is_b_imm) {
                op_b += '(' + GetImmediate19(instr) + ')';
            } else {
                if (instr.is_b_gpr) {
                    op_b += regs.GetRegisterAsFloat(instr.gpr20);
                } else {
                    op_b += regs.GetUniform(instr.cbuf34.index, instr.cbuf34.offset,
                                            GLSLRegister::Type::Float);
                }
            }

            if (instr.fsetp.abs_b) {
                op_b = "abs(" + op_b + ')';
            }

            // We can't use the constant predicate as destination.
            ASSERT(instr.fsetp.pred3 != static_cast<u64>(Pred::UnusedIndex));

            const std::string second_pred =
                GetPredicateCondition(instr.fsetp.pred39, instr.fsetp.neg_pred != 0);

            const std::string combiner = GetPredicateCombiner(instr.fsetp.op);

            const std::string predicate = GetPredicateComparison(instr.fsetp.cond, op_a, op_b);
            // Set the primary predicate to the result of Predicate OP SecondPredicate
            SetPredicate(instr.fsetp.pred3,
                         '(' + predicate + ") " + combiner + " (" + second_pred + ')');

            if (instr.fsetp.pred0 != static_cast<u64>(Pred::UnusedIndex)) {
                // Set the secondary predicate to the result of !Predicate OP SecondPredicate,
                // if enabled
                SetPredicate(instr.fsetp.pred0,
                             "!(" + predicate + ") " + combiner + " (" + second_pred + ')');
            }
            break;
        }
        case OpCode::Type::IntegerSetPredicate: {
            const std::string op_a =
                regs.GetRegisterAsInteger(instr.gpr8, 0, instr.isetp.is_signed);
            std::string op_b;

            if (instr.is_b_imm) {
                op_b += '(' + std::to_string(instr.alu.GetSignedImm20_20()) + ')';
            } else {
                if (instr.is_b_gpr) {
                    op_b += regs.GetRegisterAsInteger(instr.gpr20, 0, instr.isetp.is_signed);
                } else {
                    op_b += regs.GetUniform(instr.cbuf34.index, instr.cbuf34.offset,
                                            GLSLRegister::Type::Integer);
                }
            }

            // We can't use the constant predicate as destination.
            ASSERT(instr.isetp.pred3 != static_cast<u64>(Pred::UnusedIndex));

            const std::string second_pred =
                GetPredicateCondition(instr.isetp.pred39, instr.isetp.neg_pred != 0);

            const std::string combiner = GetPredicateCombiner(instr.isetp.op);

            const std::string predicate = GetPredicateComparison(instr.isetp.cond, op_a, op_b);
            // Set the primary predicate to the result of Predicate OP SecondPredicate
            SetPredicate(instr.isetp.pred3,
                         '(' + predicate + ") " + combiner + " (" + second_pred + ')');

            if (instr.isetp.pred0 != static_cast<u64>(Pred::UnusedIndex)) {
                // Set the secondary predicate to the result of !Predicate OP SecondPredicate,
                // if enabled
                SetPredicate(instr.isetp.pred0,
                             "!(" + predicate + ") " + combiner + " (" + second_pred + ')');
            }
            break;
        }
        case OpCode::Type::HalfSetPredicate: {
            UNIMPLEMENTED_IF(instr.hsetp2.ftz != 0);

            const std::string op_a =
                GetHalfFloat(regs.GetRegisterAsInteger(instr.gpr8, 0, false), instr.hsetp2.type_a,
                             instr.hsetp2.abs_a, instr.hsetp2.negate_a);

            const std::string op_b = [&]() {
                switch (opcode->get().GetId()) {
                case OpCode::Id::HSETP2_R:
                    return GetHalfFloat(regs.GetRegisterAsInteger(instr.gpr20, 0, false),
                                        instr.hsetp2.type_b, instr.hsetp2.abs_a,
                                        instr.hsetp2.negate_b);
                default:
                    UNREACHABLE();
                    return std::string("vec2(0)");
                }
            }();

            // We can't use the constant predicate as destination.
            ASSERT(instr.hsetp2.pred3 != static_cast<u64>(Pred::UnusedIndex));

            const std::string second_pred =
                GetPredicateCondition(instr.hsetp2.pred39, instr.hsetp2.neg_pred != 0);

            const std::string combiner = GetPredicateCombiner(instr.hsetp2.op);

            const std::string component_combiner = instr.hsetp2.h_and ? "&&" : "||";
            const std::string predicate =
                '(' + GetPredicateComparison(instr.hsetp2.cond, op_a + ".x", op_b + ".x") + ' ' +
                component_combiner + ' ' +
                GetPredicateComparison(instr.hsetp2.cond, op_a + ".y", op_b + ".y") + ')';

            // Set the primary predicate to the result of Predicate OP SecondPredicate
            SetPredicate(instr.hsetp2.pred3,
                         '(' + predicate + ") " + combiner + " (" + second_pred + ')');

            if (instr.hsetp2.pred0 != static_cast<u64>(Pred::UnusedIndex)) {
                // Set the secondary predicate to the result of !Predicate OP SecondPredicate,
                // if enabled
                SetPredicate(instr.hsetp2.pred0,
                             "!(" + predicate + ") " + combiner + " (" + second_pred + ')');
            }
            break;
        }
        case OpCode::Type::PredicateSetRegister: {
            UNIMPLEMENTED_IF_MSG(instr.generates_cc,
                                 "Condition codes generation in PSET is not implemented");

            const std::string op_a =
                GetPredicateCondition(instr.pset.pred12, instr.pset.neg_pred12 != 0);
            const std::string op_b =
                GetPredicateCondition(instr.pset.pred29, instr.pset.neg_pred29 != 0);

            const std::string second_pred =
                GetPredicateCondition(instr.pset.pred39, instr.pset.neg_pred39 != 0);

            const std::string combiner = GetPredicateCombiner(instr.pset.op);

            const std::string predicate =
                '(' + op_a + ") " + GetPredicateCombiner(instr.pset.cond) + " (" + op_b + ')';
            const std::string result = '(' + predicate + ") " + combiner + " (" + second_pred + ')';
            if (instr.pset.bf == 0) {
                const std::string value = '(' + result + ") ? 0xFFFFFFFF : 0";
                regs.SetRegisterToInteger(instr.gpr0, false, 0, value, 1, 1);
            } else {
                const std::string value = '(' + result + ") ? 1.0 : 0.0";
                regs.SetRegisterToFloat(instr.gpr0, 0, value, 1, 1);
            }
            break;
        }
        case OpCode::Type::PredicateSetPredicate: {
            switch (opcode->get().GetId()) {
            case OpCode::Id::PSETP: {
                const std::string op_a =
                    GetPredicateCondition(instr.psetp.pred12, instr.psetp.neg_pred12 != 0);
                const std::string op_b =
                    GetPredicateCondition(instr.psetp.pred29, instr.psetp.neg_pred29 != 0);

                // We can't use the constant predicate as destination.
                ASSERT(instr.psetp.pred3 != static_cast<u64>(Pred::UnusedIndex));

                const std::string second_pred =
                    GetPredicateCondition(instr.psetp.pred39, instr.psetp.neg_pred39 != 0);

                const std::string combiner = GetPredicateCombiner(instr.psetp.op);

                const std::string predicate =
                    '(' + op_a + ") " + GetPredicateCombiner(instr.psetp.cond) + " (" + op_b + ')';

                // Set the primary predicate to the result of Predicate OP SecondPredicate
                SetPredicate(instr.psetp.pred3,
                             '(' + predicate + ") " + combiner + " (" + second_pred + ')');

                if (instr.psetp.pred0 != static_cast<u64>(Pred::UnusedIndex)) {
                    // Set the secondary predicate to the result of !Predicate OP SecondPredicate,
                    // if enabled
                    SetPredicate(instr.psetp.pred0,
                                 "!(" + predicate + ") " + combiner + " (" + second_pred + ')');
                }
                break;
            }
            case OpCode::Id::CSETP: {
                const std::string pred =
                    GetPredicateCondition(instr.csetp.pred39, instr.csetp.neg_pred39 != 0);
                const std::string combiner = GetPredicateCombiner(instr.csetp.op);
                const std::string condition_code = regs.GetConditionCode(instr.csetp.cc);
                if (instr.csetp.pred3 != static_cast<u64>(Pred::UnusedIndex)) {
                    SetPredicate(instr.csetp.pred3,
                                 '(' + condition_code + ") " + combiner + " (" + pred + ')');
                }
                if (instr.csetp.pred0 != static_cast<u64>(Pred::UnusedIndex)) {
                    SetPredicate(instr.csetp.pred0,
                                 "!(" + condition_code + ") " + combiner + " (" + pred + ')');
                }
                break;
            }
            default: {
                UNIMPLEMENTED_MSG("Unhandled predicate instruction: {}", opcode->get().GetName());
            }
            }
            break;
        }
        case OpCode::Type::RegisterSetPredicate: {
            UNIMPLEMENTED_IF(instr.r2p.mode != Tegra::Shader::R2pMode::Pr);

            const std::string apply_mask = [&]() {
                switch (opcode->get().GetId()) {
                case OpCode::Id::R2P_IMM:
                    return std::to_string(instr.r2p.immediate_mask);
                default:
                    UNREACHABLE();
                    return std::to_string(instr.r2p.immediate_mask);
                }
            }();
            const std::string mask = '(' + regs.GetRegisterAsInteger(instr.gpr8, 0, false) +
                                     " >> " + std::to_string(instr.r2p.byte) + ')';

            constexpr u64 programmable_preds = 7;
            for (u64 pred = 0; pred < programmable_preds; ++pred) {
                const auto shift = std::to_string(1 << pred);

                shader.AddLine("if ((" + apply_mask + " & " + shift + ") != 0) {");
                ++shader.scope;

                SetPredicate(pred, '(' + mask + " & " + shift + ") != 0");

                --shader.scope;
                shader.AddLine('}');
            }
            break;
        }
        case OpCode::Type::FloatSet: {
            const std::string op_a = GetOperandAbsNeg(regs.GetRegisterAsFloat(instr.gpr8),
                                                      instr.fset.abs_a != 0, instr.fset.neg_a != 0);

            std::string op_b;

            if (instr.is_b_imm) {
                const std::string imm = GetImmediate19(instr);
                op_b = imm;
            } else {
                if (instr.is_b_gpr) {
                    op_b = regs.GetRegisterAsFloat(instr.gpr20);
                } else {
                    op_b = regs.GetUniform(instr.cbuf34.index, instr.cbuf34.offset,
                                           GLSLRegister::Type::Float);
                }
            }

            op_b = GetOperandAbsNeg(op_b, instr.fset.abs_b != 0, instr.fset.neg_b != 0);

            // The fset instruction sets a register to 1.0 or -1 (depending on the bf bit) if the
            // condition is true, and to 0 otherwise.
            const std::string second_pred =
                GetPredicateCondition(instr.fset.pred39, instr.fset.neg_pred != 0);

            const std::string combiner = GetPredicateCombiner(instr.fset.op);

            const std::string predicate = "((" +
                                          GetPredicateComparison(instr.fset.cond, op_a, op_b) +
                                          ") " + combiner + " (" + second_pred + "))";

            if (instr.fset.bf) {
                regs.SetRegisterToFloat(instr.gpr0, 0, predicate + " ? 1.0 : 0.0", 1, 1);
            } else {
                regs.SetRegisterToInteger(instr.gpr0, false, 0, predicate + " ? 0xFFFFFFFF : 0", 1,
                                          1);
            }
            if (instr.generates_cc.Value() != 0) {
                regs.SetInternalFlag(InternalFlag::ZeroFlag, predicate);
                LOG_WARNING(HW_GPU, "FSET Condition Code is incomplete");
            }
            break;
        }
        case OpCode::Type::IntegerSet: {
            const std::string op_a = regs.GetRegisterAsInteger(instr.gpr8, 0, instr.iset.is_signed);

            std::string op_b;

            if (instr.is_b_imm) {
                op_b = std::to_string(instr.alu.GetSignedImm20_20());
            } else {
                if (instr.is_b_gpr) {
                    op_b = regs.GetRegisterAsInteger(instr.gpr20, 0, instr.iset.is_signed);
                } else {
                    op_b = regs.GetUniform(instr.cbuf34.index, instr.cbuf34.offset,
                                           GLSLRegister::Type::Integer);
                }
            }

            // The iset instruction sets a register to 1.0 or -1 (depending on the bf bit) if the
            // condition is true, and to 0 otherwise.
            const std::string second_pred =
                GetPredicateCondition(instr.iset.pred39, instr.iset.neg_pred != 0);

            const std::string combiner = GetPredicateCombiner(instr.iset.op);

            const std::string predicate = "((" +
                                          GetPredicateComparison(instr.iset.cond, op_a, op_b) +
                                          ") " + combiner + " (" + second_pred + "))";

            if (instr.iset.bf) {
                regs.SetRegisterToFloat(instr.gpr0, 0, predicate + " ? 1.0 : 0.0", 1, 1);
            } else {
                regs.SetRegisterToInteger(instr.gpr0, false, 0, predicate + " ? 0xFFFFFFFF : 0", 1,
                                          1);
            }
            break;
        }
        case OpCode::Type::HalfSet: {
            UNIMPLEMENTED_IF(instr.hset2.ftz != 0);

            const std::string op_a =
                GetHalfFloat(regs.GetRegisterAsInteger(instr.gpr8, 0, false), instr.hset2.type_a,
                             instr.hset2.abs_a != 0, instr.hset2.negate_a != 0);

            const std::string op_b = [&]() {
                switch (opcode->get().GetId()) {
                case OpCode::Id::HSET2_R:
                    return GetHalfFloat(regs.GetRegisterAsInteger(instr.gpr20, 0, false),
                                        instr.hset2.type_b, instr.hset2.abs_b != 0,
                                        instr.hset2.negate_b != 0);
                default:
                    UNREACHABLE();
                    return std::string("vec2(0)");
                }
            }();

            const std::string second_pred =
                GetPredicateCondition(instr.hset2.pred39, instr.hset2.neg_pred != 0);

            const std::string combiner = GetPredicateCombiner(instr.hset2.op);

            // HSET2 operates on each half float in the pack.
            std::string result;
            for (int i = 0; i < 2; ++i) {
                const std::string float_value = i == 0 ? "0x00003c00" : "0x3c000000";
                const std::string integer_value = i == 0 ? "0x0000ffff" : "0xffff0000";
                const std::string value = instr.hset2.bf == 1 ? float_value : integer_value;

                const std::string comp = std::string(".") + "xy"[i];
                const std::string predicate =
                    "((" + GetPredicateComparison(instr.hset2.cond, op_a + comp, op_b + comp) +
                    ") " + combiner + " (" + second_pred + "))";

                result += '(' + predicate + " ? " + value + " : 0)";
                if (i == 0) {
                    result += " | ";
                }
            }
            regs.SetRegisterToInteger(instr.gpr0, false, 0, '(' + result + ')', 1, 1);
            break;
        }
        case OpCode::Type::Xmad: {
            UNIMPLEMENTED_IF(instr.xmad.sign_a);
            UNIMPLEMENTED_IF(instr.xmad.sign_b);
            UNIMPLEMENTED_IF_MSG(instr.generates_cc,
                                 "Condition codes generation in XMAD is not implemented");

            std::string op_a{regs.GetRegisterAsInteger(instr.gpr8, 0, instr.xmad.sign_a)};
            std::string op_b;
            std::string op_c;

            // TODO(bunnei): Needs to be fixed once op_a or op_b is signed
            UNIMPLEMENTED_IF(instr.xmad.sign_a != instr.xmad.sign_b);
            const bool is_signed{instr.xmad.sign_a == 1};

            bool is_merge{};
            switch (opcode->get().GetId()) {
            case OpCode::Id::XMAD_CR: {
                is_merge = instr.xmad.merge_56;
                op_b += regs.GetUniform(instr.cbuf34.index, instr.cbuf34.offset,
                                        instr.xmad.sign_b ? GLSLRegister::Type::Integer
                                                          : GLSLRegister::Type::UnsignedInteger);
                op_c += regs.GetRegisterAsInteger(instr.gpr39, 0, is_signed);
                break;
            }
            case OpCode::Id::XMAD_RR: {
                is_merge = instr.xmad.merge_37;
                op_b += regs.GetRegisterAsInteger(instr.gpr20, 0, instr.xmad.sign_b);
                op_c += regs.GetRegisterAsInteger(instr.gpr39, 0, is_signed);
                break;
            }
            case OpCode::Id::XMAD_RC: {
                op_b += regs.GetRegisterAsInteger(instr.gpr39, 0, instr.xmad.sign_b);
                op_c += regs.GetUniform(instr.cbuf34.index, instr.cbuf34.offset,
                                        is_signed ? GLSLRegister::Type::Integer
                                                  : GLSLRegister::Type::UnsignedInteger);
                break;
            }
            case OpCode::Id::XMAD_IMM: {
                is_merge = instr.xmad.merge_37;
                op_b += std::to_string(instr.xmad.imm20_16);
                op_c += regs.GetRegisterAsInteger(instr.gpr39, 0, is_signed);
                break;
            }
            default: {
                UNIMPLEMENTED_MSG("Unhandled XMAD instruction: {}", opcode->get().GetName());
            }
            }

            // TODO(bunnei): Ensure this is right with signed operands
            if (instr.xmad.high_a) {
                op_a = "((" + op_a + ") >> 16)";
            } else {
                op_a = "((" + op_a + ") & 0xFFFF)";
            }

            std::string src2 = '(' + op_b + ')'; // Preserve original source 2
            if (instr.xmad.high_b) {
                op_b = '(' + src2 + " >> 16)";
            } else {
                op_b = '(' + src2 + " & 0xFFFF)";
            }

            std::string product = '(' + op_a + " * " + op_b + ')';
            if (instr.xmad.product_shift_left) {
                product = '(' + product + " << 16)";
            }

            switch (instr.xmad.mode) {
            case Tegra::Shader::XmadMode::None:
                break;
            case Tegra::Shader::XmadMode::CLo:
                op_c = "((" + op_c + ") & 0xFFFF)";
                break;
            case Tegra::Shader::XmadMode::CHi:
                op_c = "((" + op_c + ") >> 16)";
                break;
            case Tegra::Shader::XmadMode::CBcc:
                op_c = "((" + op_c + ") + (" + src2 + "<< 16))";
                break;
            default: {
                UNIMPLEMENTED_MSG("Unhandled XMAD mode: {}",
                                  static_cast<u32>(instr.xmad.mode.Value()));
            }
            }

            std::string sum{'(' + product + " + " + op_c + ')'};
            if (is_merge) {
                sum = "((" + sum + " & 0xFFFF) | (" + src2 + "<< 16))";
            }

            regs.SetRegisterToInteger(instr.gpr0, is_signed, 0, sum, 1, 1);
            break;
        }
        default: {
            switch (opcode->get().GetId()) {
            case OpCode::Id::EXIT: {
                const Tegra::Shader::ConditionCode cc = instr.flow_condition_code;
                UNIMPLEMENTED_IF_MSG(cc != Tegra::Shader::ConditionCode::T,
                                     "EXIT condition code used: {}", static_cast<u32>(cc));

                if (stage == Maxwell3D::Regs::ShaderStage::Fragment) {
                    EmitFragmentOutputsWrite();
                }

                switch (instr.flow.cond) {
                case Tegra::Shader::FlowCondition::Always:
                    shader.AddLine("return true;");
                    if (instr.pred.pred_index == static_cast<u64>(Pred::UnusedIndex)) {
                        // If this is an unconditional exit then just end processing here,
                        // otherwise we have to account for the possibility of the condition
                        // not being met, so continue processing the next instruction.
                        offset = PROGRAM_END - 1;
                    }
                    break;

                case Tegra::Shader::FlowCondition::Fcsm_Tr:
                    // TODO(bunnei): What is this used for? If we assume this conditon is not
                    // satisifed, dual vertex shaders in Farming Simulator make more sense
                    UNIMPLEMENTED_MSG("Skipping unknown FlowCondition::Fcsm_Tr");
                    break;

                default:
                    UNIMPLEMENTED_MSG("Unhandled flow condition: {}",
                                      static_cast<u32>(instr.flow.cond.Value()));
                }
                break;
            }
            case OpCode::Id::KIL: {
                UNIMPLEMENTED_IF(instr.flow.cond != Tegra::Shader::FlowCondition::Always);

                const Tegra::Shader::ConditionCode cc = instr.flow_condition_code;
                UNIMPLEMENTED_IF_MSG(cc != Tegra::Shader::ConditionCode::T,
                                     "KIL condition code used: {}", static_cast<u32>(cc));

                // Enclose "discard" in a conditional, so that GLSL compilation does not complain
                // about unexecuted instructions that may follow this.
                shader.AddLine("if (true) {");
                ++shader.scope;
                shader.AddLine("discard;");
                --shader.scope;
                shader.AddLine("}");

                break;
            }
            case OpCode::Id::OUT_R: {
                UNIMPLEMENTED_IF_MSG(instr.gpr20.Value() != Register::ZeroIndex,
                                     "Stream buffer is not supported");
                ASSERT_MSG(stage == Maxwell3D::Regs::ShaderStage::Geometry,
                           "OUT is expected to be used in a geometry shader.");

                if (instr.out.emit) {
                    // gpr0 is used to store the next address. Hardware returns a pointer but
                    // we just return the next index with a cyclic cap.
                    const std::string current{regs.GetRegisterAsInteger(instr.gpr8, 0, false)};
                    const std::string next = "((" + current + " + 1" + ") % " +
                                             std::to_string(MAX_GEOMETRY_BUFFERS) + ')';
                    shader.AddLine("emit_vertex(" + current + ");");
                    regs.SetRegisterToInteger(instr.gpr0, false, 0, next, 1, 1);
                }
                if (instr.out.cut) {
                    shader.AddLine("EndPrimitive();");
                }

                break;
            }
            case OpCode::Id::MOV_SYS: {
                switch (instr.sys20) {
                case Tegra::Shader::SystemVariable::InvocationInfo: {
                    LOG_WARNING(HW_GPU, "MOV_SYS instruction with InvocationInfo is incomplete");
                    regs.SetRegisterToInteger(instr.gpr0, false, 0, "0u", 1, 1);
                    break;
                }
                case Tegra::Shader::SystemVariable::Ydirection: {
                    // Config pack's third value is Y_NEGATE's state.
                    regs.SetRegisterToFloat(instr.gpr0, 0, "uintBitsToFloat(config_pack[2])", 1, 1);
                    break;
                }
                default: {
                    UNIMPLEMENTED_MSG("Unhandled system move: {}",
                                      static_cast<u32>(instr.sys20.Value()));
                }
                }
                break;
            }
            case OpCode::Id::ISBERD: {
                UNIMPLEMENTED_IF(instr.isberd.o != 0);
                UNIMPLEMENTED_IF(instr.isberd.skew != 0);
                UNIMPLEMENTED_IF(instr.isberd.shift != Tegra::Shader::IsberdShift::None);
                UNIMPLEMENTED_IF(instr.isberd.mode != Tegra::Shader::IsberdMode::None);
                ASSERT_MSG(stage == Maxwell3D::Regs::ShaderStage::Geometry,
                           "ISBERD is expected to be used in a geometry shader.");
                LOG_WARNING(HW_GPU, "ISBERD instruction is incomplete");
                regs.SetRegisterToFloat(instr.gpr0, 0, regs.GetRegisterAsFloat(instr.gpr8), 1, 1);
                break;
            }
            case OpCode::Id::BRA: {
                UNIMPLEMENTED_IF_MSG(instr.bra.constant_buffer != 0,
                                     "BRA with constant buffers are not implemented");

                const Tegra::Shader::ConditionCode cc = instr.flow_condition_code;
                const u32 target = offset + instr.bra.GetBranchTarget();
                if (cc != Tegra::Shader::ConditionCode::T) {
                    const std::string condition_code = regs.GetConditionCode(cc);
                    shader.AddLine("if (" + condition_code + "){");
                    shader.scope++;
                    shader.AddLine("{ jmp_to = " + std::to_string(target) + "u; break; }");
                    shader.scope--;
                    shader.AddLine('}');
                } else {
                    shader.AddLine("{ jmp_to = " + std::to_string(target) + "u; break; }");
                }
                break;
            }
            case OpCode::Id::IPA: {
                const auto& attribute = instr.attribute.fmt28;
                const auto& reg = instr.gpr0;

                Tegra::Shader::IpaMode input_mode{instr.ipa.interp_mode.Value(),
                                                  instr.ipa.sample_mode.Value()};
                regs.SetRegisterToInputAttibute(reg, attribute.element, attribute.index,
                                                input_mode);

                if (instr.ipa.saturate) {
                    regs.SetRegisterToFloat(reg, 0, regs.GetRegisterAsFloat(reg), 1, 1, true);
                }
                break;
            }
            case OpCode::Id::SSY: {
                // The SSY opcode tells the GPU where to re-converge divergent execution paths, it
                // sets the target of the jump that the SYNC instruction will make. The SSY opcode
                // has a similar structure to the BRA opcode.
                UNIMPLEMENTED_IF_MSG(instr.bra.constant_buffer != 0,
                                     "Constant buffer flow is not supported");

                const u32 target = offset + instr.bra.GetBranchTarget();
                EmitPushToFlowStack(target);
                break;
            }
            case OpCode::Id::PBK: {
                // PBK pushes to a stack the address where BRK will jump to. This shares stack with
                // SSY but using SYNC on a PBK address will kill the shader execution. We don't
                // emulate this because it's very unlikely a driver will emit such invalid shader.
                UNIMPLEMENTED_IF_MSG(instr.bra.constant_buffer != 0,
                                     "Constant buffer PBK is not supported");

                const u32 target = offset + instr.bra.GetBranchTarget();
                EmitPushToFlowStack(target);
                break;
            }
            case OpCode::Id::SYNC: {
                const Tegra::Shader::ConditionCode cc = instr.flow_condition_code;
                UNIMPLEMENTED_IF_MSG(cc != Tegra::Shader::ConditionCode::T,
                                     "SYNC condition code used: {}", static_cast<u32>(cc));

                // The SYNC opcode jumps to the address previously set by the SSY opcode
                EmitPopFromFlowStack();
                break;
            }
            case OpCode::Id::BRK: {
                // The BRK opcode jumps to the address previously set by the PBK opcode
                const Tegra::Shader::ConditionCode cc = instr.flow_condition_code;
                UNIMPLEMENTED_IF_MSG(cc != Tegra::Shader::ConditionCode::T,
                                     "BRK condition code used: {}", static_cast<u32>(cc));

                EmitPopFromFlowStack();
                break;
            }
            case OpCode::Id::DEPBAR: {
                // TODO(Subv): Find out if we actually have to care about this instruction or if
                // the GLSL compiler takes care of that for us.
                LOG_WARNING(HW_GPU, "DEPBAR instruction is stubbed");
                break;
            }
            case OpCode::Id::VMAD: {
                UNIMPLEMENTED_IF_MSG(instr.generates_cc,
                                     "Condition codes generation in VMAD is not implemented");

                const bool result_signed = instr.video.signed_a == 1 || instr.video.signed_b == 1;
                const std::string op_a = GetVideoOperandA(instr);
                const std::string op_b = GetVideoOperandB(instr);
                const std::string op_c = regs.GetRegisterAsInteger(instr.gpr39, 0, result_signed);

                std::string result = '(' + op_a + " * " + op_b + " + " + op_c + ')';

                switch (instr.vmad.shr) {
                case Tegra::Shader::VmadShr::Shr7:
                    result = '(' + result + " >> 7)";
                    break;
                case Tegra::Shader::VmadShr::Shr15:
                    result = '(' + result + " >> 15)";
                    break;
                }

                regs.SetRegisterToInteger(instr.gpr0, result_signed, 1, result, 1, 1,
                                          instr.vmad.saturate == 1, 0, Register::Size::Word,
                                          instr.vmad.cc);
                break;
            }
            case OpCode::Id::VSETP: {
                const std::string op_a = GetVideoOperandA(instr);
                const std::string op_b = GetVideoOperandB(instr);

                // We can't use the constant predicate as destination.
                ASSERT(instr.vsetp.pred3 != static_cast<u64>(Pred::UnusedIndex));

                const std::string second_pred = GetPredicateCondition(instr.vsetp.pred39, false);

                const std::string combiner = GetPredicateCombiner(instr.vsetp.op);

                const std::string predicate = GetPredicateComparison(instr.vsetp.cond, op_a, op_b);
                // Set the primary predicate to the result of Predicate OP SecondPredicate
                SetPredicate(instr.vsetp.pred3,
                             '(' + predicate + ") " + combiner + " (" + second_pred + ')');

                if (instr.vsetp.pred0 != static_cast<u64>(Pred::UnusedIndex)) {
                    // Set the secondary predicate to the result of !Predicate OP SecondPredicate,
                    // if enabled
                    SetPredicate(instr.vsetp.pred0,
                                 "!(" + predicate + ") " + combiner + " (" + second_pred + ')');
                }
                break;
            }
            default: {
                UNIMPLEMENTED_MSG("Unhandled instruction: {}", opcode->get().GetName());
                break;
            }
            }

            break;
        }
        }

        // Close the predicate condition scope.
        if (can_be_predicated && instr.pred.pred_index != static_cast<u64>(Pred::UnusedIndex)) {
            --shader.scope;
            shader.AddLine('}');
        }

        return offset + 1;
    }

    /**
     * Compiles a range of instructions from Tegra to GLSL.
     * @param begin the offset of the starting instruction.
     * @param end the offset where the compilation should stop (exclusive).
     * @return the offset of the next instruction to compile. PROGRAM_END if the program
     * terminates.
     */
    u32 CompileRange(u32 begin, u32 end) {
        u32 program_counter;
        for (program_counter = begin; program_counter < (begin > end ? PROGRAM_END : end);) {
            program_counter = CompileInstr(program_counter);
        }
        return program_counter;
    }

    void Generate(const std::string& suffix) {
        // Add declarations for all subroutines
        for (const auto& subroutine : subroutines) {
            shader.AddLine("bool " + subroutine.GetName() + "();");
        }
        shader.AddNewLine();

        // Add the main entry point
        shader.AddLine("bool exec_" + suffix + "() {");
        ++shader.scope;
        CallSubroutine(GetSubroutine(main_offset, PROGRAM_END));
        --shader.scope;
        shader.AddLine("}\n");

        // Add definitions for all subroutines
        for (const auto& subroutine : subroutines) {
            std::set<u32> labels = subroutine.labels;

            shader.AddLine("bool " + subroutine.GetName() + "() {");
            ++shader.scope;

            if (labels.empty()) {
                if (CompileRange(subroutine.begin, subroutine.end) != PROGRAM_END) {
                    shader.AddLine("return false;");
                }
            } else {
                labels.insert(subroutine.begin);
                shader.AddLine("uint jmp_to = " + std::to_string(subroutine.begin) + "u;");

                // TODO(Subv): Figure out the actual depth of the flow stack, for now it seems
                // unlikely that shaders will use 20 nested SSYs and PBKs.
                constexpr u32 FLOW_STACK_SIZE = 20;
                shader.AddLine("uint flow_stack[" + std::to_string(FLOW_STACK_SIZE) + "];");
                shader.AddLine("uint flow_stack_top = 0u;");

                shader.AddLine("while (true) {");
                ++shader.scope;

                shader.AddLine("switch (jmp_to) {");

                for (auto label : labels) {
                    shader.AddLine("case " + std::to_string(label) + "u: {");
                    ++shader.scope;

                    const auto next_it = labels.lower_bound(label + 1);
                    const u32 next_label = next_it == labels.end() ? subroutine.end : *next_it;

                    const u32 compile_end = CompileRange(label, next_label);
                    if (compile_end > next_label && compile_end != PROGRAM_END) {
                        // This happens only when there is a label inside a IF/LOOP block
                        shader.AddLine(" jmp_to = " + std::to_string(compile_end) + "u; break; }");
                        labels.emplace(compile_end);
                    }

                    --shader.scope;
                    shader.AddLine('}');
                }

                shader.AddLine("default: return false;");
                shader.AddLine('}');

                --shader.scope;
                shader.AddLine('}');

                shader.AddLine("return false;");
            }

            --shader.scope;
            shader.AddLine("}\n");

            DEBUG_ASSERT(shader.scope == 0);
        }

        GenerateDeclarations();
    }

    /// Add declarations for registers
    void GenerateDeclarations() {
        regs.GenerateDeclarations(suffix);

        for (const auto& pred : declr_predicates) {
            declarations.AddLine("bool " + pred + " = false;");
        }
        declarations.AddNewLine();
    }

private:
    const std::set<Subroutine>& subroutines;
    const ProgramCode& program_code;
    Tegra::Shader::Header header;
    const u32 main_offset;
    Maxwell3D::Regs::ShaderStage stage;
    const std::string& suffix;
    u64 local_memory_size;
    std::size_t shader_length;

    ShaderWriter shader;
    ShaderWriter declarations;
    GLSLRegisterManager regs{shader, declarations, stage, suffix, header};

    struct IADDReference {
        Register out;
        u64 cbuf_index;
        u64 cbuf_offset;
    };

    IADDReference last_iadd{};
    IADDReference s_last_iadd{};

    // Declarations
    std::set<std::string> declr_predicates;
};

std::string GetCommonDeclarations() {
    return fmt::format("#define MAX_CONSTBUFFER_ELEMENTS {}\n",
                       RasterizerOpenGL::MaxConstbufferSize / sizeof(GLvec4));
}

std::optional<ProgramResult> DecompileProgram(const ProgramCode& program_code, u32 main_offset,
                                              Maxwell3D::Regs::ShaderStage stage,
                                              const std::string& suffix) {
    try {
        ControlFlowAnalyzer analyzer(program_code, main_offset, suffix);
        const auto subroutines = analyzer.GetSubroutines();
        GLSLGenerator generator(subroutines, program_code, main_offset, stage, suffix,
                                analyzer.GetShaderLength());
        return ProgramResult{generator.GetShaderCode(), generator.GetEntries()};
    } catch (const DecompileFail& exception) {
        LOG_ERROR(HW_GPU, "Shader decompilation failed: {}", exception.what());
    }
    return {};
}

} // namespace OpenGL::GLShader::Decompiler<|MERGE_RESOLUTION|>--- conflicted
+++ resolved
@@ -1772,11 +1772,7 @@
             instr.tlds.GetTextureProcessMode() == Tegra::Shader::TextureProcessMode::LL;
 
         constexpr std::array<const char*, 4> coord_container{
-<<<<<<< HEAD
-            {"", "int coords = (", "ivec2 coord = ivec2(", "ivec3 coord = ivec3("}};
-=======
             {"", "int coords = (", "ivec2 coords = ivec2(", "ivec3 coords = ivec3("}};
->>>>>>> 8047873a
 
         std::string coord = coord_container[total_coord_count];
 
