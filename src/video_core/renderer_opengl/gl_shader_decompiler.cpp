--- conflicted
+++ resolved
@@ -1955,8 +1955,6 @@
         return Vote(operation, "allThreadsEqualNV");
     }
 
-<<<<<<< HEAD
-=======
     template <const std::string_view& func>
     Expression Shuffle(Operation operation) {
         const std::string value = VisitOperand(operation, 0).AsFloat();
@@ -1987,23 +1985,19 @@
         return {in_range, Type::Bool};
     }
 
->>>>>>> 0526bf18
     struct Func final {
         Func() = delete;
         ~Func() = delete;
 
-<<<<<<< HEAD
+        static constexpr std::string_view ShuffleIndexed = "shuffleNV";
+        static constexpr std::string_view ShuffleUp = "shuffleUpNV";
+        static constexpr std::string_view ShuffleDown = "shuffleDownNV";
+        static constexpr std::string_view ShuffleButterfly = "shuffleXorNV";
         static constexpr std::string_view Add = "Add";
         static constexpr std::string_view And = "And";
         static constexpr std::string_view Or = "Or";
         static constexpr std::string_view Xor = "Xor";
         static constexpr std::string_view Exchange = "Exchange";
-=======
-        static constexpr std::string_view ShuffleIndexed = "shuffleNV";
-        static constexpr std::string_view ShuffleUp = "shuffleUpNV";
-        static constexpr std::string_view ShuffleDown = "shuffleDownNV";
-        static constexpr std::string_view ShuffleButterfly = "shuffleXorNV";
->>>>>>> 0526bf18
     };
 
     static constexpr std::array operation_decompilers = {
