// Copyright 2018 yuzu Emulator Project
// Licensed under GPLv2 or any later version
// Refer to the license.txt file included.

#include <array>
#include <string>
#include <string_view>
#include <utility>
#include <variant>
#include <vector>

#include <fmt/format.h>

#include "common/alignment.h"
#include "common/assert.h"
#include "common/common_types.h"
#include "common/logging/log.h"
#include "video_core/engines/maxwell_3d.h"
#include "video_core/renderer_opengl/gl_device.h"
#include "video_core/renderer_opengl/gl_rasterizer.h"
#include "video_core/renderer_opengl/gl_shader_decompiler.h"
#include "video_core/shader/shader_ir.h"

namespace OpenGL::GLShader {

namespace {

using Tegra::Shader::Attribute;
using Tegra::Shader::AttributeUse;
using Tegra::Shader::Header;
using Tegra::Shader::IpaInterpMode;
using Tegra::Shader::IpaMode;
using Tegra::Shader::IpaSampleMode;
using Tegra::Shader::Register;

using namespace std::string_literals;
using namespace VideoCommon::Shader;

using Maxwell = Tegra::Engines::Maxwell3D::Regs;
using ShaderStage = Tegra::Engines::Maxwell3D::Regs::ShaderStage;
using Operation = const OperationNode&;

enum class Type { Bool, Bool2, Float, Int, Uint, HalfFloat };

struct TextureAoffi {};
using TextureArgument = std::pair<Type, Node>;
using TextureIR = std::variant<TextureAoffi, TextureArgument>;

constexpr u32 MAX_CONSTBUFFER_ELEMENTS =
    static_cast<u32>(Maxwell::MaxConstBufferSize) / (4 * sizeof(float));

class ShaderWriter {
public:
    void AddExpression(std::string_view text) {
        DEBUG_ASSERT(scope >= 0);
        if (!text.empty()) {
            AppendIndentation();
        }
        shader_source += text;
    }

    // Forwards all arguments directly to libfmt.
    // Note that all formatting requirements for fmt must be
    // obeyed when using this function. (e.g. {{ must be used
    // printing the character '{' is desirable. Ditto for }} and '}',
    // etc).
    template <typename... Args>
    void AddLine(std::string_view text, Args&&... args) {
        AddExpression(fmt::format(text, std::forward<Args>(args)...));
        AddNewLine();
    }

    void AddNewLine() {
        DEBUG_ASSERT(scope >= 0);
        shader_source += '\n';
    }

    std::string GenerateTemporary() {
        return fmt::format("tmp{}", temporary_index++);
    }

    std::string GetResult() {
        return std::move(shader_source);
    }

    s32 scope = 0;

private:
    void AppendIndentation() {
        shader_source.append(static_cast<std::size_t>(scope) * 4, ' ');
    }

    std::string shader_source;
    u32 temporary_index = 1;
};

/// Generates code to use for a swizzle operation.
constexpr const char* GetSwizzle(u32 element) {
    constexpr std::array<const char*, 4> swizzle = {".x", ".y", ".z", ".w"};
    return swizzle.at(element);
}

/// Translate topology
std::string GetTopologyName(Tegra::Shader::OutputTopology topology) {
    switch (topology) {
    case Tegra::Shader::OutputTopology::PointList:
        return "points";
    case Tegra::Shader::OutputTopology::LineStrip:
        return "line_strip";
    case Tegra::Shader::OutputTopology::TriangleStrip:
        return "triangle_strip";
    default:
        UNIMPLEMENTED_MSG("Unknown output topology: {}", static_cast<u32>(topology));
        return "points";
    }
}

/// Returns true if an object has to be treated as precise
bool IsPrecise(Operation operand) {
    const auto& meta{operand.GetMeta()};
    if (const auto arithmetic = std::get_if<MetaArithmetic>(&meta)) {
        return arithmetic->precise;
    }
    return false;
}

bool IsPrecise(const Node& node) {
    if (const auto operation = std::get_if<OperationNode>(&*node)) {
        return IsPrecise(*operation);
    }
    return false;
}

constexpr bool IsGenericAttribute(Attribute::Index index) {
    return index >= Attribute::Index::Attribute_0 && index <= Attribute::Index::Attribute_31;
}

constexpr Attribute::Index ToGenericAttribute(u32 value) {
    return static_cast<Attribute::Index>(value + static_cast<u32>(Attribute::Index::Attribute_0));
}

u32 GetGenericAttributeIndex(Attribute::Index index) {
    ASSERT(IsGenericAttribute(index));
    return static_cast<u32>(index) - static_cast<u32>(Attribute::Index::Attribute_0);
}

constexpr const char* GetFlowStackPrefix(MetaStackClass stack) {
    switch (stack) {
    case MetaStackClass::Ssy:
        return "ssy";
    case MetaStackClass::Pbk:
        return "pbk";
    }
    return {};
}

std::string FlowStackName(MetaStackClass stack) {
    return fmt::format("{}_flow_stack", GetFlowStackPrefix(stack));
}

std::string FlowStackTopName(MetaStackClass stack) {
    return fmt::format("{}_flow_stack_top", GetFlowStackPrefix(stack));
}

class GLSLDecompiler final {
public:
    explicit GLSLDecompiler(const Device& device, const ShaderIR& ir, ShaderStage stage,
                            std::string suffix)
        : device{device}, ir{ir}, stage{stage}, suffix{suffix}, header{ir.GetHeader()} {}

    void Decompile() {
        DeclareVertex();
        DeclareGeometry();
        DeclareRegisters();
        DeclarePredicates();
        DeclareLocalMemory();
        DeclareInternalFlags();
        DeclareInputAttributes();
        DeclareOutputAttributes();
        DeclareConstantBuffers();
        DeclareGlobalMemory();
        DeclareSamplers();
        DeclarePhysicalAttributeReader();
        DeclareImages();

        code.AddLine("void execute_{}() {{", suffix);
        ++code.scope;

        // VM's program counter
        const auto first_address = ir.GetBasicBlocks().begin()->first;
        code.AddLine("uint jmp_to = {}u;", first_address);

        // TODO(Subv): Figure out the actual depth of the flow stack, for now it seems
        // unlikely that shaders will use 20 nested SSYs and PBKs.
        if (!ir.IsFlowStackDisabled()) {
            constexpr u32 FLOW_STACK_SIZE = 20;
            for (const auto stack : std::array{MetaStackClass::Ssy, MetaStackClass::Pbk}) {
                code.AddLine("uint {}[{}];", FlowStackName(stack), FLOW_STACK_SIZE);
                code.AddLine("uint {} = 0u;", FlowStackTopName(stack));
            }
        }

        code.AddLine("while (true) {{");
        ++code.scope;

        code.AddLine("switch (jmp_to) {{");

        for (const auto& pair : ir.GetBasicBlocks()) {
            const auto [address, bb] = pair;
            code.AddLine("case 0x{:x}u: {{", address);
            ++code.scope;

            VisitBlock(bb);

            --code.scope;
            code.AddLine("}}");
        }

        code.AddLine("default: return;");
        code.AddLine("}}");

        for (std::size_t i = 0; i < 2; ++i) {
            --code.scope;
            code.AddLine("}}");
        }
    }

    std::string GetResult() {
        return code.GetResult();
    }

    ShaderEntries GetShaderEntries() const {
        ShaderEntries entries;
        for (const auto& cbuf : ir.GetConstantBuffers()) {
            entries.const_buffers.emplace_back(cbuf.second.GetMaxOffset(), cbuf.second.IsIndirect(),
                                               cbuf.first);
        }
        for (const auto& sampler : ir.GetSamplers()) {
            entries.samplers.emplace_back(sampler);
        }
        for (const auto& image : ir.GetImages()) {
            entries.images.emplace_back(image);
        }
        for (const auto& gmem_pair : ir.GetGlobalMemory()) {
            const auto& [base, usage] = gmem_pair;
            entries.global_memory_entries.emplace_back(base.cbuf_index, base.cbuf_offset,
                                                       usage.is_read, usage.is_written);
        }
        entries.clip_distances = ir.GetClipDistances();
        entries.shader_viewport_layer_array =
<<<<<<< HEAD
            stage == ShaderStage::Vertex && (ir.UsesLayer() || ir.UsesPointSize());
=======
            stage == ShaderStage::Vertex && (ir.UsesLayer() || ir.UsesViewportIndex());
>>>>>>> 3eea6e95
        entries.shader_length = ir.GetLength();
        return entries;
    }

private:
    using OperationDecompilerFn = std::string (GLSLDecompiler::*)(Operation);
    using OperationDecompilersArray =
        std::array<OperationDecompilerFn, static_cast<std::size_t>(OperationCode::Amount)>;

    void DeclareVertex() {
        if (stage != ShaderStage::Vertex)
            return;

        DeclareVertexRedeclarations();
    }

    void DeclareGeometry() {
        if (stage != ShaderStage::Geometry) {
            return;
        }

        const auto topology = GetTopologyName(header.common3.output_topology);
        const auto max_vertices = header.common4.max_output_vertices.Value();
        code.AddLine("layout ({}, max_vertices = {}) out;", topology, max_vertices);
        code.AddNewLine();

        code.AddLine("in gl_PerVertex {{");
        ++code.scope;
        code.AddLine("vec4 gl_Position;");
        --code.scope;
        code.AddLine("}} gl_in[];");

        DeclareVertexRedeclarations();
    }

    void DeclareVertexRedeclarations() {
        code.AddLine("out gl_PerVertex {{");
        ++code.scope;

        code.AddLine("vec4 gl_Position;");

        for (const auto attribute : ir.GetOutputAttributes()) {
            if (attribute == Attribute::Index::ClipDistances0123 ||
                attribute == Attribute::Index::ClipDistances4567) {
                code.AddLine("float gl_ClipDistance[];");
                break;
            }
        }
        if (stage != ShaderStage::Vertex || device.HasVertexViewportLayer()) {
            if (ir.UsesLayer()) {
                code.AddLine("int gl_Layer;");
            }
            if (ir.UsesViewportIndex()) {
                code.AddLine("int gl_ViewportIndex;");
            }
<<<<<<< HEAD
        } else if (stage == ShaderStage::Vertex && !device.HasVertexViewportLayer()) {
=======
        } else if ((ir.UsesLayer() || ir.UsesViewportIndex()) && stage == ShaderStage::Vertex &&
                   !device.HasVertexViewportLayer()) {
>>>>>>> 3eea6e95
            LOG_ERROR(
                Render_OpenGL,
                "GL_ARB_shader_viewport_layer_array is not available and its required by a shader");
        }

        if (ir.UsesPointSize()) {
<<<<<<< HEAD
            code.AddLine("int gl_PointSize;");
=======
            code.AddLine("float gl_PointSize;");
>>>>>>> 3eea6e95
        }

        --code.scope;
        code.AddLine("}};");
        code.AddNewLine();
    }

    void DeclareRegisters() {
        const auto& registers = ir.GetRegisters();
        for (const u32 gpr : registers) {
            code.AddLine("float {} = 0;", GetRegister(gpr));
        }
        if (!registers.empty()) {
            code.AddNewLine();
        }
    }

    void DeclarePredicates() {
        const auto& predicates = ir.GetPredicates();
        for (const auto pred : predicates) {
            code.AddLine("bool {} = false;", GetPredicate(pred));
        }
        if (!predicates.empty()) {
            code.AddNewLine();
        }
    }

    void DeclareLocalMemory() {
        if (const u64 local_memory_size = header.GetLocalMemorySize(); local_memory_size > 0) {
            const auto element_count = Common::AlignUp(local_memory_size, 4) / 4;
            code.AddLine("float {}[{}];", GetLocalMemory(), element_count);
            code.AddNewLine();
        }
    }

    void DeclareInternalFlags() {
        for (u32 flag = 0; flag < static_cast<u32>(InternalFlag::Amount); flag++) {
            const auto flag_code = static_cast<InternalFlag>(flag);
            code.AddLine("bool {} = false;", GetInternalFlag(flag_code));
        }
        code.AddNewLine();
    }

    std::string GetInputFlags(AttributeUse attribute) {
        switch (attribute) {
        case AttributeUse::Perspective:
            // Default, Smooth
            return {};
        case AttributeUse::Constant:
            return "flat ";
        case AttributeUse::ScreenLinear:
            return "noperspective ";
        default:
        case AttributeUse::Unused:
            UNREACHABLE_MSG("Unused attribute being fetched");
            return {};
            UNIMPLEMENTED_MSG("Unknown attribute usage index={}", static_cast<u32>(attribute));
            return {};
        }
    }

    void DeclareInputAttributes() {
        if (ir.HasPhysicalAttributes()) {
            const u32 num_inputs{GetNumPhysicalInputAttributes()};
            for (u32 i = 0; i < num_inputs; ++i) {
                DeclareInputAttribute(ToGenericAttribute(i), true);
            }
            code.AddNewLine();
            return;
        }

        const auto& attributes = ir.GetInputAttributes();
        for (const auto index : attributes) {
            if (IsGenericAttribute(index)) {
                DeclareInputAttribute(index, false);
            }
        }
        if (!attributes.empty()) {
            code.AddNewLine();
        }
    }

    void DeclareInputAttribute(Attribute::Index index, bool skip_unused) {
        const u32 location{GetGenericAttributeIndex(index)};

        std::string name{GetInputAttribute(index)};
        if (stage == ShaderStage::Geometry) {
            name = "gs_" + name + "[]";
        }

        std::string suffix;
        if (stage == ShaderStage::Fragment) {
            const auto input_mode{header.ps.GetAttributeUse(location)};
            if (skip_unused && input_mode == AttributeUse::Unused) {
                return;
            }
            suffix = GetInputFlags(input_mode);
        }

        code.AddLine("layout (location = {}) {} in vec4 {};", location, suffix, name);
    }

    void DeclareOutputAttributes() {
        if (ir.HasPhysicalAttributes() && stage != ShaderStage::Fragment) {
            for (u32 i = 0; i < GetNumPhysicalVaryings(); ++i) {
                DeclareOutputAttribute(ToGenericAttribute(i));
            }
            code.AddNewLine();
            return;
        }

        const auto& attributes = ir.GetOutputAttributes();
        for (const auto index : attributes) {
            if (IsGenericAttribute(index)) {
                DeclareOutputAttribute(index);
            }
        }
        if (!attributes.empty()) {
            code.AddNewLine();
        }
    }

    void DeclareOutputAttribute(Attribute::Index index) {
        const u32 location{GetGenericAttributeIndex(index)};
        code.AddLine("layout (location = {}) out vec4 {};", location, GetOutputAttribute(index));
    }

    void DeclareConstantBuffers() {
        for (const auto& entry : ir.GetConstantBuffers()) {
            const auto [index, size] = entry;
            code.AddLine("layout (std140, binding = CBUF_BINDING_{}) uniform {} {{", index,
                         GetConstBufferBlock(index));
            code.AddLine("    vec4 {}[MAX_CONSTBUFFER_ELEMENTS];", GetConstBuffer(index));
            code.AddLine("}};");
            code.AddNewLine();
        }
    }

    void DeclareGlobalMemory() {
        for (const auto& gmem : ir.GetGlobalMemory()) {
            const auto& [base, usage] = gmem;

            // Since we don't know how the shader will use the shader, hint the driver to disable as
            // much optimizations as possible
            std::string qualifier = "coherent volatile";
            if (usage.is_read && !usage.is_written) {
                qualifier += " readonly";
            } else if (usage.is_written && !usage.is_read) {
                qualifier += " writeonly";
            }

            code.AddLine("layout (std430, binding = GMEM_BINDING_{}_{}) {} buffer {} {{",
                         base.cbuf_index, base.cbuf_offset, qualifier, GetGlobalMemoryBlock(base));
            code.AddLine("    float {}[];", GetGlobalMemory(base));
            code.AddLine("}};");
            code.AddNewLine();
        }
    }

    void DeclareSamplers() {
        const auto& samplers = ir.GetSamplers();
        for (const auto& sampler : samplers) {
            const std::string name{GetSampler(sampler)};
            const std::string description{"layout (binding = SAMPLER_BINDING_" +
                                          std::to_string(sampler.GetIndex()) + ") uniform"};
            std::string sampler_type = [&]() {
                switch (sampler.GetType()) {
                case Tegra::Shader::TextureType::Texture1D:
                    // Special cased, read below.
                    return "sampler1D";
                case Tegra::Shader::TextureType::Texture2D:
                    return "sampler2D";
                case Tegra::Shader::TextureType::Texture3D:
                    return "sampler3D";
                case Tegra::Shader::TextureType::TextureCube:
                    return "samplerCube";
                default:
                    UNREACHABLE();
                    return "sampler2D";
                }
            }();
            if (sampler.IsArray()) {
                sampler_type += "Array";
            }
            if (sampler.IsShadow()) {
                sampler_type += "Shadow";
            }

            if (sampler.GetType() == Tegra::Shader::TextureType::Texture1D) {
                // 1D textures can be aliased to texture buffers, hide the declarations behind a
                // preprocessor flag and use one or the other from the GPU state. This has to be
                // done because shaders don't have enough information to determine the texture type.
                EmitIfdefIsBuffer(sampler);
                code.AddLine("{} samplerBuffer {};", description, name);
                code.AddLine("#else");
                code.AddLine("{} {} {};", description, sampler_type, name);
                code.AddLine("#endif");
            } else {
                // The other texture types (2D, 3D and cubes) don't have this issue.
                code.AddLine("{} {} {};", description, sampler_type, name);
            }
        }
        if (!samplers.empty()) {
            code.AddNewLine();
        }
    }

    void DeclarePhysicalAttributeReader() {
        if (!ir.HasPhysicalAttributes()) {
            return;
        }
        code.AddLine("float readPhysicalAttribute(uint physical_address) {{");
        ++code.scope;
        code.AddLine("switch (physical_address) {{");

        // Just declare generic attributes for now.
        const auto num_attributes{static_cast<u32>(GetNumPhysicalInputAttributes())};
        for (u32 index = 0; index < num_attributes; ++index) {
            const auto attribute{ToGenericAttribute(index)};
            for (u32 element = 0; element < 4; ++element) {
                constexpr u32 generic_base{0x80};
                constexpr u32 generic_stride{16};
                constexpr u32 element_stride{4};
                const u32 address{generic_base + index * generic_stride + element * element_stride};

                const bool declared{stage != ShaderStage::Fragment ||
                                    header.ps.GetAttributeUse(index) != AttributeUse::Unused};
                const std::string value{declared ? ReadAttribute(attribute, element) : "0"};
                code.AddLine("case 0x{:x}: return {};", address, value);
            }
        }

        code.AddLine("default: return 0;");

        code.AddLine("}}");
        --code.scope;
        code.AddLine("}}");
        code.AddNewLine();
    }

    void DeclareImages() {
        const auto& images{ir.GetImages()};
        for (const auto& image : images) {
            const std::string image_type = [&]() {
                switch (image.GetType()) {
                case Tegra::Shader::ImageType::Texture1D:
                    return "image1D";
                case Tegra::Shader::ImageType::TextureBuffer:
                    return "bufferImage";
                case Tegra::Shader::ImageType::Texture1DArray:
                    return "image1DArray";
                case Tegra::Shader::ImageType::Texture2D:
                    return "image2D";
                case Tegra::Shader::ImageType::Texture2DArray:
                    return "image2DArray";
                case Tegra::Shader::ImageType::Texture3D:
                    return "image3D";
                default:
                    UNREACHABLE();
                    return "image1D";
                }
            }();
            code.AddLine("layout (binding = IMAGE_BINDING_{}) coherent volatile writeonly uniform "
                         "{} {};",
                         image.GetIndex(), image_type, GetImage(image));
        }
        if (!images.empty()) {
            code.AddNewLine();
        }
    }

    void VisitBlock(const NodeBlock& bb) {
        for (const auto& node : bb) {
            if (const std::string expr = Visit(node); !expr.empty()) {
                code.AddLine(expr);
            }
        }
    }

    std::string Visit(const Node& node) {
        if (const auto operation = std::get_if<OperationNode>(&*node)) {
            const auto operation_index = static_cast<std::size_t>(operation->GetCode());
            if (operation_index >= operation_decompilers.size()) {
                UNREACHABLE_MSG("Out of bounds operation: {}", operation_index);
                return {};
            }
            const auto decompiler = operation_decompilers[operation_index];
            if (decompiler == nullptr) {
                UNREACHABLE_MSG("Undefined operation: {}", operation_index);
                return {};
            }
            return (this->*decompiler)(*operation);
        }

        if (const auto gpr = std::get_if<GprNode>(&*node)) {
            const u32 index = gpr->GetIndex();
            if (index == Register::ZeroIndex) {
                return "0";
            }
            return GetRegister(index);
        }

        if (const auto immediate = std::get_if<ImmediateNode>(&*node)) {
            const u32 value = immediate->GetValue();
            if (value < 10) {
                // For eyecandy avoid using hex numbers on single digits
                return fmt::format("utof({}u)", immediate->GetValue());
            }
            return fmt::format("utof(0x{:x}u)", immediate->GetValue());
        }

        if (const auto predicate = std::get_if<PredicateNode>(&*node)) {
            const auto value = [&]() -> std::string {
                switch (const auto index = predicate->GetIndex(); index) {
                case Tegra::Shader::Pred::UnusedIndex:
                    return "true";
                case Tegra::Shader::Pred::NeverExecute:
                    return "false";
                default:
                    return GetPredicate(index);
                }
            }();
            if (predicate->IsNegated()) {
                return fmt::format("!({})", value);
            }
            return value;
        }

        if (const auto abuf = std::get_if<AbufNode>(&*node)) {
            UNIMPLEMENTED_IF_MSG(abuf->IsPhysicalBuffer() && stage == ShaderStage::Geometry,
                                 "Physical attributes in geometry shaders are not implemented");
            if (abuf->IsPhysicalBuffer()) {
                return fmt::format("readPhysicalAttribute(ftou({}))",
                                   Visit(abuf->GetPhysicalAddress()));
            }
            return ReadAttribute(abuf->GetIndex(), abuf->GetElement(), abuf->GetBuffer());
        }

        if (const auto cbuf = std::get_if<CbufNode>(&*node)) {
            const Node offset = cbuf->GetOffset();
            if (const auto immediate = std::get_if<ImmediateNode>(&*offset)) {
                // Direct access
                const u32 offset_imm = immediate->GetValue();
                ASSERT_MSG(offset_imm % 4 == 0, "Unaligned cbuf direct access");
                return fmt::format("{}[{}][{}]", GetConstBuffer(cbuf->GetIndex()),
                                   offset_imm / (4 * 4), (offset_imm / 4) % 4);
            }

            if (std::holds_alternative<OperationNode>(*offset)) {
                // Indirect access
                const std::string final_offset = code.GenerateTemporary();
                code.AddLine("uint {} = ftou({}) >> 2;", final_offset, Visit(offset));

                if (!device.HasComponentIndexingBug()) {
                    return fmt::format("{}[{} >> 2][{} & 3]", GetConstBuffer(cbuf->GetIndex()),
                                       final_offset, final_offset);
                }

                // AMD's proprietary GLSL compiler emits ill code for variable component access.
                // To bypass this driver bug generate 4 ifs, one per each component.
                const std::string pack = code.GenerateTemporary();
                code.AddLine("vec4 {} = {}[{} >> 2];", pack, GetConstBuffer(cbuf->GetIndex()),
                             final_offset);

                const std::string result = code.GenerateTemporary();
                code.AddLine("float {};", result);
                for (u32 swizzle = 0; swizzle < 4; ++swizzle) {
                    code.AddLine("if (({} & 3) == {}) {} = {}{};", final_offset, swizzle, result,
                                 pack, GetSwizzle(swizzle));
                }
                return result;
            }

            UNREACHABLE_MSG("Unmanaged offset node type");
        }

        if (const auto gmem = std::get_if<GmemNode>(&*node)) {
            const std::string real = Visit(gmem->GetRealAddress());
            const std::string base = Visit(gmem->GetBaseAddress());
            const std::string final_offset = fmt::format("(ftou({}) - ftou({})) / 4", real, base);
            return fmt::format("{}[{}]", GetGlobalMemory(gmem->GetDescriptor()), final_offset);
        }

        if (const auto lmem = std::get_if<LmemNode>(&*node)) {
            return fmt::format("{}[ftou({}) / 4]", GetLocalMemory(), Visit(lmem->GetAddress()));
        }

        if (const auto internal_flag = std::get_if<InternalFlagNode>(&*node)) {
            return GetInternalFlag(internal_flag->GetFlag());
        }

        if (const auto conditional = std::get_if<ConditionalNode>(&*node)) {
            // It's invalid to call conditional on nested nodes, use an operation instead
            code.AddLine("if ({}) {{", Visit(conditional->GetCondition()));
            ++code.scope;

            VisitBlock(conditional->GetCode());

            --code.scope;
            code.AddLine("}}");
            return {};
        }

        if (const auto comment = std::get_if<CommentNode>(&*node)) {
            return "// " + comment->GetText();
        }

        UNREACHABLE();
        return {};
    }

    std::string ReadAttribute(Attribute::Index attribute, u32 element, const Node& buffer = {}) {
        const auto GeometryPass = [&](std::string_view name) {
            if (stage == ShaderStage::Geometry && buffer) {
                // TODO(Rodrigo): Guard geometry inputs against out of bound reads. Some games
                // set an 0x80000000 index for those and the shader fails to build. Find out why
                // this happens and what's its intent.
                return fmt::format("gs_{}[ftou({}) % MAX_VERTEX_INPUT]", name, Visit(buffer));
            }
            return std::string(name);
        };

        switch (attribute) {
        case Attribute::Index::Position:
            switch (stage) {
            case ShaderStage::Geometry:
                return fmt::format("gl_in[ftou({})].gl_Position{}", Visit(buffer),
                                   GetSwizzle(element));
            case ShaderStage::Fragment:
                return element == 3 ? "1.0f" : ("gl_FragCoord"s + GetSwizzle(element));
            default:
                UNREACHABLE();
            }
        case Attribute::Index::PointCoord:
            switch (element) {
            case 0:
                return "gl_PointCoord.x";
            case 1:
                return "gl_PointCoord.y";
            case 2:
            case 3:
                return "0";
            }
            UNREACHABLE();
            return "0";
        case Attribute::Index::TessCoordInstanceIDVertexID:
            // TODO(Subv): Find out what the values are for the first two elements when inside a
            // vertex shader, and what's the value of the fourth element when inside a Tess Eval
            // shader.
            ASSERT(stage == ShaderStage::Vertex);
            switch (element) {
            case 2:
                // Config pack's first value is instance_id.
                return "uintBitsToFloat(config_pack[0])";
            case 3:
                return "uintBitsToFloat(gl_VertexID)";
            }
            UNIMPLEMENTED_MSG("Unmanaged TessCoordInstanceIDVertexID element={}", element);
            return "0";
        case Attribute::Index::FrontFacing:
            // TODO(Subv): Find out what the values are for the other elements.
            ASSERT(stage == ShaderStage::Fragment);
            switch (element) {
            case 3:
                return "itof(gl_FrontFacing ? -1 : 0)";
            }
            UNIMPLEMENTED_MSG("Unmanaged FrontFacing element={}", element);
            return "0";
        default:
            if (IsGenericAttribute(attribute)) {
                return GeometryPass(GetInputAttribute(attribute)) + GetSwizzle(element);
            }
            break;
        }
        UNIMPLEMENTED_MSG("Unhandled input attribute: {}", static_cast<u32>(attribute));
        return "0";
    }

    std::string ApplyPrecise(Operation operation, const std::string& value) {
        if (!IsPrecise(operation)) {
            return value;
        }
        // There's a bug in NVidia's proprietary drivers that makes precise fail on fragment shaders
        const std::string precise = stage != ShaderStage::Fragment ? "precise " : "";

        const std::string temporary = code.GenerateTemporary();
        code.AddLine("{}float {} = {};", precise, temporary, value);
        return temporary;
    }

    std::string VisitOperand(Operation operation, std::size_t operand_index) {
        const auto& operand = operation[operand_index];
        const bool parent_precise = IsPrecise(operation);
        const bool child_precise = IsPrecise(operand);
        const bool child_trivial = !std::holds_alternative<OperationNode>(*operand);
        if (!parent_precise || child_precise || child_trivial) {
            return Visit(operand);
        }

        const std::string temporary = code.GenerateTemporary();
        code.AddLine("float {} = {};", temporary, Visit(operand));
        return temporary;
    }

    std::string VisitOperand(Operation operation, std::size_t operand_index, Type type) {
        return CastOperand(VisitOperand(operation, operand_index), type);
    }

    std::optional<std::pair<std::string, bool>> GetOutputAttribute(const AbufNode* abuf) {
        switch (const auto attribute = abuf->GetIndex()) {
        case Attribute::Index::Position:
            return std::make_pair("gl_Position"s + GetSwizzle(abuf->GetElement()), false);
        case Attribute::Index::LayerViewportPointSize:
            switch (abuf->GetElement()) {
            case 0:
                UNIMPLEMENTED();
                return {};
            case 1:
                if (stage == ShaderStage::Vertex && !device.HasVertexViewportLayer()) {
                    return {};
                }
                return std::make_pair("gl_Layer", true);
            case 2:
                if (stage == ShaderStage::Vertex && !device.HasVertexViewportLayer()) {
                    return {};
                }
                return std::make_pair("gl_ViewportIndex", true);
            case 3:
                UNIMPLEMENTED_MSG("Requires some state changes for gl_PointSize to work in shader");
                return std::make_pair("gl_PointSize", false);
            }
            return {};
        case Attribute::Index::ClipDistances0123:
            return std::make_pair(fmt::format("gl_ClipDistance[{}]", abuf->GetElement()), false);
        case Attribute::Index::ClipDistances4567:
            return std::make_pair(fmt::format("gl_ClipDistance[{}]", abuf->GetElement() + 4),
                                  false);
        default:
            if (IsGenericAttribute(attribute)) {
                return std::make_pair(
                    GetOutputAttribute(attribute) + GetSwizzle(abuf->GetElement()), false);
            }
            UNIMPLEMENTED_MSG("Unhandled output attribute: {}", static_cast<u32>(attribute));
            return {};
        }
    }

    std::string CastOperand(const std::string& value, Type type) const {
        switch (type) {
        case Type::Bool:
        case Type::Bool2:
        case Type::Float:
            return value;
        case Type::Int:
            return fmt::format("ftoi({})", value);
        case Type::Uint:
            return fmt::format("ftou({})", value);
        case Type::HalfFloat:
            return fmt::format("toHalf2({})", value);
        }
        UNREACHABLE();
        return value;
    }

    std::string BitwiseCastResult(const std::string& value, Type type,
                                  bool needs_parenthesis = false) {
        switch (type) {
        case Type::Bool:
        case Type::Bool2:
        case Type::Float:
            if (needs_parenthesis) {
                return fmt::format("({})", value);
            }
            return value;
        case Type::Int:
            return fmt::format("itof({})", value);
        case Type::Uint:
            return fmt::format("utof({})", value);
        case Type::HalfFloat:
            return fmt::format("fromHalf2({})", value);
        }
        UNREACHABLE();
        return value;
    }

    std::string GenerateUnary(Operation operation, const std::string& func, Type result_type,
                              Type type_a, bool needs_parenthesis = true) {
        const std::string op_str = fmt::format("{}({})", func, VisitOperand(operation, 0, type_a));

        return ApplyPrecise(operation, BitwiseCastResult(op_str, result_type, needs_parenthesis));
    }

    std::string GenerateBinaryInfix(Operation operation, const std::string& func, Type result_type,
                                    Type type_a, Type type_b) {
        const std::string op_a = VisitOperand(operation, 0, type_a);
        const std::string op_b = VisitOperand(operation, 1, type_b);
        const std::string op_str = fmt::format("({} {} {})", op_a, func, op_b);

        return ApplyPrecise(operation, BitwiseCastResult(op_str, result_type));
    }

    std::string GenerateBinaryCall(Operation operation, const std::string& func, Type result_type,
                                   Type type_a, Type type_b) {
        const std::string op_a = VisitOperand(operation, 0, type_a);
        const std::string op_b = VisitOperand(operation, 1, type_b);
        const std::string op_str = fmt::format("{}({}, {})", func, op_a, op_b);

        return ApplyPrecise(operation, BitwiseCastResult(op_str, result_type));
    }

    std::string GenerateTernary(Operation operation, const std::string& func, Type result_type,
                                Type type_a, Type type_b, Type type_c) {
        const std::string op_a = VisitOperand(operation, 0, type_a);
        const std::string op_b = VisitOperand(operation, 1, type_b);
        const std::string op_c = VisitOperand(operation, 2, type_c);
        const std::string op_str = fmt::format("{}({}, {}, {})", func, op_a, op_b, op_c);

        return ApplyPrecise(operation, BitwiseCastResult(op_str, result_type));
    }

    std::string GenerateQuaternary(Operation operation, const std::string& func, Type result_type,
                                   Type type_a, Type type_b, Type type_c, Type type_d) {
        const std::string op_a = VisitOperand(operation, 0, type_a);
        const std::string op_b = VisitOperand(operation, 1, type_b);
        const std::string op_c = VisitOperand(operation, 2, type_c);
        const std::string op_d = VisitOperand(operation, 3, type_d);
        const std::string op_str = fmt::format("{}({}, {}, {}, {})", func, op_a, op_b, op_c, op_d);

        return ApplyPrecise(operation, BitwiseCastResult(op_str, result_type));
    }

    std::string GenerateTexture(Operation operation, const std::string& function_suffix,
                                const std::vector<TextureIR>& extras) {
        constexpr std::array<const char*, 4> coord_constructors = {"float", "vec2", "vec3", "vec4"};

        const auto meta = std::get_if<MetaTexture>(&operation.GetMeta());
        ASSERT(meta);

        const std::size_t count = operation.GetOperandsCount();
        const bool has_array = meta->sampler.IsArray();
        const bool has_shadow = meta->sampler.IsShadow();

        std::string expr = "texture" + function_suffix;
        if (!meta->aoffi.empty()) {
            expr += "Offset";
        }
        expr += '(' + GetSampler(meta->sampler) + ", ";
        expr += coord_constructors.at(count + (has_array ? 1 : 0) + (has_shadow ? 1 : 0) - 1);
        expr += '(';
        for (std::size_t i = 0; i < count; ++i) {
            expr += Visit(operation[i]);

            const std::size_t next = i + 1;
            if (next < count)
                expr += ", ";
        }
        if (has_array) {
            expr += ", float(ftoi(" + Visit(meta->array) + "))";
        }
        if (has_shadow) {
            expr += ", " + Visit(meta->depth_compare);
        }
        expr += ')';

        for (const auto& variant : extras) {
            if (const auto argument = std::get_if<TextureArgument>(&variant)) {
                expr += GenerateTextureArgument(*argument);
            } else if (std::get_if<TextureAoffi>(&variant)) {
                expr += GenerateTextureAoffi(meta->aoffi);
            } else {
                UNREACHABLE();
            }
        }

        return expr + ')';
    }

    std::string GenerateTextureArgument(TextureArgument argument) {
        const auto [type, operand] = argument;
        if (operand == nullptr) {
            return {};
        }

        std::string expr = ", ";
        switch (type) {
        case Type::Int:
            if (const auto immediate = std::get_if<ImmediateNode>(&*operand)) {
                // Inline the string as an immediate integer in GLSL (some extra arguments are
                // required to be constant)
                expr += std::to_string(static_cast<s32>(immediate->GetValue()));
            } else {
                expr += fmt::format("ftoi({})", Visit(operand));
            }
            break;
        case Type::Float:
            expr += Visit(operand);
            break;
        default: {
            const auto type_int = static_cast<u32>(type);
            UNIMPLEMENTED_MSG("Unimplemented extra type={}", type_int);
            expr += '0';
            break;
        }
        }
        return expr;
    }

    std::string GenerateTextureAoffi(const std::vector<Node>& aoffi) {
        if (aoffi.empty()) {
            return {};
        }
        constexpr std::array<const char*, 3> coord_constructors = {"int", "ivec2", "ivec3"};
        std::string expr = ", ";
        expr += coord_constructors.at(aoffi.size() - 1);
        expr += '(';

        for (std::size_t index = 0; index < aoffi.size(); ++index) {
            const auto operand{aoffi.at(index)};
            if (const auto immediate = std::get_if<ImmediateNode>(&*operand)) {
                // Inline the string as an immediate integer in GLSL (AOFFI arguments are required
                // to be constant by the standard).
                expr += std::to_string(static_cast<s32>(immediate->GetValue()));
            } else if (device.HasVariableAoffi()) {
                // Avoid using variable AOFFI on unsupported devices.
                expr += fmt::format("ftoi({})", Visit(operand));
            } else {
                // Insert 0 on devices not supporting variable AOFFI.
                expr += '0';
            }
            if (index + 1 < aoffi.size()) {
                expr += ", ";
            }
        }
        expr += ')';

        return expr;
    }

    std::string Assign(Operation operation) {
        const Node& dest = operation[0];
        const Node& src = operation[1];

        std::string target;
        bool is_integer = false;

        if (const auto gpr = std::get_if<GprNode>(&*dest)) {
            if (gpr->GetIndex() == Register::ZeroIndex) {
                // Writing to Register::ZeroIndex is a no op
                return {};
            }
            target = GetRegister(gpr->GetIndex());
        } else if (const auto abuf = std::get_if<AbufNode>(&*dest)) {
            UNIMPLEMENTED_IF(abuf->IsPhysicalBuffer());
            const auto result = GetOutputAttribute(abuf);
            if (!result) {
                return {};
            }
            target = result->first;
            is_integer = result->second;
        } else if (const auto lmem = std::get_if<LmemNode>(&*dest)) {
            target = fmt::format("{}[ftou({}) / 4]", GetLocalMemory(), Visit(lmem->GetAddress()));
        } else if (const auto gmem = std::get_if<GmemNode>(&*dest)) {
            const std::string real = Visit(gmem->GetRealAddress());
            const std::string base = Visit(gmem->GetBaseAddress());
            const std::string final_offset = fmt::format("(ftou({}) - ftou({})) / 4", real, base);
            target = fmt::format("{}[{}]", GetGlobalMemory(gmem->GetDescriptor()), final_offset);
        } else {
            UNREACHABLE_MSG("Assign called without a proper target");
        }

        if (is_integer) {
            code.AddLine("{} = ftoi({});", target, Visit(src));
        } else {
            code.AddLine("{} = {};", target, Visit(src));
        }
        return {};
    }

    template <Type type>
    std::string Add(Operation operation) {
        return GenerateBinaryInfix(operation, "+", type, type, type);
    }

    template <Type type>
    std::string Mul(Operation operation) {
        return GenerateBinaryInfix(operation, "*", type, type, type);
    }

    template <Type type>
    std::string Div(Operation operation) {
        return GenerateBinaryInfix(operation, "/", type, type, type);
    }

    template <Type type>
    std::string Fma(Operation operation) {
        return GenerateTernary(operation, "fma", type, type, type, type);
    }

    template <Type type>
    std::string Negate(Operation operation) {
        return GenerateUnary(operation, "-", type, type, true);
    }

    template <Type type>
    std::string Absolute(Operation operation) {
        return GenerateUnary(operation, "abs", type, type, false);
    }

    std::string FClamp(Operation operation) {
        return GenerateTernary(operation, "clamp", Type::Float, Type::Float, Type::Float,
                               Type::Float);
    }

    template <Type type>
    std::string Min(Operation operation) {
        return GenerateBinaryCall(operation, "min", type, type, type);
    }

    template <Type type>
    std::string Max(Operation operation) {
        return GenerateBinaryCall(operation, "max", type, type, type);
    }

    std::string Select(Operation operation) {
        const std::string condition = Visit(operation[0]);
        const std::string true_case = Visit(operation[1]);
        const std::string false_case = Visit(operation[2]);
        const std::string op_str = fmt::format("({} ? {} : {})", condition, true_case, false_case);

        return ApplyPrecise(operation, op_str);
    }

    std::string FCos(Operation operation) {
        return GenerateUnary(operation, "cos", Type::Float, Type::Float, false);
    }

    std::string FSin(Operation operation) {
        return GenerateUnary(operation, "sin", Type::Float, Type::Float, false);
    }

    std::string FExp2(Operation operation) {
        return GenerateUnary(operation, "exp2", Type::Float, Type::Float, false);
    }

    std::string FLog2(Operation operation) {
        return GenerateUnary(operation, "log2", Type::Float, Type::Float, false);
    }

    std::string FInverseSqrt(Operation operation) {
        return GenerateUnary(operation, "inversesqrt", Type::Float, Type::Float, false);
    }

    std::string FSqrt(Operation operation) {
        return GenerateUnary(operation, "sqrt", Type::Float, Type::Float, false);
    }

    std::string FRoundEven(Operation operation) {
        return GenerateUnary(operation, "roundEven", Type::Float, Type::Float, false);
    }

    std::string FFloor(Operation operation) {
        return GenerateUnary(operation, "floor", Type::Float, Type::Float, false);
    }

    std::string FCeil(Operation operation) {
        return GenerateUnary(operation, "ceil", Type::Float, Type::Float, false);
    }

    std::string FTrunc(Operation operation) {
        return GenerateUnary(operation, "trunc", Type::Float, Type::Float, false);
    }

    template <Type type>
    std::string FCastInteger(Operation operation) {
        return GenerateUnary(operation, "float", Type::Float, type, false);
    }

    std::string ICastFloat(Operation operation) {
        return GenerateUnary(operation, "int", Type::Int, Type::Float, false);
    }

    std::string ICastUnsigned(Operation operation) {
        return GenerateUnary(operation, "int", Type::Int, Type::Uint, false);
    }

    template <Type type>
    std::string LogicalShiftLeft(Operation operation) {
        return GenerateBinaryInfix(operation, "<<", type, type, Type::Uint);
    }

    std::string ILogicalShiftRight(Operation operation) {
        const std::string op_a = VisitOperand(operation, 0, Type::Uint);
        const std::string op_b = VisitOperand(operation, 1, Type::Uint);
        const std::string op_str = fmt::format("int({} >> {})", op_a, op_b);

        return ApplyPrecise(operation, BitwiseCastResult(op_str, Type::Int));
    }

    std::string IArithmeticShiftRight(Operation operation) {
        return GenerateBinaryInfix(operation, ">>", Type::Int, Type::Int, Type::Uint);
    }

    template <Type type>
    std::string BitwiseAnd(Operation operation) {
        return GenerateBinaryInfix(operation, "&", type, type, type);
    }

    template <Type type>
    std::string BitwiseOr(Operation operation) {
        return GenerateBinaryInfix(operation, "|", type, type, type);
    }

    template <Type type>
    std::string BitwiseXor(Operation operation) {
        return GenerateBinaryInfix(operation, "^", type, type, type);
    }

    template <Type type>
    std::string BitwiseNot(Operation operation) {
        return GenerateUnary(operation, "~", type, type, false);
    }

    std::string UCastFloat(Operation operation) {
        return GenerateUnary(operation, "uint", Type::Uint, Type::Float, false);
    }

    std::string UCastSigned(Operation operation) {
        return GenerateUnary(operation, "uint", Type::Uint, Type::Int, false);
    }

    std::string UShiftRight(Operation operation) {
        return GenerateBinaryInfix(operation, ">>", Type::Uint, Type::Uint, Type::Uint);
    }

    template <Type type>
    std::string BitfieldInsert(Operation operation) {
        return GenerateQuaternary(operation, "bitfieldInsert", type, type, type, Type::Int,
                                  Type::Int);
    }

    template <Type type>
    std::string BitfieldExtract(Operation operation) {
        return GenerateTernary(operation, "bitfieldExtract", type, type, Type::Int, Type::Int);
    }

    template <Type type>
    std::string BitCount(Operation operation) {
        return GenerateUnary(operation, "bitCount", type, type, false);
    }

    std::string HNegate(Operation operation) {
        const auto GetNegate = [&](std::size_t index) {
            return VisitOperand(operation, index, Type::Bool) + " ? -1 : 1";
        };
        const std::string value =
            fmt::format("({} * vec2({}, {}))", VisitOperand(operation, 0, Type::HalfFloat),
                        GetNegate(1), GetNegate(2));
        return BitwiseCastResult(value, Type::HalfFloat);
    }

    std::string HClamp(Operation operation) {
        const std::string value = VisitOperand(operation, 0, Type::HalfFloat);
        const std::string min = VisitOperand(operation, 1, Type::Float);
        const std::string max = VisitOperand(operation, 2, Type::Float);
        const std::string clamped = fmt::format("clamp({}, vec2({}), vec2({}))", value, min, max);

        return ApplyPrecise(operation, BitwiseCastResult(clamped, Type::HalfFloat));
    }

    std::string HUnpack(Operation operation) {
        const std::string operand{VisitOperand(operation, 0, Type::HalfFloat)};
        const auto value = [&]() -> std::string {
            switch (std::get<Tegra::Shader::HalfType>(operation.GetMeta())) {
            case Tegra::Shader::HalfType::H0_H1:
                return operand;
            case Tegra::Shader::HalfType::F32:
                return fmt::format("vec2(fromHalf2({}))", operand);
            case Tegra::Shader::HalfType::H0_H0:
                return fmt::format("vec2({}[0])", operand);
            case Tegra::Shader::HalfType::H1_H1:
                return fmt::format("vec2({}[1])", operand);
            }
            UNREACHABLE();
            return "0";
        }();
        return fmt::format("fromHalf2({})", value);
    }

    std::string HMergeF32(Operation operation) {
        return fmt::format("float(toHalf2({})[0])", Visit(operation[0]));
    }

    std::string HMergeH0(Operation operation) {
        return fmt::format("fromHalf2(vec2(toHalf2({})[0], toHalf2({})[1]))", Visit(operation[1]),
                           Visit(operation[0]));
    }

    std::string HMergeH1(Operation operation) {
        return fmt::format("fromHalf2(vec2(toHalf2({})[0], toHalf2({})[1]))", Visit(operation[0]),
                           Visit(operation[1]));
    }

    std::string HPack2(Operation operation) {
        return fmt::format("utof(packHalf2x16(vec2({}, {})))", Visit(operation[0]),
                           Visit(operation[1]));
    }

    template <Type type>
    std::string LogicalLessThan(Operation operation) {
        return GenerateBinaryInfix(operation, "<", Type::Bool, type, type);
    }

    template <Type type>
    std::string LogicalEqual(Operation operation) {
        return GenerateBinaryInfix(operation, "==", Type::Bool, type, type);
    }

    template <Type type>
    std::string LogicalLessEqual(Operation operation) {
        return GenerateBinaryInfix(operation, "<=", Type::Bool, type, type);
    }

    template <Type type>
    std::string LogicalGreaterThan(Operation operation) {
        return GenerateBinaryInfix(operation, ">", Type::Bool, type, type);
    }

    template <Type type>
    std::string LogicalNotEqual(Operation operation) {
        return GenerateBinaryInfix(operation, "!=", Type::Bool, type, type);
    }

    template <Type type>
    std::string LogicalGreaterEqual(Operation operation) {
        return GenerateBinaryInfix(operation, ">=", Type::Bool, type, type);
    }

    std::string LogicalFIsNan(Operation operation) {
        return GenerateUnary(operation, "isnan", Type::Bool, Type::Float, false);
    }

    std::string LogicalAssign(Operation operation) {
        const Node& dest = operation[0];
        const Node& src = operation[1];

        std::string target;

        if (const auto pred = std::get_if<PredicateNode>(&*dest)) {
            ASSERT_MSG(!pred->IsNegated(), "Negating logical assignment");

            const auto index = pred->GetIndex();
            switch (index) {
            case Tegra::Shader::Pred::NeverExecute:
            case Tegra::Shader::Pred::UnusedIndex:
                // Writing to these predicates is a no-op
                return {};
            }
            target = GetPredicate(index);
        } else if (const auto flag = std::get_if<InternalFlagNode>(&*dest)) {
            target = GetInternalFlag(flag->GetFlag());
        }

        code.AddLine("{} = {};", target, Visit(src));
        return {};
    }

    std::string LogicalAnd(Operation operation) {
        return GenerateBinaryInfix(operation, "&&", Type::Bool, Type::Bool, Type::Bool);
    }

    std::string LogicalOr(Operation operation) {
        return GenerateBinaryInfix(operation, "||", Type::Bool, Type::Bool, Type::Bool);
    }

    std::string LogicalXor(Operation operation) {
        return GenerateBinaryInfix(operation, "^^", Type::Bool, Type::Bool, Type::Bool);
    }

    std::string LogicalNegate(Operation operation) {
        return GenerateUnary(operation, "!", Type::Bool, Type::Bool, false);
    }

    std::string LogicalPick2(Operation operation) {
        const std::string pair = VisitOperand(operation, 0, Type::Bool2);
        return fmt::format("{}[{}]", pair, VisitOperand(operation, 1, Type::Uint));
    }

    std::string LogicalAll2(Operation operation) {
        return GenerateUnary(operation, "all", Type::Bool, Type::Bool2);
    }

    std::string LogicalAny2(Operation operation) {
        return GenerateUnary(operation, "any", Type::Bool, Type::Bool2);
    }

    template <bool with_nan>
    std::string GenerateHalfComparison(Operation operation, const std::string& compare_op) {
        const std::string comparison{GenerateBinaryCall(operation, compare_op, Type::Bool2,
                                                        Type::HalfFloat, Type::HalfFloat)};
        if constexpr (!with_nan) {
            return comparison;
        }
        return fmt::format("halfFloatNanComparison({}, {}, {})", comparison,
                           VisitOperand(operation, 0, Type::HalfFloat),
                           VisitOperand(operation, 1, Type::HalfFloat));
    }

    template <bool with_nan>
    std::string Logical2HLessThan(Operation operation) {
        return GenerateHalfComparison<with_nan>(operation, "lessThan");
    }

    template <bool with_nan>
    std::string Logical2HEqual(Operation operation) {
        return GenerateHalfComparison<with_nan>(operation, "equal");
    }

    template <bool with_nan>
    std::string Logical2HLessEqual(Operation operation) {
        return GenerateHalfComparison<with_nan>(operation, "lessThanEqual");
    }

    template <bool with_nan>
    std::string Logical2HGreaterThan(Operation operation) {
        return GenerateHalfComparison<with_nan>(operation, "greaterThan");
    }

    template <bool with_nan>
    std::string Logical2HNotEqual(Operation operation) {
        return GenerateHalfComparison<with_nan>(operation, "notEqual");
    }

    template <bool with_nan>
    std::string Logical2HGreaterEqual(Operation operation) {
        return GenerateHalfComparison<with_nan>(operation, "greaterThanEqual");
    }

    std::string Texture(Operation operation) {
        const auto meta = std::get_if<MetaTexture>(&operation.GetMeta());
        ASSERT(meta);

        std::string expr = GenerateTexture(
            operation, "", {TextureAoffi{}, TextureArgument{Type::Float, meta->bias}});
        if (meta->sampler.IsShadow()) {
            expr = "vec4(" + expr + ')';
        }
        return expr + GetSwizzle(meta->element);
    }

    std::string TextureLod(Operation operation) {
        const auto meta = std::get_if<MetaTexture>(&operation.GetMeta());
        ASSERT(meta);

        std::string expr = GenerateTexture(
            operation, "Lod", {TextureArgument{Type::Float, meta->lod}, TextureAoffi{}});
        if (meta->sampler.IsShadow()) {
            expr = "vec4(" + expr + ')';
        }
        return expr + GetSwizzle(meta->element);
    }

    std::string TextureGather(Operation operation) {
        const auto meta = std::get_if<MetaTexture>(&operation.GetMeta());
        ASSERT(meta);

        const auto type = meta->sampler.IsShadow() ? Type::Float : Type::Int;
        return GenerateTexture(operation, "Gather",
                               {TextureArgument{type, meta->component}, TextureAoffi{}}) +
               GetSwizzle(meta->element);
    }

    std::string TextureQueryDimensions(Operation operation) {
        const auto meta = std::get_if<MetaTexture>(&operation.GetMeta());
        ASSERT(meta);

        const std::string sampler = GetSampler(meta->sampler);
        const std::string lod = VisitOperand(operation, 0, Type::Int);

        switch (meta->element) {
        case 0:
        case 1:
            return fmt::format("itof(int(textureSize({}, {}){}))", sampler, lod,
                               GetSwizzle(meta->element));
        case 2:
            return "0";
        case 3:
            return fmt::format("itof(textureQueryLevels({}))", sampler);
        }
        UNREACHABLE();
        return "0";
    }

    std::string TextureQueryLod(Operation operation) {
        const auto meta = std::get_if<MetaTexture>(&operation.GetMeta());
        ASSERT(meta);

        if (meta->element < 2) {
            return fmt::format("itof(int(({} * vec2(256)){}))",
                               GenerateTexture(operation, "QueryLod", {}),
                               GetSwizzle(meta->element));
        }
        return "0";
    }

    std::string TexelFetch(Operation operation) {
        constexpr std::array<const char*, 4> constructors = {"int", "ivec2", "ivec3", "ivec4"};
        const auto meta = std::get_if<MetaTexture>(&operation.GetMeta());
        ASSERT(meta);
        UNIMPLEMENTED_IF(meta->sampler.IsArray());
        const std::size_t count = operation.GetOperandsCount();

        std::string expr = "texelFetch(";
        expr += GetSampler(meta->sampler);
        expr += ", ";

        expr += constructors.at(operation.GetOperandsCount() - 1);
        expr += '(';
        for (std::size_t i = 0; i < count; ++i) {
            expr += VisitOperand(operation, i, Type::Int);
            const std::size_t next = i + 1;
            if (next == count)
                expr += ')';
            else if (next < count)
                expr += ", ";
        }

        // Store a copy of the expression without the lod to be used with texture buffers
        std::string expr_buffer = expr;

        if (meta->lod) {
            expr += ", ";
            expr += CastOperand(Visit(meta->lod), Type::Int);
        }
        expr += ')';
        expr += GetSwizzle(meta->element);

        expr_buffer += ')';
        expr_buffer += GetSwizzle(meta->element);

        const std::string tmp{code.GenerateTemporary()};
        EmitIfdefIsBuffer(meta->sampler);
        code.AddLine("float {} = {};", tmp, expr_buffer);
        code.AddLine("#else");
        code.AddLine("float {} = {};", tmp, expr);
        code.AddLine("#endif");

        return tmp;
    }

    std::string ImageStore(Operation operation) {
        constexpr std::array<const char*, 4> constructors{"int(", "ivec2(", "ivec3(", "ivec4("};
        const auto meta{std::get<MetaImage>(operation.GetMeta())};

        std::string expr = "imageStore(";
        expr += GetImage(meta.image);
        expr += ", ";

        const std::size_t coords_count{operation.GetOperandsCount()};
        expr += constructors.at(coords_count - 1);
        for (std::size_t i = 0; i < coords_count; ++i) {
            expr += VisitOperand(operation, i, Type::Int);
            if (i + 1 < coords_count) {
                expr += ", ";
            }
        }
        expr += "), ";

        const std::size_t values_count{meta.values.size()};
        UNIMPLEMENTED_IF(values_count != 4);
        expr += "vec4(";
        for (std::size_t i = 0; i < values_count; ++i) {
            expr += Visit(meta.values.at(i));
            if (i + 1 < values_count) {
                expr += ", ";
            }
        }
        expr += "));";

        code.AddLine(expr);
        return {};
    }

    std::string Branch(Operation operation) {
        const auto target = std::get_if<ImmediateNode>(&*operation[0]);
        UNIMPLEMENTED_IF(!target);

        code.AddLine("jmp_to = 0x{:x}u;", target->GetValue());
        code.AddLine("break;");
        return {};
    }

    std::string BranchIndirect(Operation operation) {
        const std::string op_a = VisitOperand(operation, 0, Type::Uint);

        code.AddLine("jmp_to = {};", op_a);
        code.AddLine("break;");
        return {};
    }

    std::string PushFlowStack(Operation operation) {
        const auto stack = std::get<MetaStackClass>(operation.GetMeta());
        const auto target = std::get_if<ImmediateNode>(&*operation[0]);
        UNIMPLEMENTED_IF(!target);

        code.AddLine("{}[{}++] = 0x{:x}u;", FlowStackName(stack), FlowStackTopName(stack),
                     target->GetValue());
        return {};
    }

    std::string PopFlowStack(Operation operation) {
        const auto stack = std::get<MetaStackClass>(operation.GetMeta());
        code.AddLine("jmp_to = {}[--{}];", FlowStackName(stack), FlowStackTopName(stack));
        code.AddLine("break;");
        return {};
    }

    std::string Exit(Operation operation) {
        if (stage != ShaderStage::Fragment) {
            code.AddLine("return;");
            return {};
        }
        const auto& used_registers = ir.GetRegisters();
        const auto SafeGetRegister = [&](u32 reg) -> std::string {
            // TODO(Rodrigo): Replace with contains once C++20 releases
            if (used_registers.find(reg) != used_registers.end()) {
                return GetRegister(reg);
            }
            return "0.0f";
        };

        UNIMPLEMENTED_IF_MSG(header.ps.omap.sample_mask != 0, "Sample mask write is unimplemented");

        // Write the color outputs using the data in the shader registers, disabled
        // rendertargets/components are skipped in the register assignment.
        u32 current_reg = 0;
        for (u32 render_target = 0; render_target < Maxwell::NumRenderTargets; ++render_target) {
            // TODO(Subv): Figure out how dual-source blending is configured in the Switch.
            for (u32 component = 0; component < 4; ++component) {
                if (header.ps.IsColorComponentOutputEnabled(render_target, component)) {
                    code.AddLine("FragColor{}[{}] = {};", render_target, component,
                                 SafeGetRegister(current_reg));
                    ++current_reg;
                }
            }
        }

        if (header.ps.omap.depth) {
            // The depth output is always 2 registers after the last color output, and current_reg
            // already contains one past the last color register.
            code.AddLine("gl_FragDepth = {};", SafeGetRegister(current_reg + 1));
        }

        code.AddLine("return;");
        return {};
    }

    std::string Discard(Operation operation) {
        // Enclose "discard" in a conditional, so that GLSL compilation does not complain
        // about unexecuted instructions that may follow this.
        code.AddLine("if (true) {{");
        ++code.scope;
        code.AddLine("discard;");
        --code.scope;
        code.AddLine("}}");
        return {};
    }

    std::string EmitVertex(Operation operation) {
        ASSERT_MSG(stage == ShaderStage::Geometry,
                   "EmitVertex is expected to be used in a geometry shader.");

        // If a geometry shader is attached, it will always flip (it's the last stage before
        // fragment). For more info about flipping, refer to gl_shader_gen.cpp.
        code.AddLine("gl_Position.xy *= viewport_flip.xy;");
        code.AddLine("EmitVertex();");
        return {};
    }

    std::string EndPrimitive(Operation operation) {
        ASSERT_MSG(stage == ShaderStage::Geometry,
                   "EndPrimitive is expected to be used in a geometry shader.");

        code.AddLine("EndPrimitive();");
        return {};
    }

    std::string YNegate(Operation operation) {
        // Config pack's third value is Y_NEGATE's state.
        return "uintBitsToFloat(config_pack[2])";
    }

    template <u32 element>
    std::string LocalInvocationId(Operation) {
        return "utof(gl_LocalInvocationID"s + GetSwizzle(element) + ')';
    }

    template <u32 element>
    std::string WorkGroupId(Operation) {
        return "utof(gl_WorkGroupID"s + GetSwizzle(element) + ')';
    }

    static constexpr OperationDecompilersArray operation_decompilers = {
        &GLSLDecompiler::Assign,

        &GLSLDecompiler::Select,

        &GLSLDecompiler::Add<Type::Float>,
        &GLSLDecompiler::Mul<Type::Float>,
        &GLSLDecompiler::Div<Type::Float>,
        &GLSLDecompiler::Fma<Type::Float>,
        &GLSLDecompiler::Negate<Type::Float>,
        &GLSLDecompiler::Absolute<Type::Float>,
        &GLSLDecompiler::FClamp,
        &GLSLDecompiler::Min<Type::Float>,
        &GLSLDecompiler::Max<Type::Float>,
        &GLSLDecompiler::FCos,
        &GLSLDecompiler::FSin,
        &GLSLDecompiler::FExp2,
        &GLSLDecompiler::FLog2,
        &GLSLDecompiler::FInverseSqrt,
        &GLSLDecompiler::FSqrt,
        &GLSLDecompiler::FRoundEven,
        &GLSLDecompiler::FFloor,
        &GLSLDecompiler::FCeil,
        &GLSLDecompiler::FTrunc,
        &GLSLDecompiler::FCastInteger<Type::Int>,
        &GLSLDecompiler::FCastInteger<Type::Uint>,

        &GLSLDecompiler::Add<Type::Int>,
        &GLSLDecompiler::Mul<Type::Int>,
        &GLSLDecompiler::Div<Type::Int>,
        &GLSLDecompiler::Negate<Type::Int>,
        &GLSLDecompiler::Absolute<Type::Int>,
        &GLSLDecompiler::Min<Type::Int>,
        &GLSLDecompiler::Max<Type::Int>,

        &GLSLDecompiler::ICastFloat,
        &GLSLDecompiler::ICastUnsigned,
        &GLSLDecompiler::LogicalShiftLeft<Type::Int>,
        &GLSLDecompiler::ILogicalShiftRight,
        &GLSLDecompiler::IArithmeticShiftRight,
        &GLSLDecompiler::BitwiseAnd<Type::Int>,
        &GLSLDecompiler::BitwiseOr<Type::Int>,
        &GLSLDecompiler::BitwiseXor<Type::Int>,
        &GLSLDecompiler::BitwiseNot<Type::Int>,
        &GLSLDecompiler::BitfieldInsert<Type::Int>,
        &GLSLDecompiler::BitfieldExtract<Type::Int>,
        &GLSLDecompiler::BitCount<Type::Int>,

        &GLSLDecompiler::Add<Type::Uint>,
        &GLSLDecompiler::Mul<Type::Uint>,
        &GLSLDecompiler::Div<Type::Uint>,
        &GLSLDecompiler::Min<Type::Uint>,
        &GLSLDecompiler::Max<Type::Uint>,
        &GLSLDecompiler::UCastFloat,
        &GLSLDecompiler::UCastSigned,
        &GLSLDecompiler::LogicalShiftLeft<Type::Uint>,
        &GLSLDecompiler::UShiftRight,
        &GLSLDecompiler::UShiftRight,
        &GLSLDecompiler::BitwiseAnd<Type::Uint>,
        &GLSLDecompiler::BitwiseOr<Type::Uint>,
        &GLSLDecompiler::BitwiseXor<Type::Uint>,
        &GLSLDecompiler::BitwiseNot<Type::Uint>,
        &GLSLDecompiler::BitfieldInsert<Type::Uint>,
        &GLSLDecompiler::BitfieldExtract<Type::Uint>,
        &GLSLDecompiler::BitCount<Type::Uint>,

        &GLSLDecompiler::Add<Type::HalfFloat>,
        &GLSLDecompiler::Mul<Type::HalfFloat>,
        &GLSLDecompiler::Fma<Type::HalfFloat>,
        &GLSLDecompiler::Absolute<Type::HalfFloat>,
        &GLSLDecompiler::HNegate,
        &GLSLDecompiler::HClamp,
        &GLSLDecompiler::HUnpack,
        &GLSLDecompiler::HMergeF32,
        &GLSLDecompiler::HMergeH0,
        &GLSLDecompiler::HMergeH1,
        &GLSLDecompiler::HPack2,

        &GLSLDecompiler::LogicalAssign,
        &GLSLDecompiler::LogicalAnd,
        &GLSLDecompiler::LogicalOr,
        &GLSLDecompiler::LogicalXor,
        &GLSLDecompiler::LogicalNegate,
        &GLSLDecompiler::LogicalPick2,
        &GLSLDecompiler::LogicalAll2,
        &GLSLDecompiler::LogicalAny2,

        &GLSLDecompiler::LogicalLessThan<Type::Float>,
        &GLSLDecompiler::LogicalEqual<Type::Float>,
        &GLSLDecompiler::LogicalLessEqual<Type::Float>,
        &GLSLDecompiler::LogicalGreaterThan<Type::Float>,
        &GLSLDecompiler::LogicalNotEqual<Type::Float>,
        &GLSLDecompiler::LogicalGreaterEqual<Type::Float>,
        &GLSLDecompiler::LogicalFIsNan,

        &GLSLDecompiler::LogicalLessThan<Type::Int>,
        &GLSLDecompiler::LogicalEqual<Type::Int>,
        &GLSLDecompiler::LogicalLessEqual<Type::Int>,
        &GLSLDecompiler::LogicalGreaterThan<Type::Int>,
        &GLSLDecompiler::LogicalNotEqual<Type::Int>,
        &GLSLDecompiler::LogicalGreaterEqual<Type::Int>,

        &GLSLDecompiler::LogicalLessThan<Type::Uint>,
        &GLSLDecompiler::LogicalEqual<Type::Uint>,
        &GLSLDecompiler::LogicalLessEqual<Type::Uint>,
        &GLSLDecompiler::LogicalGreaterThan<Type::Uint>,
        &GLSLDecompiler::LogicalNotEqual<Type::Uint>,
        &GLSLDecompiler::LogicalGreaterEqual<Type::Uint>,

        &GLSLDecompiler::Logical2HLessThan<false>,
        &GLSLDecompiler::Logical2HEqual<false>,
        &GLSLDecompiler::Logical2HLessEqual<false>,
        &GLSLDecompiler::Logical2HGreaterThan<false>,
        &GLSLDecompiler::Logical2HNotEqual<false>,
        &GLSLDecompiler::Logical2HGreaterEqual<false>,
        &GLSLDecompiler::Logical2HLessThan<true>,
        &GLSLDecompiler::Logical2HEqual<true>,
        &GLSLDecompiler::Logical2HLessEqual<true>,
        &GLSLDecompiler::Logical2HGreaterThan<true>,
        &GLSLDecompiler::Logical2HNotEqual<true>,
        &GLSLDecompiler::Logical2HGreaterEqual<true>,

        &GLSLDecompiler::Texture,
        &GLSLDecompiler::TextureLod,
        &GLSLDecompiler::TextureGather,
        &GLSLDecompiler::TextureQueryDimensions,
        &GLSLDecompiler::TextureQueryLod,
        &GLSLDecompiler::TexelFetch,

        &GLSLDecompiler::ImageStore,

        &GLSLDecompiler::Branch,
        &GLSLDecompiler::BranchIndirect,
        &GLSLDecompiler::PushFlowStack,
        &GLSLDecompiler::PopFlowStack,
        &GLSLDecompiler::Exit,
        &GLSLDecompiler::Discard,

        &GLSLDecompiler::EmitVertex,
        &GLSLDecompiler::EndPrimitive,

        &GLSLDecompiler::YNegate,
        &GLSLDecompiler::LocalInvocationId<0>,
        &GLSLDecompiler::LocalInvocationId<1>,
        &GLSLDecompiler::LocalInvocationId<2>,
        &GLSLDecompiler::WorkGroupId<0>,
        &GLSLDecompiler::WorkGroupId<1>,
        &GLSLDecompiler::WorkGroupId<2>,
    };

    std::string GetRegister(u32 index) const {
        return GetDeclarationWithSuffix(index, "gpr");
    }

    std::string GetPredicate(Tegra::Shader::Pred pred) const {
        return GetDeclarationWithSuffix(static_cast<u32>(pred), "pred");
    }

    std::string GetInputAttribute(Attribute::Index attribute) const {
        return GetDeclarationWithSuffix(GetGenericAttributeIndex(attribute), "input_attr");
    }

    std::string GetOutputAttribute(Attribute::Index attribute) const {
        return GetDeclarationWithSuffix(GetGenericAttributeIndex(attribute), "output_attr");
    }

    std::string GetConstBuffer(u32 index) const {
        return GetDeclarationWithSuffix(index, "cbuf");
    }

    std::string GetGlobalMemory(const GlobalMemoryBase& descriptor) const {
        return fmt::format("gmem_{}_{}_{}", descriptor.cbuf_index, descriptor.cbuf_offset, suffix);
    }

    std::string GetGlobalMemoryBlock(const GlobalMemoryBase& descriptor) const {
        return fmt::format("gmem_block_{}_{}_{}", descriptor.cbuf_index, descriptor.cbuf_offset,
                           suffix);
    }

    std::string GetConstBufferBlock(u32 index) const {
        return GetDeclarationWithSuffix(index, "cbuf_block");
    }

    std::string GetLocalMemory() const {
        return "lmem_" + suffix;
    }

    std::string GetInternalFlag(InternalFlag flag) const {
        constexpr std::array<const char*, 4> InternalFlagNames = {"zero_flag", "sign_flag",
                                                                  "carry_flag", "overflow_flag"};
        const auto index = static_cast<u32>(flag);
        ASSERT(index < static_cast<u32>(InternalFlag::Amount));

        return fmt::format("{}_{}", InternalFlagNames[index], suffix);
    }

    std::string GetSampler(const Sampler& sampler) const {
        return GetDeclarationWithSuffix(static_cast<u32>(sampler.GetIndex()), "sampler");
    }

    std::string GetImage(const Image& image) const {
        return GetDeclarationWithSuffix(static_cast<u32>(image.GetIndex()), "image");
    }

    void EmitIfdefIsBuffer(const Sampler& sampler) {
        code.AddLine("#ifdef SAMPLER_{}_IS_BUFFER", sampler.GetIndex());
    }

    std::string GetDeclarationWithSuffix(u32 index, const std::string& name) const {
        return fmt::format("{}_{}_{}", name, index, suffix);
    }

    u32 GetNumPhysicalInputAttributes() const {
        return stage == ShaderStage::Vertex ? GetNumPhysicalAttributes() : GetNumPhysicalVaryings();
    }

    u32 GetNumPhysicalAttributes() const {
        return std::min<u32>(device.GetMaxVertexAttributes(), Maxwell::NumVertexAttributes);
    }

    u32 GetNumPhysicalVaryings() const {
        return std::min<u32>(device.GetMaxVaryings(), Maxwell::NumVaryings);
    }

    const Device& device;
    const ShaderIR& ir;
    const ShaderStage stage;
    const std::string suffix;
    const Header header;

    ShaderWriter code;
};

} // Anonymous namespace

std::string GetCommonDeclarations() {
    return fmt::format(
        "#define MAX_CONSTBUFFER_ELEMENTS {}\n"
        "#define ftoi floatBitsToInt\n"
        "#define ftou floatBitsToUint\n"
        "#define itof intBitsToFloat\n"
        "#define utof uintBitsToFloat\n\n"
        "float fromHalf2(vec2 pair) {{\n"
        "    return utof(packHalf2x16(pair));\n"
        "}}\n\n"
        "vec2 toHalf2(float value) {{\n"
        "    return unpackHalf2x16(ftou(value));\n"
        "}}\n\n"
        "bvec2 halfFloatNanComparison(bvec2 comparison, vec2 pair1, vec2 pair2) {{\n"
        "    bvec2 is_nan1 = isnan(pair1);\n"
        "    bvec2 is_nan2 = isnan(pair2);\n"
        "    return bvec2(comparison.x || is_nan1.x || is_nan2.x, comparison.y || is_nan1.y || "
        "is_nan2.y);\n"
        "}}\n",
        MAX_CONSTBUFFER_ELEMENTS);
}

ProgramResult Decompile(const Device& device, const ShaderIR& ir, Maxwell::ShaderStage stage,
                        const std::string& suffix) {
    GLSLDecompiler decompiler(device, ir, stage, suffix);
    decompiler.Decompile();
    return {decompiler.GetResult(), decompiler.GetShaderEntries()};
}

} // namespace OpenGL::GLShader<|MERGE_RESOLUTION|>--- conflicted
+++ resolved
@@ -248,11 +248,7 @@
         }
         entries.clip_distances = ir.GetClipDistances();
         entries.shader_viewport_layer_array =
-<<<<<<< HEAD
-            stage == ShaderStage::Vertex && (ir.UsesLayer() || ir.UsesPointSize());
-=======
             stage == ShaderStage::Vertex && (ir.UsesLayer() || ir.UsesViewportIndex());
->>>>>>> 3eea6e95
         entries.shader_length = ir.GetLength();
         return entries;
     }
@@ -308,23 +304,15 @@
             if (ir.UsesViewportIndex()) {
                 code.AddLine("int gl_ViewportIndex;");
             }
-<<<<<<< HEAD
-        } else if (stage == ShaderStage::Vertex && !device.HasVertexViewportLayer()) {
-=======
         } else if ((ir.UsesLayer() || ir.UsesViewportIndex()) && stage == ShaderStage::Vertex &&
                    !device.HasVertexViewportLayer()) {
->>>>>>> 3eea6e95
             LOG_ERROR(
                 Render_OpenGL,
                 "GL_ARB_shader_viewport_layer_array is not available and its required by a shader");
         }
 
         if (ir.UsesPointSize()) {
-<<<<<<< HEAD
-            code.AddLine("int gl_PointSize;");
-=======
             code.AddLine("float gl_PointSize;");
->>>>>>> 3eea6e95
         }
 
         --code.scope;
