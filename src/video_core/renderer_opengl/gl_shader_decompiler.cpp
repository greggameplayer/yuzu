--- conflicted
+++ resolved
@@ -344,22 +344,12 @@
     }
 
     void DeclareLocalMemory() {
-<<<<<<< HEAD
-        if (stage == ProgramType::Compute) {
-            return;
-        }
-        if (const u64 local_memory_size = header.GetLocalMemorySize(); local_memory_size > 0) {
-            const auto element_count = Common::AlignUp(local_memory_size, 4) / 4;
-            code.AddLine("float {}[{}];", GetLocalMemory(), element_count);
-            code.AddNewLine();
-=======
         // TODO(Rodrigo): Unstub kernel local memory size and pass it from a register at
         // specialization time.
         const u64 local_memory_size =
             stage == ProgramType::Compute ? 0x400 : header.GetLocalMemorySize();
         if (local_memory_size == 0) {
             return;
->>>>>>> 6b0d0176
         }
         const auto element_count = Common::AlignUp(local_memory_size, 4) / 4;
         code.AddLine("float {}[{}];", GetLocalMemory(), element_count);
@@ -715,13 +705,9 @@
         }
 
         if (const auto lmem = std::get_if<LmemNode>(&*node)) {
-<<<<<<< HEAD
-            UNIMPLEMENTED_IF(stage == ProgramType::Compute);
-=======
             if (stage == ProgramType::Compute) {
                 LOG_WARNING(Render_OpenGL, "Local memory is stubbed on compute shaders");
             }
->>>>>>> 6b0d0176
             return fmt::format("{}[ftou({}) / 4]", GetLocalMemory(), Visit(lmem->GetAddress()));
         }
 
@@ -1098,13 +1084,9 @@
             target = result->first;
             is_integer = result->second;
         } else if (const auto lmem = std::get_if<LmemNode>(&*dest)) {
-<<<<<<< HEAD
-            UNIMPLEMENTED_IF(stage == ProgramType::Compute);
-=======
             if (stage == ProgramType::Compute) {
                 LOG_WARNING(Render_OpenGL, "Local memory is stubbed on compute shaders");
             }
->>>>>>> 6b0d0176
             target = fmt::format("{}[ftou({}) / 4]", GetLocalMemory(), Visit(lmem->GetAddress()));
         } else if (const auto gmem = std::get_if<GmemNode>(&*dest)) {
             const std::string real = Visit(gmem->GetRealAddress());
