// Copyright 2014 Citra Emulator Project
// Licensed under GPLv2 or any later version
// Refer to the license.txt file included.

#include <algorithm>
#include <cstddef>
#include <cstdlib>
#include <cstring>
#include <memory>

#include <glad/glad.h>

#include "common/assert.h"
#include "common/logging/log.h"
#include "common/microprofile.h"
#include "common/telemetry.h"
#include "core/core.h"
#include "core/core_timing.h"
#include "core/frontend/emu_window.h"
#include "core/memory.h"
#include "core/perf_stats.h"
#include "core/settings.h"
#include "core/telemetry_session.h"
#include "video_core/morton.h"
#include "video_core/renderer_opengl/gl_rasterizer.h"
#include "video_core/renderer_opengl/gl_shader_manager.h"
#include "video_core/renderer_opengl/renderer_opengl.h"

namespace OpenGL {

namespace {

constexpr std::size_t SWAP_CHAIN_SIZE = 3;

struct Frame {
    u32 width{};                      /// Width of the frame (to detect resize)
    u32 height{};                     /// Height of the frame
    bool color_reloaded{};            /// Texture attachment was recreated (ie: resized)
    OpenGL::OGLRenderbuffer color{};  /// Buffer shared between the render/present FBO
    OpenGL::OGLFramebuffer render{};  /// FBO created on the render thread
    OpenGL::OGLFramebuffer present{}; /// FBO created on the present thread
    GLsync render_fence{};            /// Fence created on the render thread
    GLsync present_fence{};           /// Fence created on the presentation thread
    bool is_srgb{};                   /// Framebuffer is sRGB or RGB
};

constexpr char VERTEX_SHADER[] = R"(
#version 430 core

out gl_PerVertex {
    vec4 gl_Position;
};

layout (location = 0) in vec2 vert_position;
layout (location = 1) in vec2 vert_tex_coord;
layout (location = 0) out vec2 frag_tex_coord;

// This is a truncated 3x3 matrix for 2D transformations:
// The upper-left 2x2 submatrix performs scaling/rotation/mirroring.
// The third column performs translation.
// The third row could be used for projection, which we don't need in 2D. It hence is assumed to
// implicitly be [0, 0, 1]
layout (location = 0) uniform mat3x2 modelview_matrix;

void main() {
    // Multiply input position by the rotscale part of the matrix and then manually translate by
    // the last column. This is equivalent to using a full 3x3 matrix and expanding the vector
    // to `vec3(vert_position.xy, 1.0)`
    gl_Position = vec4(mat2(modelview_matrix) * vert_position + modelview_matrix[2], 0.0, 1.0);
    frag_tex_coord = vert_tex_coord;
}
)";

constexpr char FRAGMENT_SHADER[] = R"(
#version 430 core

layout (location = 0) in vec2 frag_tex_coord;
layout (location = 0) out vec4 color;

layout (binding = 0) uniform sampler2D color_texture;

void main() {
    color = vec4(texture(color_texture, frag_tex_coord).rgb, 1.0f);
}
)";

constexpr GLint PositionLocation = 0;
constexpr GLint TexCoordLocation = 1;
constexpr GLint ModelViewMatrixLocation = 0;

struct ScreenRectVertex {
    constexpr ScreenRectVertex(u32 x, u32 y, GLfloat u, GLfloat v)
        : position{{static_cast<GLfloat>(x), static_cast<GLfloat>(y)}}, tex_coord{{u, v}} {}

    std::array<GLfloat, 2> position;
    std::array<GLfloat, 2> tex_coord;
};

/// Returns true if any debug tool is attached
bool HasDebugTool() {
    const bool nsight = std::getenv("NVTX_INJECTION64_PATH") || std::getenv("NSIGHT_LAUNCHED");
    if (nsight) {
        return true;
    }

    GLint num_extensions;
    glGetIntegerv(GL_NUM_EXTENSIONS, &num_extensions);
    for (GLuint index = 0; index < static_cast<GLuint>(num_extensions); ++index) {
        const auto name = reinterpret_cast<const char*>(glGetStringi(GL_EXTENSIONS, index));
        if (!std::strcmp(name, "GL_EXT_debug_tool")) {
            return true;
        }
    }
    return false;
}

/**
 * Defines a 1:1 pixel ortographic projection matrix with (0,0) on the top-left
 * corner and (width, height) on the lower-bottom.
 *
 * The projection part of the matrix is trivial, hence these operations are represented
 * by a 3x2 matrix.
 */
std::array<GLfloat, 3 * 2> MakeOrthographicMatrix(float width, float height) {
    std::array<GLfloat, 3 * 2> matrix; // Laid out in column-major order

    // clang-format off
    matrix[0] = 2.f / width; matrix[2] =  0.f;          matrix[4] = -1.f;
    matrix[1] = 0.f;         matrix[3] = -2.f / height; matrix[5] =  1.f;
    // Last matrix row is implicitly assumed to be [0, 0, 1].
    // clang-format on

    return matrix;
}

const char* GetSource(GLenum source) {
    switch (source) {
    case GL_DEBUG_SOURCE_API:
        return "API";
    case GL_DEBUG_SOURCE_WINDOW_SYSTEM:
        return "WINDOW_SYSTEM";
    case GL_DEBUG_SOURCE_SHADER_COMPILER:
        return "SHADER_COMPILER";
    case GL_DEBUG_SOURCE_THIRD_PARTY:
        return "THIRD_PARTY";
    case GL_DEBUG_SOURCE_APPLICATION:
        return "APPLICATION";
    case GL_DEBUG_SOURCE_OTHER:
        return "OTHER";
    default:
        UNREACHABLE();
        return "Unknown source";
    }
}

const char* GetType(GLenum type) {
    switch (type) {
    case GL_DEBUG_TYPE_ERROR:
        return "ERROR";
    case GL_DEBUG_TYPE_DEPRECATED_BEHAVIOR:
        return "DEPRECATED_BEHAVIOR";
    case GL_DEBUG_TYPE_UNDEFINED_BEHAVIOR:
        return "UNDEFINED_BEHAVIOR";
    case GL_DEBUG_TYPE_PORTABILITY:
        return "PORTABILITY";
    case GL_DEBUG_TYPE_PERFORMANCE:
        return "PERFORMANCE";
    case GL_DEBUG_TYPE_OTHER:
        return "OTHER";
    case GL_DEBUG_TYPE_MARKER:
        return "MARKER";
    default:
        UNREACHABLE();
        return "Unknown type";
    }
}

void APIENTRY DebugHandler(GLenum source, GLenum type, GLuint id, GLenum severity, GLsizei length,
                           const GLchar* message, const void* user_param) {
    static constexpr char format[] = "{} {} {}: {}";
    if (severity == GL_DEBUG_SEVERITY_HIGH) {
        LOG_CRITICAL(Render_OpenGL, format, GetSource(source), GetType(type), id, message);
        return;
    }

    if (!Settings::values.renderer_debug) {
        return;
    }
    const char* const str_source = GetSource(source);
    const char* const str_type = GetType(type);

    switch (severity) {
    case GL_DEBUG_SEVERITY_MEDIUM:
        LOG_WARNING(Render_OpenGL, format, str_source, str_type, id, message);
        break;
    case GL_DEBUG_SEVERITY_NOTIFICATION:
    case GL_DEBUG_SEVERITY_LOW:
        LOG_DEBUG(Render_OpenGL, format, str_source, str_type, id, message);
        break;
    }
}

} // Anonymous namespace

/**
 * For smooth Vsync rendering, we want to always present the latest frame that the core generates,
 * but also make sure that rendering happens at the pace that the frontend dictates. This is a
 * helper class that the renderer uses to sync frames between the render thread and the presentation
 * thread
 */
class FrameMailbox {
public:
    std::mutex swap_chain_lock;
    std::condition_variable present_cv;
    std::array<Frame, SWAP_CHAIN_SIZE> swap_chain{};
    std::queue<Frame*> free_queue;
    std::deque<Frame*> present_queue;
    Frame* previous_frame{};

    FrameMailbox() {
        for (auto& frame : swap_chain) {
            free_queue.push(&frame);
        }
    }

    ~FrameMailbox() {
        // lock the mutex and clear out the present and free_queues and notify any people who are
        // blocked to prevent deadlock on shutdown
        std::scoped_lock lock{swap_chain_lock};
        std::queue<Frame*>().swap(free_queue);
        present_queue.clear();
        present_cv.notify_all();
    }

    void ReloadPresentFrame(Frame* frame, u32 height, u32 width) {
        frame->present.Release();
        frame->present.Create();
        GLint previous_draw_fbo{};
        glGetIntegerv(GL_DRAW_FRAMEBUFFER_BINDING, &previous_draw_fbo);
        glBindFramebuffer(GL_FRAMEBUFFER, frame->present.handle);
        glFramebufferRenderbuffer(GL_FRAMEBUFFER, GL_COLOR_ATTACHMENT0, GL_RENDERBUFFER,
                                  frame->color.handle);
        if (glCheckFramebufferStatus(GL_FRAMEBUFFER) != GL_FRAMEBUFFER_COMPLETE) {
            LOG_CRITICAL(Render_OpenGL, "Failed to recreate present FBO!");
        }
        glBindFramebuffer(GL_DRAW_FRAMEBUFFER, previous_draw_fbo);
        frame->color_reloaded = false;
    }

    void ReloadRenderFrame(Frame* frame, u32 width, u32 height) {
        // Recreate the color texture attachment
        frame->color.Release();
        frame->color.Create();
        const GLenum internal_format = frame->is_srgb ? GL_SRGB8 : GL_RGB8;
        glNamedRenderbufferStorage(frame->color.handle, internal_format, width, height);

        // Recreate the FBO for the render target
        frame->render.Release();
        frame->render.Create();
        glBindFramebuffer(GL_FRAMEBUFFER, frame->render.handle);
        glFramebufferRenderbuffer(GL_FRAMEBUFFER, GL_COLOR_ATTACHMENT0, GL_RENDERBUFFER,
                                  frame->color.handle);
        if (glCheckFramebufferStatus(GL_FRAMEBUFFER) != GL_FRAMEBUFFER_COMPLETE) {
            LOG_CRITICAL(Render_OpenGL, "Failed to recreate render FBO!");
        }

        frame->width = width;
        frame->height = height;
        frame->color_reloaded = true;
    }

    Frame* GetRenderFrame() {
        std::unique_lock lock{swap_chain_lock};

        // If theres no free frames, we will reuse the oldest render frame
        if (free_queue.empty()) {
            auto frame = present_queue.back();
            present_queue.pop_back();
            return frame;
        }

        Frame* frame = free_queue.front();
        free_queue.pop();
        return frame;
    }

    void ReleaseRenderFrame(Frame* frame) {
        std::unique_lock lock{swap_chain_lock};
        present_queue.push_front(frame);
        present_cv.notify_one();
    }

    Frame* TryGetPresentFrame(int timeout_ms) {
        std::unique_lock lock{swap_chain_lock};
        // wait for new entries in the present_queue
        present_cv.wait_for(lock, std::chrono::milliseconds(timeout_ms),
                            [&] { return !present_queue.empty(); });
        if (present_queue.empty()) {
            // timed out waiting for a frame to draw so return the previous frame
            return previous_frame;
        }

        // free the previous frame and add it back to the free queue
        if (previous_frame) {
            free_queue.push(previous_frame);
        }

        // the newest entries are pushed to the front of the queue
        Frame* frame = present_queue.front();
        present_queue.pop_front();
        // remove all old entries from the present queue and move them back to the free_queue
        for (auto f : present_queue) {
            free_queue.push(f);
        }
        present_queue.clear();
        previous_frame = frame;
        return frame;
    }
};

RendererOpenGL::RendererOpenGL(Core::Frontend::EmuWindow& emu_window, Core::System& system,
                               Core::Frontend::GraphicsContext& context)
    : RendererBase{emu_window}, emu_window{emu_window}, system{system}, context{context},
      program_manager{device}, has_debug_tool{HasDebugTool()} {}

RendererOpenGL::~RendererOpenGL() = default;

MICROPROFILE_DEFINE(OpenGL_RenderFrame, "OpenGL", "Render Frame", MP_RGB(128, 128, 64));
MICROPROFILE_DEFINE(OpenGL_WaitPresent, "OpenGL", "Wait For Present", MP_RGB(128, 128, 128));

void RendererOpenGL::SwapBuffers(const Tegra::FramebufferConfig* framebuffer) {
    if (!framebuffer) {
        return;
    }

    PrepareRendertarget(framebuffer);
    RenderScreenshot();

    Frame* frame;
    {
        MICROPROFILE_SCOPE(OpenGL_WaitPresent);

        frame = frame_mailbox->GetRenderFrame();

        // Clean up sync objects before drawing

        // INTEL driver workaround. We can't delete the previous render sync object until we are
        // sure that the presentation is done
        if (frame->present_fence) {
            glClientWaitSync(frame->present_fence, 0, GL_TIMEOUT_IGNORED);
        }

        // delete the draw fence if the frame wasn't presented
        if (frame->render_fence) {
            glDeleteSync(frame->render_fence);
            frame->render_fence = 0;
        }

        // wait for the presentation to be done
        if (frame->present_fence) {
            glWaitSync(frame->present_fence, 0, GL_TIMEOUT_IGNORED);
            glDeleteSync(frame->present_fence);
            frame->present_fence = 0;
        }
    }

    {
        MICROPROFILE_SCOPE(OpenGL_RenderFrame);
        const auto& layout = render_window.GetFramebufferLayout();

        // Recreate the frame if the size of the window has changed
        if (layout.width != frame->width || layout.height != frame->height ||
            screen_info.display_srgb != frame->is_srgb) {
            LOG_DEBUG(Render_OpenGL, "Reloading render frame");
            frame->is_srgb = screen_info.display_srgb;
            frame_mailbox->ReloadRenderFrame(frame, layout.width, layout.height);
        }
        glBindFramebuffer(GL_DRAW_FRAMEBUFFER, frame->render.handle);
        DrawScreen(layout);
        // Create a fence for the frontend to wait on and swap this frame to OffTex
        frame->render_fence = glFenceSync(GL_SYNC_GPU_COMMANDS_COMPLETE, 0);
        glFlush();
        frame_mailbox->ReleaseRenderFrame(frame);
        m_current_frame++;
        rasterizer->TickFrame();
    }

    render_window.PollEvents();
    if (has_debug_tool) {
        glBindFramebuffer(GL_DRAW_FRAMEBUFFER, 0);
        Present(0);
        context.SwapBuffers();
    }
}

void RendererOpenGL::PrepareRendertarget(const Tegra::FramebufferConfig* framebuffer) {
    if (framebuffer) {
        // If framebuffer is provided, reload it from memory to a texture
        if (screen_info.texture.width != static_cast<GLsizei>(framebuffer->width) ||
            screen_info.texture.height != static_cast<GLsizei>(framebuffer->height) ||
            screen_info.texture.pixel_format != framebuffer->pixel_format ||
            gl_framebuffer_data.empty()) {
            // Reallocate texture if the framebuffer size has changed.
            // This is expected to not happen very often and hence should not be a
            // performance problem.
            ConfigureFramebufferTexture(screen_info.texture, *framebuffer);
        }

        // Load the framebuffer from memory, draw it to the screen, and swap buffers
        LoadFBToScreenInfo(*framebuffer);
    }
}

void RendererOpenGL::LoadFBToScreenInfo(const Tegra::FramebufferConfig& framebuffer) {
    // Framebuffer orientation handling
    framebuffer_transform_flags = framebuffer.transform_flags;
    framebuffer_crop_rect = framebuffer.crop_rect;

    const VAddr framebuffer_addr{framebuffer.address + framebuffer.offset};
    if (rasterizer->AccelerateDisplay(framebuffer, framebuffer_addr, framebuffer.stride)) {
        return;
    }

    // Reset the screen info's display texture to its own permanent texture
    screen_info.display_texture = screen_info.texture.resource.handle;

    const auto pixel_format{
        VideoCore::Surface::PixelFormatFromGPUPixelFormat(framebuffer.pixel_format)};
    const u32 bytes_per_pixel{VideoCore::Surface::GetBytesPerPixel(pixel_format)};
    const u64 size_in_bytes{framebuffer.stride * framebuffer.height * bytes_per_pixel};
    u8* const host_ptr{system.Memory().GetPointer(framebuffer_addr)};
    rasterizer->FlushRegion(ToCacheAddr(host_ptr), size_in_bytes);

    // TODO(Rodrigo): Read this from HLE
    constexpr u32 block_height_log2 = 4;
    VideoCore::MortonSwizzle(VideoCore::MortonSwizzleMode::MortonToLinear, pixel_format,
                             framebuffer.stride, block_height_log2, framebuffer.height, 0, 1, 1,
                             gl_framebuffer_data.data(), host_ptr);

    glPixelStorei(GL_UNPACK_ROW_LENGTH, static_cast<GLint>(framebuffer.stride));

    // Update existing texture
    // TODO: Test what happens on hardware when you change the framebuffer dimensions so that
    //       they differ from the LCD resolution.
    // TODO: Applications could theoretically crash yuzu here by specifying too large
    //       framebuffer sizes. We should make sure that this cannot happen.
    glTextureSubImage2D(screen_info.texture.resource.handle, 0, 0, 0, framebuffer.width,
                        framebuffer.height, screen_info.texture.gl_format,
                        screen_info.texture.gl_type, gl_framebuffer_data.data());

    glPixelStorei(GL_UNPACK_ROW_LENGTH, 0);
}

void RendererOpenGL::LoadColorToActiveGLTexture(u8 color_r, u8 color_g, u8 color_b, u8 color_a,
                                                const TextureInfo& texture) {
    const u8 framebuffer_data[4] = {color_a, color_b, color_g, color_r};
    glClearTexImage(texture.resource.handle, 0, GL_RGBA, GL_UNSIGNED_BYTE, framebuffer_data);
}

void RendererOpenGL::InitOpenGLObjects() {
    frame_mailbox = std::make_unique<FrameMailbox>();

    glClearColor(Settings::values.bg_red, Settings::values.bg_green, Settings::values.bg_blue,
                 0.0f);

    // Create shader programs
    OGLShader vertex_shader;
    vertex_shader.Create(VERTEX_SHADER, GL_VERTEX_SHADER);

    OGLShader fragment_shader;
    fragment_shader.Create(FRAGMENT_SHADER, GL_FRAGMENT_SHADER);

    vertex_program.Create(true, false, vertex_shader.handle);
    fragment_program.Create(true, false, fragment_shader.handle);

    pipeline.Create();
    glUseProgramStages(pipeline.handle, GL_VERTEX_SHADER_BIT, vertex_program.handle);
    glUseProgramStages(pipeline.handle, GL_FRAGMENT_SHADER_BIT, fragment_program.handle);

    // Generate VBO handle for drawing
    vertex_buffer.Create();

    // Attach vertex data to VAO
    glNamedBufferData(vertex_buffer.handle, sizeof(ScreenRectVertex) * 4, nullptr, GL_STREAM_DRAW);

    // Allocate textures for the screen
    screen_info.texture.resource.Create(GL_TEXTURE_2D);

    const GLuint texture = screen_info.texture.resource.handle;
    glTextureStorage2D(texture, 1, GL_RGBA8, 1, 1);

    screen_info.display_texture = screen_info.texture.resource.handle;

    // Clear screen to black
    LoadColorToActiveGLTexture(0, 0, 0, 0, screen_info.texture);

    // Enable unified vertex attributes and query vertex buffer address when the driver supports it
    if (device.HasVertexBufferUnifiedMemory()) {
        glEnableClientState(GL_VERTEX_ATTRIB_ARRAY_UNIFIED_NV);

        glMakeNamedBufferResidentNV(vertex_buffer.handle, GL_READ_ONLY);
        glGetNamedBufferParameterui64vNV(vertex_buffer.handle, GL_BUFFER_GPU_ADDRESS_NV,
                                         &vertex_buffer_address);
    }
}

void RendererOpenGL::AddTelemetryFields() {
    const char* const gl_version{reinterpret_cast<char const*>(glGetString(GL_VERSION))};
    const char* const gpu_vendor{reinterpret_cast<char const*>(glGetString(GL_VENDOR))};
    const char* const gpu_model{reinterpret_cast<char const*>(glGetString(GL_RENDERER))};

    LOG_INFO(Render_OpenGL, "GL_VERSION: {}", gl_version);
    LOG_INFO(Render_OpenGL, "GL_VENDOR: {}", gpu_vendor);
    LOG_INFO(Render_OpenGL, "GL_RENDERER: {}", gpu_model);

    auto& telemetry_session = system.TelemetrySession();
    telemetry_session.AddField(Telemetry::FieldType::UserSystem, "GPU_Vendor", gpu_vendor);
    telemetry_session.AddField(Telemetry::FieldType::UserSystem, "GPU_Model", gpu_model);
    telemetry_session.AddField(Telemetry::FieldType::UserSystem, "GPU_OpenGL_Version", gl_version);
}

void RendererOpenGL::CreateRasterizer() {
    if (rasterizer) {
        return;
    }
    rasterizer = std::make_unique<RasterizerOpenGL>(system, emu_window, device, screen_info,
                                                    program_manager, state_tracker);
}

void RendererOpenGL::ConfigureFramebufferTexture(TextureInfo& texture,
                                                 const Tegra::FramebufferConfig& framebuffer) {
    texture.width = framebuffer.width;
    texture.height = framebuffer.height;
    texture.pixel_format = framebuffer.pixel_format;

    const auto pixel_format{
        VideoCore::Surface::PixelFormatFromGPUPixelFormat(framebuffer.pixel_format)};
    const u32 bytes_per_pixel{VideoCore::Surface::GetBytesPerPixel(pixel_format)};
    gl_framebuffer_data.resize(texture.width * texture.height * bytes_per_pixel);

    GLint internal_format;
    switch (framebuffer.pixel_format) {
    case Tegra::FramebufferConfig::PixelFormat::ABGR8:
        internal_format = GL_RGBA8;
        texture.gl_format = GL_RGBA;
        texture.gl_type = GL_UNSIGNED_INT_8_8_8_8_REV;
        break;
    case Tegra::FramebufferConfig::PixelFormat::RGB565:
        internal_format = GL_RGB565;
        texture.gl_format = GL_RGB;
        texture.gl_type = GL_UNSIGNED_SHORT_5_6_5;
        break;
    default:
        internal_format = GL_RGBA8;
        texture.gl_format = GL_RGBA;
        texture.gl_type = GL_UNSIGNED_INT_8_8_8_8_REV;
        UNIMPLEMENTED_MSG("Unknown framebuffer pixel format: {}",
                          static_cast<u32>(framebuffer.pixel_format));
    }

    texture.resource.Release();
    texture.resource.Create(GL_TEXTURE_2D);
    glTextureStorage2D(texture.resource.handle, 1, internal_format, texture.width, texture.height);
}

void RendererOpenGL::DrawScreen(const Layout::FramebufferLayout& layout) {
    if (renderer_settings.set_background_color) {
        // Update background color before drawing
        glClearColor(Settings::values.bg_red, Settings::values.bg_green, Settings::values.bg_blue,
                     0.0f);
    }

    // Set projection matrix
    const std::array ortho_matrix =
        MakeOrthographicMatrix(static_cast<float>(layout.width), static_cast<float>(layout.height));
    glProgramUniformMatrix3x2fv(vertex_program.handle, ModelViewMatrixLocation, 1, GL_FALSE,
                                std::data(ortho_matrix));

    const auto& texcoords = screen_info.display_texcoords;
    auto left = texcoords.left;
    auto right = texcoords.right;
    if (framebuffer_transform_flags != Tegra::FramebufferConfig::TransformFlags::Unset) {
        if (framebuffer_transform_flags == Tegra::FramebufferConfig::TransformFlags::FlipV) {
            // Flip the framebuffer vertically
            left = texcoords.right;
            right = texcoords.left;
        } else {
            // Other transformations are unsupported
            LOG_CRITICAL(Render_OpenGL, "Unsupported framebuffer_transform_flags={}",
                         static_cast<u32>(framebuffer_transform_flags));
            UNIMPLEMENTED();
        }
    }

    ASSERT_MSG(framebuffer_crop_rect.top == 0, "Unimplemented");
    ASSERT_MSG(framebuffer_crop_rect.left == 0, "Unimplemented");

    // Scale the output by the crop width/height. This is commonly used with 1280x720 rendering
    // (e.g. handheld mode) on a 1920x1080 framebuffer.
    f32 scale_u = 1.f, scale_v = 1.f;
    if (framebuffer_crop_rect.GetWidth() > 0) {
        scale_u = static_cast<f32>(framebuffer_crop_rect.GetWidth()) /
                  static_cast<f32>(screen_info.texture.width);
    }
    if (framebuffer_crop_rect.GetHeight() > 0) {
        scale_v = static_cast<f32>(framebuffer_crop_rect.GetHeight()) /
                  static_cast<f32>(screen_info.texture.height);
    }

    const auto& screen = layout.screen;
    const std::array vertices = {
        ScreenRectVertex(screen.left, screen.top, texcoords.top * scale_u, left * scale_v),
        ScreenRectVertex(screen.right, screen.top, texcoords.bottom * scale_u, left * scale_v),
        ScreenRectVertex(screen.left, screen.bottom, texcoords.top * scale_u, right * scale_v),
        ScreenRectVertex(screen.right, screen.bottom, texcoords.bottom * scale_u, right * scale_v),
    };
    glNamedBufferSubData(vertex_buffer.handle, 0, sizeof(vertices), std::data(vertices));

    // TODO: Signal state tracker about these changes
    state_tracker.NotifyScreenDrawVertexArray();
    state_tracker.NotifyPolygonModes();
    state_tracker.NotifyViewport0();
    state_tracker.NotifyScissor0();
    state_tracker.NotifyColorMask0();
    state_tracker.NotifyBlend0();
    state_tracker.NotifyFramebuffer();
    state_tracker.NotifyFrontFace();
    state_tracker.NotifyCullTest();
    state_tracker.NotifyDepthTest();
    state_tracker.NotifyStencilTest();
    state_tracker.NotifyPolygonOffset();
    state_tracker.NotifyRasterizeEnable();
    state_tracker.NotifyFramebufferSRGB();
    state_tracker.NotifyLogicOp();
    state_tracker.NotifyClipControl();
    state_tracker.NotifyAlphaTest();

    program_manager.BindHostPipeline(pipeline.handle);

    glEnable(GL_CULL_FACE);
    if (screen_info.display_srgb) {
        glEnable(GL_FRAMEBUFFER_SRGB);
    } else {
        glDisable(GL_FRAMEBUFFER_SRGB);
    }
    glDisable(GL_COLOR_LOGIC_OP);
    glDisable(GL_DEPTH_TEST);
    glDisable(GL_STENCIL_TEST);
    glDisable(GL_POLYGON_OFFSET_FILL);
    glDisable(GL_RASTERIZER_DISCARD);
    glDisable(GL_ALPHA_TEST);
    glDisablei(GL_BLEND, 0);
    glDisablei(GL_SCISSOR_TEST, 0);
    glPolygonMode(GL_FRONT_AND_BACK, GL_FILL);
    glCullFace(GL_BACK);
    glFrontFace(GL_CW);
    glColorMaski(0, GL_TRUE, GL_TRUE, GL_TRUE, GL_TRUE);
    glClipControl(GL_LOWER_LEFT, GL_ZERO_TO_ONE);
    glViewportIndexedf(0, 0.0f, 0.0f, static_cast<GLfloat>(layout.width),
                       static_cast<GLfloat>(layout.height));
    glDepthRangeIndexed(0, 0.0, 0.0);

    glEnableVertexAttribArray(PositionLocation);
    glEnableVertexAttribArray(TexCoordLocation);
    glVertexAttribDivisor(PositionLocation, 0);
    glVertexAttribDivisor(TexCoordLocation, 0);
    glVertexAttribFormat(PositionLocation, 2, GL_FLOAT, GL_FALSE,
                         offsetof(ScreenRectVertex, position));
    glVertexAttribFormat(TexCoordLocation, 2, GL_FLOAT, GL_FALSE,
                         offsetof(ScreenRectVertex, tex_coord));
    glVertexAttribBinding(PositionLocation, 0);
    glVertexAttribBinding(TexCoordLocation, 0);
    if (device.HasVertexBufferUnifiedMemory()) {
        glBindVertexBuffer(0, 0, 0, sizeof(ScreenRectVertex));
        glBufferAddressRangeNV(GL_VERTEX_ATTRIB_ARRAY_ADDRESS_NV, 0, vertex_buffer_address,
                               sizeof(vertices));
    } else {
        glBindVertexBuffer(0, vertex_buffer.handle, 0, sizeof(ScreenRectVertex));
    }

    glBindTextureUnit(0, screen_info.display_texture);
    glBindSampler(0, 0);

    glClear(GL_COLOR_BUFFER_BIT);
    glDrawArrays(GL_TRIANGLE_STRIP, 0, 4);

    program_manager.RestoreGuestPipeline();
}

bool RendererOpenGL::TryPresent(int timeout_ms) {
    if (has_debug_tool) {
        LOG_DEBUG(Render_OpenGL,
                  "Skipping presentation because we are presenting on the main context");
        return false;
    }
    return Present(timeout_ms);
}

bool RendererOpenGL::Present(int timeout_ms) {
    const auto& layout = render_window.GetFramebufferLayout();
    auto frame = frame_mailbox->TryGetPresentFrame(timeout_ms);
    if (!frame) {
        LOG_DEBUG(Render_OpenGL, "TryGetPresentFrame returned no frame to present");
        return false;
    }

    // Clearing before a full overwrite of a fbo can signal to drivers that they can avoid a
    // readback since we won't be doing any blending
    glClear(GL_COLOR_BUFFER_BIT);

    // Recreate the presentation FBO if the color attachment was changed
    if (frame->color_reloaded) {
        LOG_DEBUG(Render_OpenGL, "Reloading present frame");
        frame_mailbox->ReloadPresentFrame(frame, layout.width, layout.height);
    }
    glWaitSync(frame->render_fence, 0, GL_TIMEOUT_IGNORED);
    // INTEL workaround.
    // Normally we could just delete the draw fence here, but due to driver bugs, we can just delete
    // it on the emulation thread without too much penalty
    // glDeleteSync(frame.render_sync);
    // frame.render_sync = 0;

    glBindFramebuffer(GL_READ_FRAMEBUFFER, frame->present.handle);
    glBlitFramebuffer(0, 0, frame->width, frame->height, 0, 0, layout.width, layout.height,
                      GL_COLOR_BUFFER_BIT, GL_LINEAR);

    // Insert fence for the main thread to block on
    frame->present_fence = glFenceSync(GL_SYNC_GPU_COMMANDS_COMPLETE, 0);
    glFlush();

    glBindFramebuffer(GL_READ_FRAMEBUFFER, 0);
    return true;
}

void RendererOpenGL::RenderScreenshot() {
    if (!renderer_settings.screenshot_requested) {
        return;
    }

    GLint old_read_fb;
    GLint old_draw_fb;
    glGetIntegerv(GL_READ_FRAMEBUFFER_BINDING, &old_read_fb);
    glGetIntegerv(GL_DRAW_FRAMEBUFFER_BINDING, &old_draw_fb);

    // Draw the current frame to the screenshot framebuffer
    screenshot_framebuffer.Create();
    glBindFramebuffer(GL_FRAMEBUFFER, screenshot_framebuffer.handle);

    Layout::FramebufferLayout layout{renderer_settings.screenshot_framebuffer_layout};

    GLuint renderbuffer;
    glGenRenderbuffers(1, &renderbuffer);
    glBindRenderbuffer(GL_RENDERBUFFER, renderbuffer);
    glRenderbufferStorage(GL_RENDERBUFFER, screen_info.display_srgb ? GL_SRGB8 : GL_RGB8,
                          layout.width, layout.height);
    glFramebufferRenderbuffer(GL_FRAMEBUFFER, GL_COLOR_ATTACHMENT0, GL_RENDERBUFFER, renderbuffer);

    DrawScreen(layout);

    glReadPixels(0, 0, layout.width, layout.height, GL_BGRA, GL_UNSIGNED_INT_8_8_8_8_REV,
                 renderer_settings.screenshot_bits);

    screenshot_framebuffer.Release();
    glDeleteRenderbuffers(1, &renderbuffer);

    glBindFramebuffer(GL_READ_FRAMEBUFFER, old_read_fb);
    glBindFramebuffer(GL_DRAW_FRAMEBUFFER, old_draw_fb);

    renderer_settings.screenshot_complete_callback();
    renderer_settings.screenshot_requested = false;
}

bool RendererOpenGL::Init() {
    if (Settings::values.renderer_debug && GLAD_GL_KHR_debug) {
        glEnable(GL_DEBUG_OUTPUT);
<<<<<<< HEAD
        if (Settings::values.renderer_debug) {
            glEnable(GL_DEBUG_OUTPUT_SYNCHRONOUS);
        }
=======
        glEnable(GL_DEBUG_OUTPUT_SYNCHRONOUS);
>>>>>>> eecf58ec
        glDebugMessageCallback(DebugHandler, nullptr);
    }

    AddTelemetryFields();

    if (!GLAD_GL_VERSION_4_3) {
        return false;
    }

    InitOpenGLObjects();
    CreateRasterizer();

    return true;
}

void RendererOpenGL::ShutDown() {}

} // namespace OpenGL<|MERGE_RESOLUTION|>--- conflicted
+++ resolved
@@ -773,13 +773,7 @@
 bool RendererOpenGL::Init() {
     if (Settings::values.renderer_debug && GLAD_GL_KHR_debug) {
         glEnable(GL_DEBUG_OUTPUT);
-<<<<<<< HEAD
-        if (Settings::values.renderer_debug) {
-            glEnable(GL_DEBUG_OUTPUT_SYNCHRONOUS);
-        }
-=======
         glEnable(GL_DEBUG_OUTPUT_SYNCHRONOUS);
->>>>>>> eecf58ec
         glDebugMessageCallback(DebugHandler, nullptr);
     }
 
