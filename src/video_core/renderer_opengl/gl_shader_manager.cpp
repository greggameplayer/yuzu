// Copyright 2018 yuzu Emulator Project
// Licensed under GPLv2 or any later version
// Refer to the license.txt file included.

#include <array>
#include "common/common_types.h"
#include "core/settings.h"
#include "video_core/engines/maxwell_3d.h"
#include "video_core/renderer_opengl/gl_shader_manager.h"

namespace OpenGL::GLShader {

using Maxwell = Tegra::Engines::Maxwell3D::Regs;

StageProgram::StageProgram() = default;

StageProgram::~StageProgram() = default;

<<<<<<< HEAD
void StageProgram::UpdateConstants() {
    enum ProgramLocations : u32 {
        CONFIG_PACK = 0,
        VIEWPORT_SCALE = 1,
    };
    if (state.config_pack != old_state.config_pack) {
        glProgramUniform4uiv(handle, CONFIG_PACK, 1, state.config_pack.data());
        old_state.config_pack = state.config_pack;
    }
    if (state.viewport_scale != old_state.viewport_scale) {
        glProgramUniform2fv(handle, VIEWPORT_SCALE, 1, state.viewport_scale.data());
=======
void StageProgram::SetUniformLocations() {
    config_pack_location = glGetUniformLocation(handle, "config_pack");
    viewport_flip_location = glGetUniformLocation(handle, "viewport_flip");
}

void StageProgram::UpdateConstants() {
    if (state.config_pack != old_state.config_pack) {
        glProgramUniform4uiv(handle, config_pack_location, 1, state.config_pack.data());
        old_state.config_pack = state.config_pack;
    }
    if (state.viewport_scale != old_state.viewport_scale) {
        glProgramUniform2fv(handle, viewport_flip_location, 1, state.viewport_scale.data());
>>>>>>> 4096dc76
        old_state.viewport_scale = state.viewport_scale;
    }
}

ProgramManager::ProgramManager() {
    pipeline.Create();
}

ProgramManager::~ProgramManager() = default;

void ProgramManager::SetConstants(Tegra::Engines::Maxwell3D& maxwell_3d, bool rescaling) {
    const auto& regs = maxwell_3d.regs;
    const auto& state = maxwell_3d.state;

    // TODO(bunnei): Support more than one viewport
    const GLfloat flip_x = regs.viewport_transform[0].scale_x < 0.0 ? -1.0f : 1.0f;
    const GLfloat flip_y = regs.viewport_transform[0].scale_y < 0.0 ? -1.0f : 1.0f;

    const GLuint instance_id = state.current_instance;

    // Assign in which stage the position has to be flipped (the last stage before the fragment
    // shader).
    const GLuint flip_stage = [&]() {
        constexpr u32 geometry_index = static_cast<u32>(Maxwell::ShaderProgram::Geometry);
        if (regs.shader_config[geometry_index].enable) {
            return geometry_index;
        } else {
            return static_cast<u32>(Maxwell::ShaderProgram::VertexB);
        }
    }();

    // Y_NEGATE controls what value S2R returns for the Y_DIRECTION system value.
    const GLfloat y_direction = regs.screen_y_control.y_negate == 0 ? 1.0f : -1.0f;

    const GLfloat rescale_factor = rescaling ? Settings::values.resolution_factor : 1.0f;

    for (const auto stage :
         {current_state.vertex, current_state.geometry, current_state.fragment}) {
        if (!stage) {
            continue;
        }
        stage->SetInstanceID(instance_id);
        stage->SetFlipStage(flip_stage);
        stage->SetYDirection(y_direction);
        stage->SetViewportScale(flip_x, flip_y);
        stage->SetRescalingFactor(rescale_factor);
        stage->UpdateConstants();
    }
}

void ProgramManager::ApplyTo(OpenGLState& state) {
    UpdatePipeline();
    state.draw.shader_program = 0;
    state.draw.program_pipeline = pipeline.handle;
}

GLuint GetHandle(StageProgram* program) {
    if (!program) {
        return 0;
    }
    return program->handle;
}

void ProgramManager::UpdatePipeline() {
    // Avoid updating the pipeline when values have no changed
    if (old_state == current_state) {
        return;
    }

    // Workaround for AMD bug
    constexpr GLenum all_used_stages{GL_VERTEX_SHADER_BIT | GL_GEOMETRY_SHADER_BIT |
                                     GL_FRAGMENT_SHADER_BIT};
    glUseProgramStages(pipeline.handle, all_used_stages, 0);

    glUseProgramStages(pipeline.handle, GL_VERTEX_SHADER_BIT, GetHandle(current_state.vertex));
    glUseProgramStages(pipeline.handle, GL_GEOMETRY_SHADER_BIT, GetHandle(current_state.geometry));
    glUseProgramStages(pipeline.handle, GL_FRAGMENT_SHADER_BIT, GetHandle(current_state.fragment));

    old_state = current_state;
}

} // namespace OpenGL::GLShader<|MERGE_RESOLUTION|>--- conflicted
+++ resolved
@@ -16,19 +16,6 @@
 
 StageProgram::~StageProgram() = default;
 
-<<<<<<< HEAD
-void StageProgram::UpdateConstants() {
-    enum ProgramLocations : u32 {
-        CONFIG_PACK = 0,
-        VIEWPORT_SCALE = 1,
-    };
-    if (state.config_pack != old_state.config_pack) {
-        glProgramUniform4uiv(handle, CONFIG_PACK, 1, state.config_pack.data());
-        old_state.config_pack = state.config_pack;
-    }
-    if (state.viewport_scale != old_state.viewport_scale) {
-        glProgramUniform2fv(handle, VIEWPORT_SCALE, 1, state.viewport_scale.data());
-=======
 void StageProgram::SetUniformLocations() {
     config_pack_location = glGetUniformLocation(handle, "config_pack");
     viewport_flip_location = glGetUniformLocation(handle, "viewport_flip");
@@ -41,7 +28,6 @@
     }
     if (state.viewport_scale != old_state.viewport_scale) {
         glProgramUniform2fv(handle, viewport_flip_location, 1, state.viewport_scale.data());
->>>>>>> 4096dc76
         old_state.viewport_scale = state.viewport_scale;
     }
 }
