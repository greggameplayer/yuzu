--- conflicted
+++ resolved
@@ -223,13 +223,10 @@
     if (entries.shader_viewport_layer_array) {
         source += "#extension GL_ARB_shader_viewport_layer_array : enable\n";
     }
-<<<<<<< HEAD
-=======
     if (program_type == ProgramType::Compute) {
         source += "#extension GL_ARB_compute_variable_group_size : require\n";
     }
     source += '\n';
->>>>>>> 6b0d0176
 
     if (program_type != ProgramType::Compute) {
         source += fmt::format("#define EMULATION_UBO_BINDING {}\n", base_bindings.cbuf++);
@@ -334,11 +331,7 @@
 }
 
 Shader CachedShader::CreateKernelFromMemory(const ShaderParameters& params,
-<<<<<<< HEAD
-                                            const ProgramCode& code) {
-=======
                                             ProgramCode&& code) {
->>>>>>> 6b0d0176
     auto result{CreateProgram(params.device, ProgramType::Compute, code, {})};
 
     const auto code_size{CalculateProgramSize(code)};
@@ -694,11 +687,7 @@
     }
 
     // No kernel found - create a new one
-<<<<<<< HEAD
-    const auto code{GetShaderCode(memory_manager, code_addr, host_ptr)};
-=======
     auto code{GetShaderCode(memory_manager, code_addr, host_ptr)};
->>>>>>> 6b0d0176
     const auto unique_identifier{GetUniqueIdentifier(ProgramType::Compute, code, {})};
     const auto cpu_addr{*memory_manager.GpuToCpuAddress(code_addr)};
     const ShaderParameters params{disk_cache, precompiled_programs, device, cpu_addr,
