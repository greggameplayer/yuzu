// Copyright 2018 yuzu Emulator Project
// Licensed under GPLv2 or any later version
// Refer to the license.txt file included.

#include <mutex>
#include <thread>
#include <boost/functional/hash.hpp>
#include "common/assert.h"
#include "common/hash.h"
#include "common/scope_exit.h"
#include "core/core.h"
#include "core/frontend/emu_window.h"
#include "video_core/engines/maxwell_3d.h"
#include "video_core/memory_manager.h"
#include "video_core/renderer_opengl/gl_rasterizer.h"
#include "video_core/renderer_opengl/gl_shader_cache.h"
#include "video_core/renderer_opengl/gl_shader_decompiler.h"
#include "video_core/renderer_opengl/gl_shader_disk_cache.h"
#include "video_core/renderer_opengl/utils.h"
#include "video_core/shader/shader_ir.h"

namespace OpenGL {

using VideoCommon::Shader::ProgramCode;

// One UBO is always reserved for emulation values on staged shaders
constexpr u32 STAGE_RESERVED_UBOS = 1;

struct UnspecializedShader {
    std::string code;
    GLShader::ShaderEntries entries;
    ProgramType program_type;
};

namespace {

/// Gets the address for the specified shader stage program
GPUVAddr GetShaderAddress(Core::System& system, Maxwell::ShaderProgram program) {
    const auto& gpu{system.GPU().Maxwell3D()};
    const auto& shader_config{gpu.regs.shader_config[static_cast<std::size_t>(program)]};
    return gpu.regs.code_address.CodeAddress() + shader_config.offset;
}

/// Gets the shader program code from memory for the specified address
ProgramCode GetShaderCode(Tegra::MemoryManager& memory_manager, const GPUVAddr gpu_addr,
                          const u8* host_ptr) {
    ProgramCode program_code(VideoCommon::Shader::MAX_PROGRAM_LENGTH);
    ASSERT_OR_EXECUTE(host_ptr != nullptr, {
        std::fill(program_code.begin(), program_code.end(), 0);
        return program_code;
    });
    memory_manager.ReadBlockUnsafe(gpu_addr, program_code.data(),
                                   program_code.size() * sizeof(u64));
    return program_code;
}

/// Gets the shader type from a Maxwell program type
constexpr GLenum GetShaderType(ProgramType program_type) {
    switch (program_type) {
    case ProgramType::VertexA:
    case ProgramType::VertexB:
        return GL_VERTEX_SHADER;
    case ProgramType::Geometry:
        return GL_GEOMETRY_SHADER;
    case ProgramType::Fragment:
        return GL_FRAGMENT_SHADER;
    case ProgramType::Compute:
        return GL_COMPUTE_SHADER;
    default:
        return GL_NONE;
    }
}

/// Gets if the current instruction offset is a scheduler instruction
constexpr bool IsSchedInstruction(std::size_t offset, std::size_t main_offset) {
    // Sched instructions appear once every 4 instructions.
    constexpr std::size_t SchedPeriod = 4;
    const std::size_t absolute_offset = offset - main_offset;
    return (absolute_offset % SchedPeriod) == 0;
}

/// Describes primitive behavior on geometry shaders
constexpr std::tuple<const char*, const char*, u32> GetPrimitiveDescription(GLenum primitive_mode) {
    switch (primitive_mode) {
    case GL_POINTS:
        return {"points", "Points", 1};
    case GL_LINES:
    case GL_LINE_STRIP:
        return {"lines", "Lines", 2};
    case GL_LINES_ADJACENCY:
    case GL_LINE_STRIP_ADJACENCY:
        return {"lines_adjacency", "LinesAdj", 4};
    case GL_TRIANGLES:
    case GL_TRIANGLE_STRIP:
    case GL_TRIANGLE_FAN:
        return {"triangles", "Triangles", 3};
    case GL_TRIANGLES_ADJACENCY:
    case GL_TRIANGLE_STRIP_ADJACENCY:
        return {"triangles_adjacency", "TrianglesAdj", 6};
    default:
        return {"points", "Invalid", 1};
    }
}

ProgramType GetProgramType(Maxwell::ShaderProgram program) {
    switch (program) {
    case Maxwell::ShaderProgram::VertexA:
        return ProgramType::VertexA;
    case Maxwell::ShaderProgram::VertexB:
        return ProgramType::VertexB;
    case Maxwell::ShaderProgram::TesselationControl:
        return ProgramType::TessellationControl;
    case Maxwell::ShaderProgram::TesselationEval:
        return ProgramType::TessellationEval;
    case Maxwell::ShaderProgram::Geometry:
        return ProgramType::Geometry;
    case Maxwell::ShaderProgram::Fragment:
        return ProgramType::Fragment;
    }
    UNREACHABLE();
    return {};
}

/// Calculates the size of a program stream
std::size_t CalculateProgramSize(const GLShader::ProgramCode& program) {
    if (program.empty()) {
        return 0;
    }
    constexpr std::size_t start_offset = 10;
    // This is the encoded version of BRA that jumps to itself. All Nvidia
    // shaders end with one.
    constexpr u64 self_jumping_branch = 0xE2400FFFFF07000FULL;
    constexpr u64 mask = 0xFFFFFFFFFF7FFFFFULL;
    std::size_t offset = start_offset;
    std::size_t size = start_offset * sizeof(u64);
    while (offset < program.size()) {
        const u64 instruction = program[offset];
        if (!IsSchedInstruction(offset, start_offset)) {
            if ((instruction & mask) == self_jumping_branch) {
                // End on Maxwell's "nop" instruction
                break;
            }
            if (instruction == 0) {
                break;
            }
        }
        size += sizeof(u64);
        offset++;
    }
    // The last instruction is included in the program size
    return std::min(size + sizeof(u64), program.size() * sizeof(u64));
}

/// Hashes one (or two) program streams
u64 GetUniqueIdentifier(ProgramType program_type, const ProgramCode& code,
                        const ProgramCode& code_b, std::size_t size_a = 0, std::size_t size_b = 0) {
    if (size_a == 0) {
        size_a = CalculateProgramSize(code);
    }
    u64 unique_identifier = Common::CityHash64(reinterpret_cast<const char*>(code.data()), size_a);
    if (program_type != ProgramType::VertexA) {
        return unique_identifier;
    }
    // VertexA programs include two programs

    std::size_t seed = 0;
    boost::hash_combine(seed, unique_identifier);

    if (size_b == 0) {
        size_b = CalculateProgramSize(code_b);
    }
    const u64 identifier_b =
        Common::CityHash64(reinterpret_cast<const char*>(code_b.data()), size_b);
    boost::hash_combine(seed, identifier_b);
    return static_cast<u64>(seed);
}

/// Creates an unspecialized program from code streams
GLShader::ProgramResult CreateProgram(const Device& device, ProgramType program_type,
                                      ProgramCode program_code, ProgramCode program_code_b) {
    GLShader::ShaderSetup setup(program_code);
    setup.program.size_a = CalculateProgramSize(program_code);
    setup.program.size_b = 0;
    if (program_type == ProgramType::VertexA) {
        // VertexB is always enabled, so when VertexA is enabled, we have two vertex shaders.
        // Conventional HW does not support this, so we combine VertexA and VertexB into one
        // stage here.
        setup.SetProgramB(program_code_b);
        setup.program.size_b = CalculateProgramSize(program_code_b);
    }
    setup.program.unique_identifier = GetUniqueIdentifier(
        program_type, program_code, program_code_b, setup.program.size_a, setup.program.size_b);

    switch (program_type) {
    case ProgramType::VertexA:
    case ProgramType::VertexB:
        return GLShader::GenerateVertexShader(device, setup);
    case ProgramType::Geometry:
        return GLShader::GenerateGeometryShader(device, setup);
    case ProgramType::Fragment:
        return GLShader::GenerateFragmentShader(device, setup);
    case ProgramType::Compute:
        return GLShader::GenerateComputeShader(device, setup);
    default:
        UNIMPLEMENTED_MSG("Unimplemented program_type={}", static_cast<u32>(program_type));
        return {};
    }
}

CachedProgram SpecializeShader(const std::string& code, const GLShader::ShaderEntries& entries,
                               ProgramType program_type, const ProgramVariant& variant,
                               bool hint_retrievable = false) {
    auto base_bindings{variant.base_bindings};
    const auto primitive_mode{variant.primitive_mode};
    const auto texture_buffer_usage{variant.texture_buffer_usage};

    std::string source = "#version 430 core\n"
                         "#extension GL_ARB_separate_shader_objects : enable\n";
    if (program_type == ProgramType::Compute) {
        source += "#extension GL_ARB_compute_variable_group_size : require\n";
    }
    source += '\n';
    if (entries.shader_viewport_layer_array) {
        source += "#extension GL_ARB_shader_viewport_layer_array : enable\n";
    }
    if (program_type == ProgramType::Compute) {
        source += "#extension GL_ARB_compute_variable_group_size : require\n";
    }
    source += '\n';

    if (program_type != ProgramType::Compute) {
        source += fmt::format("#define EMULATION_UBO_BINDING {}\n", base_bindings.cbuf++);
    }

    for (const auto& cbuf : entries.const_buffers) {
        source +=
            fmt::format("#define CBUF_BINDING_{} {}\n", cbuf.GetIndex(), base_bindings.cbuf++);
    }
    for (const auto& gmem : entries.global_memory_entries) {
        source += fmt::format("#define GMEM_BINDING_{}_{} {}\n", gmem.GetCbufIndex(),
                              gmem.GetCbufOffset(), base_bindings.gmem++);
    }
    for (const auto& sampler : entries.samplers) {
        source += fmt::format("#define SAMPLER_BINDING_{} {}\n", sampler.GetIndex(),
                              base_bindings.sampler++);
    }
    for (const auto& image : entries.images) {
        source +=
            fmt::format("#define IMAGE_BINDING_{} {}\n", image.GetIndex(), base_bindings.image++);
    }

    // Transform 1D textures to texture samplers by declaring its preprocessor macros.
    for (std::size_t i = 0; i < texture_buffer_usage.size(); ++i) {
        if (!texture_buffer_usage.test(i)) {
            continue;
        }
        source += fmt::format("#define SAMPLER_{}_IS_BUFFER", i);
    }

    if (program_type == ProgramType::Geometry) {
        const auto [glsl_topology, debug_name, max_vertices] =
            GetPrimitiveDescription(primitive_mode);

        source += "layout (" + std::string(glsl_topology) + ") in;\n";
        source += "#define MAX_VERTEX_INPUT " + std::to_string(max_vertices) + '\n';
    }
    if (program_type == ProgramType::Compute) {
        source += "layout (local_size_variable) in;\n";
    }

    source += code;

    OGLShader shader;
    shader.Create(source.c_str(), GetShaderType(program_type));

    auto program = std::make_shared<OGLProgram>();
    program->Create(true, hint_retrievable, shader.handle);
    return program;
}

std::set<GLenum> GetSupportedFormats() {
    std::set<GLenum> supported_formats;

    GLint num_formats{};
    glGetIntegerv(GL_NUM_PROGRAM_BINARY_FORMATS, &num_formats);

    std::vector<GLint> formats(num_formats);
    glGetIntegerv(GL_PROGRAM_BINARY_FORMATS, formats.data());

    for (const GLint format : formats)
        supported_formats.insert(static_cast<GLenum>(format));
    return supported_formats;
}

} // Anonymous namespace

CachedShader::CachedShader(const ShaderParameters& params, ProgramType program_type,
                           GLShader::ProgramResult result)
    : RasterizerCacheObject{params.host_ptr}, host_ptr{params.host_ptr}, cpu_addr{params.cpu_addr},
      unique_identifier{params.unique_identifier}, program_type{program_type},
      disk_cache{params.disk_cache}, precompiled_programs{params.precompiled_programs},
      entries{result.second}, code{std::move(result.first)}, shader_length{entries.shader_length} {}

Shader CachedShader::CreateStageFromMemory(const ShaderParameters& params,
                                           Maxwell::ShaderProgram program_type,
                                           const ProgramCode& program_code,
                                           const ProgramCode& program_code_b) {
    const auto code_size{CalculateProgramSize(program_code)};
    const auto code_size_b{CalculateProgramSize(program_code_b)};
    auto result{
        CreateProgram(params.device, GetProgramType(program_type), program_code, program_code_b)};
    if (result.first.empty()) {
        // TODO(Rodrigo): Unimplemented shader stages hit here, avoid using these for now
        return {};
    }

    params.disk_cache.SaveRaw(ShaderDiskCacheRaw(
        params.unique_identifier, GetProgramType(program_type),
        static_cast<u32>(code_size / sizeof(u64)), static_cast<u32>(code_size_b / sizeof(u64)),
        std::move(program_code), std::move(program_code_b)));

    return std::shared_ptr<CachedShader>(
        new CachedShader(params, GetProgramType(program_type), std::move(result)));
}

Shader CachedShader::CreateStageFromCache(const ShaderParameters& params,
                                          Maxwell::ShaderProgram program_type,
                                          GLShader::ProgramResult result) {
    return std::shared_ptr<CachedShader>(
        new CachedShader(params, GetProgramType(program_type), std::move(result)));
}

<<<<<<< HEAD
Shader CachedShader::CreateKernelFromMemory(const ShaderParameters& params,
                                            ProgramCode&& code) {
=======
Shader CachedShader::CreateKernelFromMemory(const ShaderParameters& params, ProgramCode&& code) {
>>>>>>> aabcb3fe
    auto result{CreateProgram(params.device, ProgramType::Compute, code, {})};

    const auto code_size{CalculateProgramSize(code)};
    params.disk_cache.SaveRaw(ShaderDiskCacheRaw(params.unique_identifier, ProgramType::Compute,
                                                 static_cast<u32>(code_size / sizeof(u64)), 0,
                                                 std::move(code), {}));

    return std::shared_ptr<CachedShader>(
        new CachedShader(params, ProgramType::Compute, std::move(result)));
}

Shader CachedShader::CreateKernelFromCache(const ShaderParameters& params,
                                           GLShader::ProgramResult result) {
    return std::shared_ptr<CachedShader>(
        new CachedShader(params, ProgramType::Compute, std::move(result)));
}

std::tuple<GLuint, BaseBindings> CachedShader::GetProgramHandle(const ProgramVariant& variant) {
    GLuint handle{};
    if (program_type == ProgramType::Geometry) {
        handle = GetGeometryShader(variant);
    } else {
        const auto [entry, is_cache_miss] = programs.try_emplace(variant);
        auto& program = entry->second;
        if (is_cache_miss) {
            program = TryLoadProgram(variant);
            if (!program) {
                program = SpecializeShader(code, entries, program_type, variant);
                disk_cache.SaveUsage(GetUsage(variant));
            }

            LabelGLObject(GL_PROGRAM, program->handle, cpu_addr);
        }

        handle = program->handle;
    }

    auto base_bindings = variant.base_bindings;
    base_bindings.cbuf += static_cast<u32>(entries.const_buffers.size());
    if (program_type != ProgramType::Compute) {
        base_bindings.cbuf += STAGE_RESERVED_UBOS;
    }
    base_bindings.gmem += static_cast<u32>(entries.global_memory_entries.size());
    base_bindings.sampler += static_cast<u32>(entries.samplers.size());

    return {handle, base_bindings};
}

GLuint CachedShader::GetGeometryShader(const ProgramVariant& variant) {
    const auto [entry, is_cache_miss] = geometry_programs.try_emplace(variant);
    auto& programs = entry->second;

    switch (variant.primitive_mode) {
    case GL_POINTS:
        return LazyGeometryProgram(programs.points, variant);
    case GL_LINES:
    case GL_LINE_STRIP:
        return LazyGeometryProgram(programs.lines, variant);
    case GL_LINES_ADJACENCY:
    case GL_LINE_STRIP_ADJACENCY:
        return LazyGeometryProgram(programs.lines_adjacency, variant);
    case GL_TRIANGLES:
    case GL_TRIANGLE_STRIP:
    case GL_TRIANGLE_FAN:
        return LazyGeometryProgram(programs.triangles, variant);
    case GL_TRIANGLES_ADJACENCY:
    case GL_TRIANGLE_STRIP_ADJACENCY:
        return LazyGeometryProgram(programs.triangles_adjacency, variant);
    default:
        UNREACHABLE_MSG("Unknown primitive mode.");
        return LazyGeometryProgram(programs.points, variant);
    }
}

GLuint CachedShader::LazyGeometryProgram(CachedProgram& target_program,
                                         const ProgramVariant& variant) {
    if (target_program) {
        return target_program->handle;
    }
    const auto [glsl_name, debug_name, vertices] = GetPrimitiveDescription(variant.primitive_mode);
    target_program = TryLoadProgram(variant);
    if (!target_program) {
        target_program = SpecializeShader(code, entries, program_type, variant);
        disk_cache.SaveUsage(GetUsage(variant));
    }

    LabelGLObject(GL_PROGRAM, target_program->handle, cpu_addr, debug_name);

    return target_program->handle;
};

CachedProgram CachedShader::TryLoadProgram(const ProgramVariant& variant) const {
    const auto found = precompiled_programs.find(GetUsage(variant));
    if (found == precompiled_programs.end()) {
        return {};
    }
    return found->second;
}

ShaderDiskCacheUsage CachedShader::GetUsage(const ProgramVariant& variant) const {
    ShaderDiskCacheUsage usage;
    usage.unique_identifier = unique_identifier;
    usage.variant = variant;
    return usage;
}

ShaderCacheOpenGL::ShaderCacheOpenGL(RasterizerOpenGL& rasterizer, Core::System& system,
                                     Core::Frontend::EmuWindow& emu_window, const Device& device)
    : RasterizerCache{rasterizer}, system{system}, emu_window{emu_window}, device{device},
      disk_cache{system} {}

void ShaderCacheOpenGL::LoadDiskCache(const std::atomic_bool& stop_loading,
                                      const VideoCore::DiskResourceLoadCallback& callback) {
    const auto transferable = disk_cache.LoadTransferable();
    if (!transferable) {
        return;
    }
    const auto [raws, shader_usages] = *transferable;

    auto [decompiled, dumps] = disk_cache.LoadPrecompiled();

    const auto supported_formats{GetSupportedFormats()};
    const auto unspecialized_shaders{
        GenerateUnspecializedShaders(stop_loading, callback, raws, decompiled)};
    if (stop_loading) {
        return;
    }

    // Track if precompiled cache was altered during loading to know if we have to serialize the
    // virtual precompiled cache file back to the hard drive
    bool precompiled_cache_altered = false;

    // Inform the frontend about shader build initialization
    if (callback) {
        callback(VideoCore::LoadCallbackStage::Build, 0, shader_usages.size());
    }

    std::mutex mutex;
    std::size_t built_shaders = 0; // It doesn't have be atomic since it's used behind a mutex
    std::atomic_bool compilation_failed = false;

    const auto Worker = [&](Core::Frontend::GraphicsContext* context, std::size_t begin,
                            std::size_t end, const std::vector<ShaderDiskCacheUsage>& shader_usages,
                            const ShaderDumpsMap& dumps) {
        context->MakeCurrent();
        SCOPE_EXIT({ return context->DoneCurrent(); });

        for (std::size_t i = begin; i < end; ++i) {
            if (stop_loading || compilation_failed) {
                return;
            }
            const auto& usage{shader_usages[i]};
            LOG_INFO(Render_OpenGL, "Building shader {:016x} (index {} of {})",
                     usage.unique_identifier, i, shader_usages.size());

            const auto& unspecialized{unspecialized_shaders.at(usage.unique_identifier)};
            const auto dump{dumps.find(usage)};

            CachedProgram shader;
            if (dump != dumps.end()) {
                // If the shader is dumped, attempt to load it with
                shader = GeneratePrecompiledProgram(dump->second, supported_formats);
                if (!shader) {
                    compilation_failed = true;
                    return;
                }
            }
            if (!shader) {
                shader = SpecializeShader(unspecialized.code, unspecialized.entries,
                                          unspecialized.program_type, usage.variant, true);
            }

            std::scoped_lock lock(mutex);
            if (callback) {
                callback(VideoCore::LoadCallbackStage::Build, ++built_shaders,
                         shader_usages.size());
            }

            precompiled_programs.emplace(usage, std::move(shader));
        }
    };

    const auto num_workers{static_cast<std::size_t>(std::thread::hardware_concurrency() + 1)};
    const std::size_t bucket_size{shader_usages.size() / num_workers};
    std::vector<std::unique_ptr<Core::Frontend::GraphicsContext>> contexts(num_workers);
    std::vector<std::thread> threads(num_workers);
    for (std::size_t i = 0; i < num_workers; ++i) {
        const bool is_last_worker = i + 1 == num_workers;
        const std::size_t start{bucket_size * i};
        const std::size_t end{is_last_worker ? shader_usages.size() : start + bucket_size};

        // On some platforms the shared context has to be created from the GUI thread
        contexts[i] = emu_window.CreateSharedContext();
        threads[i] = std::thread(Worker, contexts[i].get(), start, end, shader_usages, dumps);
    }
    for (auto& thread : threads) {
        thread.join();
    }

    if (compilation_failed) {
        // Invalidate the precompiled cache if a shader dumped shader was rejected
        disk_cache.InvalidatePrecompiled();
        dumps.clear();
        precompiled_cache_altered = true;
        return;
    }
    if (stop_loading) {
        return;
    }

    // TODO(Rodrigo): Do state tracking for transferable shaders and do a dummy draw before
    // precompiling them

    for (std::size_t i = 0; i < shader_usages.size(); ++i) {
        const auto& usage{shader_usages[i]};
        if (dumps.find(usage) == dumps.end()) {
            const auto& program{precompiled_programs.at(usage)};
            disk_cache.SaveDump(usage, program->handle);
            precompiled_cache_altered = true;
        }
    }

    if (precompiled_cache_altered) {
        disk_cache.SaveVirtualPrecompiledFile();
    }
}

CachedProgram ShaderCacheOpenGL::GeneratePrecompiledProgram(
    const ShaderDiskCacheDump& dump, const std::set<GLenum>& supported_formats) {

    if (supported_formats.find(dump.binary_format) == supported_formats.end()) {
        LOG_INFO(Render_OpenGL, "Precompiled cache entry with unsupported format - removing");
        return {};
    }

    CachedProgram shader = std::make_shared<OGLProgram>();
    shader->handle = glCreateProgram();
    glProgramParameteri(shader->handle, GL_PROGRAM_SEPARABLE, GL_TRUE);
    glProgramBinary(shader->handle, dump.binary_format, dump.binary.data(),
                    static_cast<GLsizei>(dump.binary.size()));

    GLint link_status{};
    glGetProgramiv(shader->handle, GL_LINK_STATUS, &link_status);
    if (link_status == GL_FALSE) {
        LOG_INFO(Render_OpenGL, "Precompiled cache rejected by the driver - removing");
        return {};
    }

    return shader;
}

std::unordered_map<u64, UnspecializedShader> ShaderCacheOpenGL::GenerateUnspecializedShaders(
    const std::atomic_bool& stop_loading, const VideoCore::DiskResourceLoadCallback& callback,
    const std::vector<ShaderDiskCacheRaw>& raws,
    const std::unordered_map<u64, ShaderDiskCacheDecompiled>& decompiled) {
    std::unordered_map<u64, UnspecializedShader> unspecialized;

    if (callback) {
        callback(VideoCore::LoadCallbackStage::Decompile, 0, raws.size());
    }

    for (std::size_t i = 0; i < raws.size(); ++i) {
        if (stop_loading) {
            return {};
        }
        const auto& raw{raws[i]};
        const u64 unique_identifier{raw.GetUniqueIdentifier()};
        const u64 calculated_hash{
            GetUniqueIdentifier(raw.GetProgramType(), raw.GetProgramCode(), raw.GetProgramCodeB())};
        if (unique_identifier != calculated_hash) {
            LOG_ERROR(
                Render_OpenGL,
                "Invalid hash in entry={:016x} (obtained hash={:016x}) - removing shader cache",
                raw.GetUniqueIdentifier(), calculated_hash);
            disk_cache.InvalidateTransferable();
            return {};
        }

        GLShader::ProgramResult result;
        if (const auto it = decompiled.find(unique_identifier); it != decompiled.end()) {
            // If it's stored in the precompiled file, avoid decompiling it here
            const auto& stored_decompiled{it->second};
            result = {stored_decompiled.code, stored_decompiled.entries};
        } else {
            // Otherwise decompile the shader at boot and save the result to the decompiled file
            result = CreateProgram(device, raw.GetProgramType(), raw.GetProgramCode(),
                                   raw.GetProgramCodeB());
            disk_cache.SaveDecompiled(unique_identifier, result.first, result.second);
        }

        precompiled_shaders.insert({unique_identifier, result});

        unspecialized.insert(
            {raw.GetUniqueIdentifier(),
             {std::move(result.first), std::move(result.second), raw.GetProgramType()}});

        if (callback) {
            callback(VideoCore::LoadCallbackStage::Decompile, i, raws.size());
        }
    }
    return unspecialized;
}

Shader ShaderCacheOpenGL::GetStageProgram(Maxwell::ShaderProgram program) {
    if (!system.GPU().Maxwell3D().dirty.shaders) {
        return last_shaders[static_cast<std::size_t>(program)];
    }

    auto& memory_manager{system.GPU().MemoryManager()};
    const GPUVAddr program_addr{GetShaderAddress(system, program)};

    // Look up shader in the cache based on address
    const auto host_ptr{memory_manager.GetPointer(program_addr)};
    Shader shader{TryGet(host_ptr)};
    if (shader) {
        return last_shaders[static_cast<std::size_t>(program)] = shader;
    }

    // No shader found - create a new one
    ProgramCode program_code{GetShaderCode(memory_manager, program_addr, host_ptr)};
    ProgramCode program_code_b;
    const bool is_program_a{program == Maxwell::ShaderProgram::VertexA};
    if (is_program_a) {
        const GPUVAddr program_addr_b{GetShaderAddress(system, Maxwell::ShaderProgram::VertexB)};
        program_code_b = GetShaderCode(memory_manager, program_addr_b,
                                       memory_manager.GetPointer(program_addr_b));
    }

    const auto unique_identifier =
        GetUniqueIdentifier(GetProgramType(program), program_code, program_code_b);
    const auto cpu_addr{*memory_manager.GpuToCpuAddress(program_addr)};
    const ShaderParameters params{disk_cache, precompiled_programs, device, cpu_addr,
                                  host_ptr,   unique_identifier};

    const auto found = precompiled_shaders.find(unique_identifier);
    if (found == precompiled_shaders.end()) {
        shader = CachedShader::CreateStageFromMemory(params, program, std::move(program_code),
                                                     std::move(program_code_b));
    } else {
        shader = CachedShader::CreateStageFromCache(params, program, found->second);
    }
    Register(shader);

    return last_shaders[static_cast<std::size_t>(program)] = shader;
}

Shader ShaderCacheOpenGL::GetComputeKernel(GPUVAddr code_addr) {
    auto& memory_manager{system.GPU().MemoryManager()};
    const auto host_ptr{memory_manager.GetPointer(code_addr)};
    auto kernel = TryGet(host_ptr);
    if (kernel) {
        return kernel;
    }

    // No kernel found - create a new one
    auto code{GetShaderCode(memory_manager, code_addr, host_ptr)};
    const auto unique_identifier{GetUniqueIdentifier(ProgramType::Compute, code, {})};
    const auto cpu_addr{*memory_manager.GpuToCpuAddress(code_addr)};
    const ShaderParameters params{disk_cache, precompiled_programs, device, cpu_addr,
                                  host_ptr,   unique_identifier};

    const auto found = precompiled_shaders.find(unique_identifier);
    if (found == precompiled_shaders.end()) {
        kernel = CachedShader::CreateKernelFromMemory(params, std::move(code));
    } else {
        kernel = CachedShader::CreateKernelFromCache(params, found->second);
    }

    Register(kernel);
    return kernel;
}

} // namespace OpenGL<|MERGE_RESOLUTION|>--- conflicted
+++ resolved
@@ -330,12 +330,7 @@
         new CachedShader(params, GetProgramType(program_type), std::move(result)));
 }
 
-<<<<<<< HEAD
-Shader CachedShader::CreateKernelFromMemory(const ShaderParameters& params,
-                                            ProgramCode&& code) {
-=======
 Shader CachedShader::CreateKernelFromMemory(const ShaderParameters& params, ProgramCode&& code) {
->>>>>>> aabcb3fe
     auto result{CreateProgram(params.device, ProgramType::Compute, code, {})};
 
     const auto code_size{CalculateProgramSize(code)};
