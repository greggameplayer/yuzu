--- conflicted
+++ resolved
@@ -213,17 +213,9 @@
     const bool is_compute{program_type == ProgramType::Compute};
 
     std::string source = "#version 430 core\n"
-<<<<<<< HEAD
-                         "#extension GL_ARB_separate_shader_objects : enable\n";
-    if (program_type == ProgramType::Compute) {
-        source += "#extension GL_ARB_compute_variable_group_size : require\n";
-    }
-    source += '\n';
-=======
                          "#extension GL_ARB_separate_shader_objects : enable\n"
                          "#extension GL_NV_gpu_shader5 : enable\n"
                          "#extension GL_NV_shader_thread_group : enable\n";
->>>>>>> 509eb1b8
     if (entries.shader_viewport_layer_array) {
         source += "#extension GL_ARB_shader_viewport_layer_array : enable\n";
     }
