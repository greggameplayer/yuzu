// Copyright 2014 Citra Emulator Project
// Licensed under GPLv2 or any later version
// Refer to the license.txt file included.

#pragma once

#include <vector>
#include <glad/glad.h>
#include "common/common_types.h"
#include "common/math_util.h"
#include "video_core/renderer_base.h"
#include "video_core/renderer_opengl/gl_resource_manager.h"
#include "video_core/renderer_opengl/gl_state.h"

namespace Core::Frontend {
class EmuWindow;
}

namespace Layout {
<<<<<<< HEAD
class FramebufferLayout;
=======
struct FramebufferLayout;
>>>>>>> 8495f1df
}

namespace OpenGL {

/// Structure used for storing information about the textures for the Switch screen
struct TextureInfo {
    OGLTexture resource;
    GLsizei width;
    GLsizei height;
    GLenum gl_format;
    GLenum gl_type;
    Tegra::FramebufferConfig::PixelFormat pixel_format;
};

/// Structure used for storing information about the display target for the Switch screen
struct ScreenInfo {
    GLuint display_texture;
    const MathUtil::Rectangle<float> display_texcoords{0.0f, 0.0f, 1.0f, 1.0f};
    TextureInfo texture;
};

/// Helper class to acquire/release OpenGL context within a given scope
class ScopeAcquireGLContext : NonCopyable {
public:
    explicit ScopeAcquireGLContext(Core::Frontend::EmuWindow& window);
    ~ScopeAcquireGLContext();

private:
    Core::Frontend::EmuWindow& emu_window;
};

class RendererOpenGL : public VideoCore::RendererBase {
public:
    explicit RendererOpenGL(Core::Frontend::EmuWindow& window);
    ~RendererOpenGL() override;

    /// Swap buffers (render frame)
    void SwapBuffers(
        std::optional<std::reference_wrapper<const Tegra::FramebufferConfig>> framebuffer) override;

    /// Initialize the renderer
    bool Init() override;

    /// Shutdown the renderer
    void ShutDown() override;

private:
    void InitOpenGLObjects();
    void CreateRasterizer();

    void ConfigureFramebufferTexture(TextureInfo& texture,
                                     const Tegra::FramebufferConfig& framebuffer);
    void DrawScreen(const Layout::FramebufferLayout& layout);
    void DrawScreenTriangles(const ScreenInfo& screen_info, float x, float y, float w, float h);
    void UpdateFramerate();

    void CaptureScreenshot();

    // Loads framebuffer from emulated memory into the display information structure
    void LoadFBToScreenInfo(const Tegra::FramebufferConfig& framebuffer);
    // Fills active OpenGL texture with the given RGBA color.
    void LoadColorToActiveGLTexture(u8 color_r, u8 color_g, u8 color_b, u8 color_a,
                                    const TextureInfo& texture);

    OpenGLState state;

    // OpenGL object IDs
    OGLVertexArray vertex_array;
    OGLBuffer vertex_buffer;
    OGLProgram shader;
    OGLFramebuffer screenshot_framebuffer;

    /// Display information for Switch screen
    ScreenInfo screen_info;

    /// OpenGL framebuffer data
    std::vector<u8> gl_framebuffer_data;

    // Shader uniform location indices
    GLuint uniform_modelview_matrix;
    GLuint uniform_color_texture;

    // Shader attribute input indices
    GLuint attrib_position;
    GLuint attrib_tex_coord;

    /// Used for transforming the framebuffer orientation
    Tegra::FramebufferConfig::TransformFlags framebuffer_transform_flags;
    MathUtil::Rectangle<int> framebuffer_crop_rect;
};

} // namespace OpenGL<|MERGE_RESOLUTION|>--- conflicted
+++ resolved
@@ -17,11 +17,7 @@
 }
 
 namespace Layout {
-<<<<<<< HEAD
-class FramebufferLayout;
-=======
 struct FramebufferLayout;
->>>>>>> 8495f1df
 }
 
 namespace OpenGL {
