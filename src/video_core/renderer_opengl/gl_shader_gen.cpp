--- conflicted
+++ resolved
@@ -25,9 +25,6 @@
     std::string out = "// Shader Unique Id: VS" + id + "\n\n";
     out += GetCommonDeclarations();
 
-<<<<<<< HEAD
-    const ShaderIR program_ir(setup.program.code, PROGRAM_OFFSET, setup.program.size_a);
-=======
     out += R"(
 layout (std140, binding = EMULATION_UBO_BINDING) uniform vs_config {
     vec4 viewport_flip;
@@ -40,7 +37,6 @@
     settings.depth = CompileDepth::NoFlowStack;
 
     const ShaderIR program_ir(setup.program.code, PROGRAM_OFFSET, setup.program.size_a, settings);
->>>>>>> 50a751c9
     const auto stage = setup.IsDualProgram() ? ProgramType::VertexA : ProgramType::VertexB;
     ProgramResult program = Decompile(device, program_ir, stage, "vertex");
     out += program.first;
@@ -82,9 +78,6 @@
     std::string out = "// Shader Unique Id: GS" + id + "\n\n";
     out += GetCommonDeclarations();
 
-<<<<<<< HEAD
-    const ShaderIR program_ir(setup.program.code, PROGRAM_OFFSET, setup.program.size_a);
-=======
     out += R"(
 layout (std140, binding = EMULATION_UBO_BINDING) uniform gs_config {
     vec4 viewport_flip;
@@ -97,7 +90,6 @@
     settings.depth = CompileDepth::NoFlowStack;
 
     const ShaderIR program_ir(setup.program.code, PROGRAM_OFFSET, setup.program.size_a, settings);
->>>>>>> 50a751c9
     ProgramResult program = Decompile(device, program_ir, ProgramType::Geometry, "geometry");
     out += program.first;
 
