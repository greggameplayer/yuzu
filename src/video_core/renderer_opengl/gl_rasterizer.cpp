// Copyright 2015 Citra Emulator Project
// Licensed under GPLv2 or any later version
// Refer to the license.txt file included.

#include <algorithm>
#include <array>
#include <bitset>
#include <memory>
#include <string>
#include <string_view>
#include <tuple>
#include <utility>
#include <glad/glad.h>
#include "common/alignment.h"
#include "common/assert.h"
#include "common/logging/log.h"
#include "common/math_util.h"
#include "common/microprofile.h"
#include "common/scope_exit.h"
#include "core/core.h"
#include "core/hle/kernel/process.h"
#include "core/settings.h"
#include "video_core/engines/kepler_compute.h"
#include "video_core/engines/maxwell_3d.h"
#include "video_core/memory_manager.h"
#include "video_core/renderer_opengl/gl_rasterizer.h"
#include "video_core/renderer_opengl/gl_shader_cache.h"
#include "video_core/renderer_opengl/gl_shader_gen.h"
#include "video_core/renderer_opengl/maxwell_to_gl.h"
#include "video_core/renderer_opengl/renderer_opengl.h"

namespace OpenGL {

using Maxwell = Tegra::Engines::Maxwell3D::Regs;

using VideoCore::Surface::PixelFormat;
using VideoCore::Surface::SurfaceTarget;
using VideoCore::Surface::SurfaceType;

MICROPROFILE_DEFINE(OpenGL_VAO, "OpenGL", "Vertex Format Setup", MP_RGB(128, 128, 192));
MICROPROFILE_DEFINE(OpenGL_VB, "OpenGL", "Vertex Buffer Setup", MP_RGB(128, 128, 192));
MICROPROFILE_DEFINE(OpenGL_Shader, "OpenGL", "Shader Setup", MP_RGB(128, 128, 192));
MICROPROFILE_DEFINE(OpenGL_UBO, "OpenGL", "Const Buffer Setup", MP_RGB(128, 128, 192));
MICROPROFILE_DEFINE(OpenGL_Index, "OpenGL", "Index Buffer Setup", MP_RGB(128, 128, 192));
MICROPROFILE_DEFINE(OpenGL_Texture, "OpenGL", "Texture Setup", MP_RGB(128, 128, 192));
MICROPROFILE_DEFINE(OpenGL_Framebuffer, "OpenGL", "Framebuffer Setup", MP_RGB(128, 128, 192));
MICROPROFILE_DEFINE(OpenGL_Drawing, "OpenGL", "Drawing", MP_RGB(128, 128, 192));
MICROPROFILE_DEFINE(OpenGL_Blits, "OpenGL", "Blits", MP_RGB(128, 128, 192));
MICROPROFILE_DEFINE(OpenGL_CacheManagement, "OpenGL", "Cache Mgmt", MP_RGB(100, 255, 100));
MICROPROFILE_DEFINE(OpenGL_PrimitiveAssembly, "OpenGL", "Prim Asmbl", MP_RGB(255, 100, 100));

static std::size_t GetConstBufferSize(const Tegra::Engines::ConstBufferInfo& buffer,
                                      const GLShader::ConstBufferEntry& entry) {
    if (!entry.IsIndirect()) {
        return entry.GetSize();
    }

    if (buffer.size > Maxwell::MaxConstBufferSize) {
        LOG_WARNING(Render_OpenGL, "Indirect constbuffer size {} exceeds maximum {}", buffer.size,
                    Maxwell::MaxConstBufferSize);
        return Maxwell::MaxConstBufferSize;
    }

    return buffer.size;
}

RasterizerOpenGL::RasterizerOpenGL(Core::System& system, Core::Frontend::EmuWindow& emu_window,
                                   ScreenInfo& info)
    : texture_cache{system, *this, device}, shader_cache{*this, system, emu_window, device},
      system{system}, screen_info{info}, buffer_cache{*this, system, STREAM_BUFFER_SIZE} {
    OpenGLState::ApplyDefaultState();

    shader_program_manager = std::make_unique<GLShader::ProgramManager>();
    state.draw.shader_program = 0;
    state.Apply();
    clear_framebuffer.Create();

    LOG_DEBUG(Render_OpenGL, "Sync fixed function OpenGL state here");
    CheckExtensions();
}

RasterizerOpenGL::~RasterizerOpenGL() {}

void RasterizerOpenGL::CheckExtensions() {
    if (!GLAD_GL_ARB_texture_filter_anisotropic && !GLAD_GL_EXT_texture_filter_anisotropic) {
        LOG_WARNING(
            Render_OpenGL,
            "Anisotropic filter is not supported! This can cause graphical issues in some games.");
    }
}

GLuint RasterizerOpenGL::SetupVertexFormat() {
    auto& gpu = system.GPU().Maxwell3D();
    const auto& regs = gpu.regs;

    if (!gpu.dirty.vertex_attrib_format) {
        return state.draw.vertex_array;
    }
    gpu.dirty.vertex_attrib_format = false;

    MICROPROFILE_SCOPE(OpenGL_VAO);

    auto [iter, is_cache_miss] = vertex_array_cache.try_emplace(regs.vertex_attrib_format);
    auto& vao_entry = iter->second;

    if (is_cache_miss) {
        vao_entry.Create();
        const GLuint vao = vao_entry.handle;

        // Eventhough we are using DSA to create this vertex array, there is a bug on Intel's blob
        // that fails to properly create the vertex array if it's not bound even after creating it
        // with glCreateVertexArrays
        state.draw.vertex_array = vao;
        state.ApplyVertexArrayState();

        // Use the vertex array as-is, assumes that the data is formatted correctly for OpenGL.
        // Enables the first 16 vertex attributes always, as we don't know which ones are actually
        // used until shader time. Note, Tegra technically supports 32, but we're capping this to 16
        // for now to avoid OpenGL errors.
        // TODO(Subv): Analyze the shader to identify which attributes are actually used and don't
        // assume every shader uses them all.
        for (u32 index = 0; index < 16; ++index) {
            const auto& attrib = regs.vertex_attrib_format[index];

            // Ignore invalid attributes.
            if (!attrib.IsValid())
                continue;

            const auto& buffer = regs.vertex_array[attrib.buffer];
            LOG_TRACE(Render_OpenGL,
                      "vertex attrib {}, count={}, size={}, type={}, offset={}, normalize={}",
                      index, attrib.ComponentCount(), attrib.SizeString(), attrib.TypeString(),
                      attrib.offset.Value(), attrib.IsNormalized());

            ASSERT(buffer.IsEnabled());

            glEnableVertexArrayAttrib(vao, index);
            if (attrib.type == Tegra::Engines::Maxwell3D::Regs::VertexAttribute::Type::SignedInt ||
                attrib.type ==
                    Tegra::Engines::Maxwell3D::Regs::VertexAttribute::Type::UnsignedInt) {
                glVertexArrayAttribIFormat(vao, index, attrib.ComponentCount(),
                                           MaxwellToGL::VertexType(attrib), attrib.offset);
            } else {
                glVertexArrayAttribFormat(
                    vao, index, attrib.ComponentCount(), MaxwellToGL::VertexType(attrib),
                    attrib.IsNormalized() ? GL_TRUE : GL_FALSE, attrib.offset);
            }
            glVertexArrayAttribBinding(vao, index, attrib.buffer);
        }
    }

    // Rebinding the VAO invalidates the vertex buffer bindings.
    gpu.dirty.ResetVertexArrays();

    state.draw.vertex_array = vao_entry.handle;
    return vao_entry.handle;
}

void RasterizerOpenGL::SetupVertexBuffer(GLuint vao) {
    auto& gpu = system.GPU().Maxwell3D();
    if (!gpu.dirty.vertex_array_buffers)
        return;
    gpu.dirty.vertex_array_buffers = false;

    const auto& regs = gpu.regs;

    MICROPROFILE_SCOPE(OpenGL_VB);

    // Upload all guest vertex arrays sequentially to our buffer
    for (u32 index = 0; index < Maxwell::NumVertexArrays; ++index) {
        if (!gpu.dirty.vertex_array[index])
            continue;
        gpu.dirty.vertex_array[index] = false;
        gpu.dirty.vertex_instance[index] = false;

        const auto& vertex_array = regs.vertex_array[index];
        if (!vertex_array.IsEnabled())
            continue;

        const GPUVAddr start = vertex_array.StartAddress();
        const GPUVAddr end = regs.vertex_array_limit[index].LimitAddress();

        ASSERT(end > start);
        const u64 size = end - start + 1;
        const auto [vertex_buffer, vertex_buffer_offset] = buffer_cache.UploadMemory(start, size);

        // Bind the vertex array to the buffer at the current offset.
        vertex_array_pushbuffer.SetVertexBuffer(index, vertex_buffer, vertex_buffer_offset,
                                                vertex_array.stride);

        if (regs.instanced_arrays.IsInstancingEnabled(index) && vertex_array.divisor != 0) {
            // Enable vertex buffer instancing with the specified divisor.
            glVertexArrayBindingDivisor(vao, index, vertex_array.divisor);
        } else {
            // Disable the vertex buffer instancing.
            glVertexArrayBindingDivisor(vao, index, 0);
        }
    }
}

void RasterizerOpenGL::SetupVertexInstances(GLuint vao) {
    auto& gpu = system.GPU().Maxwell3D();

    if (!gpu.dirty.vertex_instances)
        return;
    gpu.dirty.vertex_instances = false;

    const auto& regs = gpu.regs;
    // Upload all guest vertex arrays sequentially to our buffer
    for (u32 index = 0; index < Maxwell::NumVertexArrays; ++index) {
        if (!gpu.dirty.vertex_instance[index])
            continue;

        gpu.dirty.vertex_instance[index] = false;

        if (regs.instanced_arrays.IsInstancingEnabled(index) &&
            regs.vertex_array[index].divisor != 0) {
            // Enable vertex buffer instancing with the specified divisor.
            glVertexArrayBindingDivisor(vao, index, regs.vertex_array[index].divisor);
        } else {
            // Disable the vertex buffer instancing.
            glVertexArrayBindingDivisor(vao, index, 0);
        }
    }
}

GLintptr RasterizerOpenGL::SetupIndexBuffer() {
    if (accelerate_draw != AccelDraw::Indexed) {
        return 0;
    }
    MICROPROFILE_SCOPE(OpenGL_Index);
    const auto& regs = system.GPU().Maxwell3D().regs;
    const std::size_t size = CalculateIndexBufferSize();
    const auto [buffer, offset] = buffer_cache.UploadMemory(regs.index_array.IndexStart(), size);
    vertex_array_pushbuffer.SetIndexBuffer(buffer);
    return offset;
}

void RasterizerOpenGL::SetupShaders(GLenum primitive_mode) {
    MICROPROFILE_SCOPE(OpenGL_Shader);
    auto& gpu = system.GPU().Maxwell3D();

    BaseBindings base_bindings;
    std::array<bool, Maxwell::NumClipDistances> clip_distances{};

    for (std::size_t index = 0; index < Maxwell::MaxShaderProgram; ++index) {
        const auto& shader_config = gpu.regs.shader_config[index];
        const Maxwell::ShaderProgram program{static_cast<Maxwell::ShaderProgram>(index)};

        // Skip stages that are not enabled
        if (!gpu.regs.IsShaderConfigEnabled(index)) {
            switch (program) {
            case Maxwell::ShaderProgram::Geometry:
                shader_program_manager->BindGeometryShader(nullptr);
                break;
            case Maxwell::ShaderProgram::Fragment:
                shader_program_manager->BindFragmentShader(nullptr);
                break;
            default:
                break;
            }
            continue;
        }

        const std::size_t stage{index == 0 ? 0 : index - 1}; // Stage indices are 0 - 5

        Shader shader{shader_cache.GetStageProgram(program)};

        const auto stage_enum = static_cast<Maxwell::ShaderStage>(stage);
        SetupDrawConstBuffers(stage_enum, shader);
        SetupDrawGlobalMemory(stage_enum, shader);
        const auto texture_buffer_usage{SetupDrawTextures(stage_enum, shader, base_bindings)};

        const ProgramVariant variant{base_bindings, primitive_mode, texture_buffer_usage};
        const auto [program_handle, next_bindings] = shader->GetProgramHandle(variant);

        switch (program) {
        case Maxwell::ShaderProgram::VertexA:
        case Maxwell::ShaderProgram::VertexB:
            shader_program_manager->BindVertexShader(&program_handle);
            break;
        case Maxwell::ShaderProgram::Geometry:
            shader_program_manager->BindGeometryShader(&program_handle);
            break;
        case Maxwell::ShaderProgram::Fragment:
            shader_program_manager->BindFragmentShader(&program_handle);
            break;
        default:
            UNIMPLEMENTED_MSG("Unimplemented shader index={}, enable={}, offset=0x{:08X}", index,
                              shader_config.enable.Value(), shader_config.offset);
        }

        // Workaround for Intel drivers.
        // When a clip distance is enabled but not set in the shader it crops parts of the screen
        // (sometimes it's half the screen, sometimes three quarters). To avoid this, enable the
        // clip distances only when it's written by a shader stage.
        for (std::size_t i = 0; i < Maxwell::NumClipDistances; ++i) {
            clip_distances[i] = clip_distances[i] || shader->GetShaderEntries().clip_distances[i];
        }

        // When VertexA is enabled, we have dual vertex shaders
        if (program == Maxwell::ShaderProgram::VertexA) {
            // VertexB was combined with VertexA, so we skip the VertexB iteration
            index++;
        }

        base_bindings = next_bindings;
    }

    SyncClipEnabled(clip_distances);

    gpu.dirty.shaders = false;
}

std::size_t RasterizerOpenGL::CalculateVertexArraysSize() const {
    const auto& regs = system.GPU().Maxwell3D().regs;

    std::size_t size = 0;
    for (u32 index = 0; index < Maxwell::NumVertexArrays; ++index) {
        if (!regs.vertex_array[index].IsEnabled())
            continue;

        const GPUVAddr start = regs.vertex_array[index].StartAddress();
        const GPUVAddr end = regs.vertex_array_limit[index].LimitAddress();

        ASSERT(end > start);
        size += end - start + 1;
    }

    return size;
}

std::size_t RasterizerOpenGL::CalculateIndexBufferSize() const {
    const auto& regs = system.GPU().Maxwell3D().regs;

    return static_cast<std::size_t>(regs.index_array.count) *
           static_cast<std::size_t>(regs.index_array.FormatSizeInBytes());
}

template <typename Map, typename Interval>
static constexpr auto RangeFromInterval(Map& map, const Interval& interval) {
    return boost::make_iterator_range(map.equal_range(interval));
}

void RasterizerOpenGL::UpdatePagesCachedCount(VAddr addr, u64 size, int delta) {
    const u64 page_start{addr >> Memory::PAGE_BITS};
    const u64 page_end{(addr + size + Memory::PAGE_SIZE - 1) >> Memory::PAGE_BITS};

    // Interval maps will erase segments if count reaches 0, so if delta is negative we have to
    // subtract after iterating
    const auto pages_interval = CachedPageMap::interval_type::right_open(page_start, page_end);
    if (delta > 0)
        cached_pages.add({pages_interval, delta});

    for (const auto& pair : RangeFromInterval(cached_pages, pages_interval)) {
        const auto interval = pair.first & pages_interval;
        const int count = pair.second;

        const VAddr interval_start_addr = boost::icl::first(interval) << Memory::PAGE_BITS;
        const VAddr interval_end_addr = boost::icl::last_next(interval) << Memory::PAGE_BITS;
        const u64 interval_size = interval_end_addr - interval_start_addr;

        if (delta > 0 && count == delta)
            Memory::RasterizerMarkRegionCached(interval_start_addr, interval_size, true);
        else if (delta < 0 && count == -delta)
            Memory::RasterizerMarkRegionCached(interval_start_addr, interval_size, false);
        else
            ASSERT(count >= 0);
    }

    if (delta < 0)
        cached_pages.add({pages_interval, delta});
}

void RasterizerOpenGL::LoadDiskResources(const std::atomic_bool& stop_loading,
                                         const VideoCore::DiskResourceLoadCallback& callback) {
    shader_cache.LoadDiskCache(stop_loading, callback);
    texture_cache.LoadResources();
}

void RasterizerOpenGL::ConfigureFramebuffers() {
    MICROPROFILE_SCOPE(OpenGL_Framebuffer);
    auto& gpu = system.GPU().Maxwell3D();
    if (!gpu.dirty.render_settings) {
        return;
    }
    gpu.dirty.render_settings = false;

    texture_cache.GuardRenderTargets(true);

    View depth_surface = texture_cache.GetDepthBufferSurface(true);

    const auto& regs = gpu.regs;
    state.framebuffer_srgb.enabled = regs.framebuffer_srgb != 0;
    UNIMPLEMENTED_IF(regs.rt_separate_frag_data == 0);

    // Bind the framebuffer surfaces
    FramebufferCacheKey fbkey;
    for (std::size_t index = 0; index < Maxwell::NumRenderTargets; ++index) {
        View color_surface{texture_cache.GetColorBufferSurface(index, true)};

        if (color_surface) {
            // Assume that a surface will be written to if it is used as a framebuffer, even
            // if the shader doesn't actually write to it.
            texture_cache.MarkColorBufferInUse(index);
        }

        fbkey.color_attachments[index] = GL_COLOR_ATTACHMENT0 + regs.rt_control.GetMap(index);
        fbkey.colors[index] = std::move(color_surface);
    }
    fbkey.colors_count = regs.rt_control.count;

    if (depth_surface) {
        // Assume that a surface will be written to if it is used as a framebuffer, even if
        // the shader doesn't actually write to it.
        texture_cache.MarkDepthBufferInUse();

        fbkey.stencil_enable = depth_surface->GetSurfaceParams().type == SurfaceType::DepthStencil;
        fbkey.zeta = std::move(depth_surface);
    }

    texture_cache.GuardRenderTargets(false);

    state.draw.draw_framebuffer = framebuffer_cache.GetFramebuffer(fbkey);
    SyncViewport(state, false);
}

void RasterizerOpenGL::ConfigureClearFramebuffer(OpenGLState& current_state, bool using_color_fb,
                                                 bool using_depth_fb, bool using_stencil_fb) {
    auto& gpu = system.GPU().Maxwell3D();
    const auto& regs = gpu.regs;

    texture_cache.GuardRenderTargets(true);
    View color_surface{};
    if (using_color_fb) {
        color_surface = texture_cache.GetColorBufferSurface(regs.clear_buffers.RT, false);
    }
    View depth_surface{};
    if (using_depth_fb || using_stencil_fb) {
        depth_surface = texture_cache.GetDepthBufferSurface(false);
    }
    texture_cache.GuardRenderTargets(false);

    current_state.draw.draw_framebuffer = clear_framebuffer.handle;
    current_state.ApplyFramebufferState();

    if (color_surface) {
        color_surface->Attach(GL_COLOR_ATTACHMENT0, GL_DRAW_FRAMEBUFFER);
    } else {
        glFramebufferTexture2D(GL_DRAW_FRAMEBUFFER, GL_COLOR_ATTACHMENT0, GL_TEXTURE_2D, 0, 0);
    }

    if (depth_surface) {
        const auto& params = depth_surface->GetSurfaceParams();
        switch (params.type) {
        case VideoCore::Surface::SurfaceType::Depth:
            depth_surface->Attach(GL_DEPTH_ATTACHMENT, GL_DRAW_FRAMEBUFFER);
            glFramebufferTexture2D(GL_DRAW_FRAMEBUFFER, GL_STENCIL_ATTACHMENT, GL_TEXTURE_2D, 0, 0);
            break;
        case VideoCore::Surface::SurfaceType::DepthStencil:
            depth_surface->Attach(GL_DEPTH_STENCIL_ATTACHMENT, GL_DRAW_FRAMEBUFFER);
            break;
        default:
            UNIMPLEMENTED();
        }
    } else {
        glFramebufferTexture2D(GL_DRAW_FRAMEBUFFER, GL_DEPTH_STENCIL_ATTACHMENT, GL_TEXTURE_2D, 0,
                               0);
    }
}

void RasterizerOpenGL::Clear() {
    const auto& maxwell3d = system.GPU().Maxwell3D();

    if (!maxwell3d.ShouldExecute()) {
        return;
    }

    const auto& regs = maxwell3d.regs;
    bool use_color{};
    bool use_depth{};
    bool use_stencil{};

    OpenGLState prev_state{OpenGLState::GetCurState()};
    SCOPE_EXIT({
        prev_state.AllDirty();
        prev_state.Apply();
    });

    OpenGLState clear_state{OpenGLState::GetCurState()};
    clear_state.SetDefaultViewports();
    if (regs.clear_buffers.R || regs.clear_buffers.G || regs.clear_buffers.B ||
        regs.clear_buffers.A) {
        use_color = true;
    }
    if (use_color) {
        clear_state.color_mask[0].red_enabled = regs.clear_buffers.R ? GL_TRUE : GL_FALSE;
        clear_state.color_mask[0].green_enabled = regs.clear_buffers.G ? GL_TRUE : GL_FALSE;
        clear_state.color_mask[0].blue_enabled = regs.clear_buffers.B ? GL_TRUE : GL_FALSE;
        clear_state.color_mask[0].alpha_enabled = regs.clear_buffers.A ? GL_TRUE : GL_FALSE;
    }
    if (regs.clear_buffers.Z) {
        ASSERT_MSG(regs.zeta_enable != 0, "Tried to clear Z but buffer is not enabled!");
        use_depth = true;

        // Always enable the depth write when clearing the depth buffer. The depth write mask is
        // ignored when clearing the buffer in the Switch, but OpenGL obeys it so we set it to
        // true.
        clear_state.depth.test_enabled = true;
        clear_state.depth.test_func = GL_ALWAYS;
        clear_state.depth.write_mask = GL_TRUE;
    }
    if (regs.clear_buffers.S) {
        ASSERT_MSG(regs.zeta_enable != 0, "Tried to clear stencil but buffer is not enabled!");
        use_stencil = true;
        clear_state.stencil.test_enabled = true;

        if (regs.clear_flags.stencil) {
            // Stencil affects the clear so fill it with the used masks
            clear_state.stencil.front.test_func = GL_ALWAYS;
            clear_state.stencil.front.test_mask = regs.stencil_front_func_mask;
            clear_state.stencil.front.action_stencil_fail = GL_KEEP;
            clear_state.stencil.front.action_depth_fail = GL_KEEP;
            clear_state.stencil.front.action_depth_pass = GL_KEEP;
            clear_state.stencil.front.write_mask = regs.stencil_front_mask;
            if (regs.stencil_two_side_enable) {
                clear_state.stencil.back.test_func = GL_ALWAYS;
                clear_state.stencil.back.test_mask = regs.stencil_back_func_mask;
                clear_state.stencil.back.action_stencil_fail = GL_KEEP;
                clear_state.stencil.back.action_depth_fail = GL_KEEP;
                clear_state.stencil.back.action_depth_pass = GL_KEEP;
                clear_state.stencil.back.write_mask = regs.stencil_back_mask;
            } else {
                clear_state.stencil.back.test_func = GL_ALWAYS;
                clear_state.stencil.back.test_mask = 0xFFFFFFFF;
                clear_state.stencil.back.write_mask = 0xFFFFFFFF;
                clear_state.stencil.back.action_stencil_fail = GL_KEEP;
                clear_state.stencil.back.action_depth_fail = GL_KEEP;
                clear_state.stencil.back.action_depth_pass = GL_KEEP;
            }
        }
    }

    if (!use_color && !use_depth && !use_stencil) {
        // No color surface nor depth/stencil surface are enabled
        return;
    }

    ConfigureClearFramebuffer(clear_state, use_color, use_depth, use_stencil);

    bool res_scaling;
    if (use_color) {
        res_scaling = texture_cache.IsResolutionScalingEnabledRT(regs.clear_buffers.RT);
    } else {
        res_scaling = texture_cache.IsResolutionScalingEnabledDB();
    }

    SyncViewport(clear_state, res_scaling);
    if (regs.clear_flags.scissor) {
        SyncScissorTest(clear_state, res_scaling);
    }

    if (regs.clear_flags.viewport) {
        clear_state.EmulateViewportWithScissor();
    }

    clear_state.AllDirty();
    clear_state.Apply();

    if (use_color) {
        glClearBufferfv(GL_COLOR, 0, regs.clear_color);
    }

    if (use_depth && use_stencil) {
        glClearBufferfi(GL_DEPTH_STENCIL, 0, regs.clear_depth, regs.clear_stencil);
    } else if (use_depth) {
        glClearBufferfv(GL_DEPTH, 0, &regs.clear_depth);
    } else if (use_stencil) {
        glClearBufferiv(GL_STENCIL, 0, &regs.clear_stencil);
    }
}

void RasterizerOpenGL::DrawPrelude() {
<<<<<<< HEAD
    if (accelerate_draw == AccelDraw::Disabled)
        return;

    MICROPROFILE_SCOPE(OpenGL_Drawing);
=======
>>>>>>> 589f4737
    auto& gpu = system.GPU().Maxwell3D();

    SyncColorMask();
    SyncFragmentColorClampState();
    SyncMultiSampleState();
    SyncDepthTestState();
    SyncStencilTestState();
    SyncBlendState();
    SyncLogicOpState();
    SyncCullMode();
    SyncPrimitiveRestart();
    SyncTransformFeedback();
    SyncPointState();
    SyncPolygonOffset();
    SyncAlphaTest();

    // Draw the vertex batch
    const bool is_indexed = accelerate_draw == AccelDraw::Indexed;

    std::size_t buffer_size = CalculateVertexArraysSize();

    // Add space for index buffer
    if (is_indexed) {
        buffer_size = Common::AlignUp(buffer_size, 4) + CalculateIndexBufferSize();
    }

    // Add space for at least 18 constant buffers
    buffer_size += Maxwell::MaxConstBuffers *
                   (Maxwell::MaxConstBufferSize + device.GetUniformBufferAlignment());

    // Prepare the vertex array.
    buffer_cache.Map(buffer_size);

    // Prepare vertex array format.
    const GLuint vao = SetupVertexFormat();
    vertex_array_pushbuffer.Setup(vao);

    // Upload vertex and index data.
    SetupVertexBuffer(vao);
    SetupVertexInstances(vao);
    index_buffer_offset = SetupIndexBuffer();

    // Prepare packed bindings.
    bind_ubo_pushbuffer.Setup(0);
    bind_ssbo_pushbuffer.Setup(0);

    // Setup shaders and their used resources.
    texture_cache.GuardSamplers(true);
    const auto primitive_mode = MaxwellToGL::PrimitiveTopology(gpu.regs.draw.topology);
    SetupShaders(primitive_mode);
    texture_cache.GuardSamplers(false);

    ConfigureFramebuffers();

    // Signal the buffer cache that we are not going to upload more things.
    const bool invalidate = buffer_cache.Unmap();

    // Now that we are no longer uploading data, we can safely bind the buffers to OpenGL.
    vertex_array_pushbuffer.Bind();
    bind_ubo_pushbuffer.Bind();
    bind_ssbo_pushbuffer.Bind();

    if (invalidate) {
        // As all cached buffers are invalidated, we need to recheck their state.
        gpu.dirty.ResetVertexArrays();
    }

    const bool res_scaling = texture_cache.IsResolutionScalingEnabled();
    SyncViewport(state, res_scaling);
    SyncScissorTest(state, res_scaling);

    shader_program_manager->SetConstants(gpu, res_scaling);
    shader_program_manager->ApplyTo(state);
    state.Apply();

    if (texture_cache.TextureBarrier()) {
        glTextureBarrier();
    }
}

struct DrawParams {
    bool is_indexed{};
    bool is_instanced{};
    GLenum primitive_mode{};
    GLint count{};
    GLint base_vertex{};

    // Indexed settings
    GLenum index_format{};
    GLintptr index_buffer_offset{};

    // Instanced setting
    GLint num_instances{};
    GLint base_instance{};

    void DispatchDraw() {
        if (is_indexed) {
            const auto index_buffer_ptr = reinterpret_cast<const void*>(index_buffer_offset);
            if (is_instanced) {
                glDrawElementsInstancedBaseVertexBaseInstance(primitive_mode, count, index_format,
                                                              index_buffer_ptr, num_instances,
                                                              base_vertex, base_instance);
            } else {
                glDrawElementsBaseVertex(primitive_mode, count, index_format, index_buffer_ptr,
                                         base_vertex);
            }
        } else {
            if (is_instanced) {
                glDrawArraysInstancedBaseInstance(primitive_mode, base_vertex, count, num_instances,
                                                  base_instance);
            } else {
                glDrawArrays(primitive_mode, base_vertex, count);
            }
        }
    }
};

bool RasterizerOpenGL::DrawBatch(bool is_indexed) {
    accelerate_draw = is_indexed ? AccelDraw::Indexed : AccelDraw::Arrays;
<<<<<<< HEAD
    DrawPrelude();

    auto& maxwell3d = system.GPU().Maxwell3D();
    const auto& regs = maxwell3d.regs;
    const auto current_instance = maxwell3d.state.current_instance;
    DrawParams draw_call{};
    draw_call.is_indexed = is_indexed;
    draw_call.num_instances = static_cast<GLint>(1);
    draw_call.base_instance = static_cast<GLint>(current_instance);
    draw_call.is_instanced = current_instance > 0;
    draw_call.primitive_mode = MaxwellToGL::PrimitiveTopology(regs.draw.topology);
    if (draw_call.is_indexed) {
        draw_call.count = static_cast<GLint>(regs.index_array.count);
        draw_call.base_vertex = static_cast<GLint>(regs.vb_element_base);
        draw_call.index_format = MaxwellToGL::IndexFormat(regs.index_array.format);
        draw_call.index_buffer_offset = index_buffer_offset;
    } else {
        draw_call.count = static_cast<GLint>(regs.vertex_buffer.count);
        draw_call.base_vertex = static_cast<GLint>(regs.vertex_buffer.first);
    }
    draw_call.DispatchDraw();

=======

    MICROPROFILE_SCOPE(OpenGL_Drawing);

    auto& maxwell3d = system.GPU().Maxwell3D();
    if (!maxwell3d.ShouldExecute()) {
        return false;
    }

    DrawPrelude();

    const auto& regs = maxwell3d.regs;
    const auto current_instance = maxwell3d.state.current_instance;
    DrawParams draw_call{};
    draw_call.is_indexed = is_indexed;
    draw_call.num_instances = static_cast<GLint>(1);
    draw_call.base_instance = static_cast<GLint>(current_instance);
    draw_call.is_instanced = current_instance > 0;
    draw_call.primitive_mode = MaxwellToGL::PrimitiveTopology(regs.draw.topology);
    if (draw_call.is_indexed) {
        draw_call.count = static_cast<GLint>(regs.index_array.count);
        draw_call.base_vertex = static_cast<GLint>(regs.vb_element_base);
        draw_call.index_format = MaxwellToGL::IndexFormat(regs.index_array.format);
        draw_call.index_buffer_offset = index_buffer_offset;
    } else {
        draw_call.count = static_cast<GLint>(regs.vertex_buffer.count);
        draw_call.base_vertex = static_cast<GLint>(regs.vertex_buffer.first);
    }
    draw_call.DispatchDraw();

>>>>>>> 589f4737
    maxwell3d.dirty.memory_general = false;
    accelerate_draw = AccelDraw::Disabled;
    return true;
}

bool RasterizerOpenGL::DrawMultiBatch(bool is_indexed) {
    accelerate_draw = is_indexed ? AccelDraw::Indexed : AccelDraw::Arrays;
<<<<<<< HEAD
    DrawPrelude();

    auto& maxwell3d = system.GPU().Maxwell3D();
=======

    MICROPROFILE_SCOPE(OpenGL_Drawing);

    auto& maxwell3d = system.GPU().Maxwell3D();
    if (!maxwell3d.ShouldExecute()) {
        return false;
    }

    DrawPrelude();

>>>>>>> 589f4737
    const auto& regs = maxwell3d.regs;
    const auto& draw_setup = maxwell3d.mme_draw;
    DrawParams draw_call{};
    draw_call.is_indexed = is_indexed;
    draw_call.num_instances = static_cast<GLint>(draw_setup.instance_count);
    draw_call.base_instance = static_cast<GLint>(regs.vb_base_instance);
    draw_call.is_instanced = draw_setup.instance_count > 1;
    draw_call.primitive_mode = MaxwellToGL::PrimitiveTopology(regs.draw.topology);
    if (draw_call.is_indexed) {
        draw_call.count = static_cast<GLint>(regs.index_array.count);
        draw_call.base_vertex = static_cast<GLint>(regs.vb_element_base);
        draw_call.index_format = MaxwellToGL::IndexFormat(regs.index_array.format);
        draw_call.index_buffer_offset = index_buffer_offset;
    } else {
        draw_call.count = static_cast<GLint>(regs.vertex_buffer.count);
        draw_call.base_vertex = static_cast<GLint>(regs.vertex_buffer.first);
    }
    draw_call.DispatchDraw();

    maxwell3d.dirty.memory_general = false;
    accelerate_draw = AccelDraw::Disabled;
    return true;
}

void RasterizerOpenGL::DispatchCompute(GPUVAddr code_addr) {
    if (!GLAD_GL_ARB_compute_variable_group_size) {
        LOG_ERROR(Render_OpenGL, "Compute is currently not supported on this device due to the "
                                 "lack of GL_ARB_compute_variable_group_size");
        return;
    }

    auto kernel = shader_cache.GetComputeKernel(code_addr);
    ProgramVariant variant;
    variant.texture_buffer_usage = SetupComputeTextures(kernel);
    SetupComputeImages(kernel);

    const auto [program, next_bindings] = kernel->GetProgramHandle(variant);
    state.draw.shader_program = program.handle;
    state.draw.program_pipeline = 0;

    const std::size_t buffer_size =
        Tegra::Engines::KeplerCompute::NumConstBuffers *
        (Maxwell::MaxConstBufferSize + device.GetUniformBufferAlignment());
    buffer_cache.Map(buffer_size);

    bind_ubo_pushbuffer.Setup(0);
    bind_ssbo_pushbuffer.Setup(0);

    SetupComputeConstBuffers(kernel);
    SetupComputeGlobalMemory(kernel);

    buffer_cache.Unmap();

    bind_ubo_pushbuffer.Bind();
    bind_ssbo_pushbuffer.Bind();

    state.ApplyTextures();
    state.ApplyImages();
    state.ApplyShaderProgram();
    state.ApplyProgramPipeline();

    const auto& launch_desc = system.GPU().KeplerCompute().launch_description;
    glDispatchComputeGroupSizeARB(launch_desc.grid_dim_x, launch_desc.grid_dim_y,
                                  launch_desc.grid_dim_z, launch_desc.block_dim_x,
                                  launch_desc.block_dim_y, launch_desc.block_dim_z);
}

void RasterizerOpenGL::FlushAll() {}

void RasterizerOpenGL::FlushRegion(CacheAddr addr, u64 size) {
    MICROPROFILE_SCOPE(OpenGL_CacheManagement);
    if (!addr || !size) {
        return;
    }
    texture_cache.FlushRegion(addr, size);
    buffer_cache.FlushRegion(addr, size);
}

void RasterizerOpenGL::InvalidateRegion(CacheAddr addr, u64 size) {
    MICROPROFILE_SCOPE(OpenGL_CacheManagement);
    if (!addr || !size) {
        return;
    }
    texture_cache.InvalidateRegion(addr, size);
    shader_cache.InvalidateRegion(addr, size);
    buffer_cache.InvalidateRegion(addr, size);
}

void RasterizerOpenGL::FlushAndInvalidateRegion(CacheAddr addr, u64 size) {
    if (Settings::values.use_accurate_gpu_emulation) {
        FlushRegion(addr, size);
    }
    InvalidateRegion(addr, size);
}

void RasterizerOpenGL::FlushCommands() {
    glFlush();
}

void RasterizerOpenGL::TickFrame() {
    buffer_cache.TickFrame();
}

bool RasterizerOpenGL::AccelerateSurfaceCopy(const Tegra::Engines::Fermi2D::Regs::Surface& src,
                                             const Tegra::Engines::Fermi2D::Regs::Surface& dst,
                                             const Tegra::Engines::Fermi2D::Config& copy_config) {
    MICROPROFILE_SCOPE(OpenGL_Blits);
    texture_cache.DoFermiCopy(src, dst, copy_config);
    return true;
}

bool RasterizerOpenGL::AccelerateDisplay(const Tegra::FramebufferConfig& config,
                                         VAddr framebuffer_addr, u32 pixel_stride) {
    if (!framebuffer_addr) {
        return {};
    }

    MICROPROFILE_SCOPE(OpenGL_CacheManagement);

    const auto surface{
        texture_cache.TryFindFramebufferSurface(Memory::GetPointer(framebuffer_addr))};
    if (!surface) {
        return {};
    }

    // Verify that the cached surface is the same size and format as the requested framebuffer
    const auto& params{surface->GetSurfaceParams()};
    const auto& pixel_format{
        VideoCore::Surface::PixelFormatFromGPUPixelFormat(config.pixel_format)};
    ASSERT_MSG(params.width == config.width, "Framebuffer width is different");
    ASSERT_MSG(params.height == config.height, "Framebuffer height is different");

    if (params.pixel_format != pixel_format) {
        LOG_WARNING(Render_OpenGL, "Framebuffer pixel_format is different");
    }

    screen_info.display_texture = surface->GetTexture();
    screen_info.display_srgb = surface->GetSurfaceParams().srgb_conversion;

    return true;
}

void RasterizerOpenGL::SetupDrawConstBuffers(Tegra::Engines::Maxwell3D::Regs::ShaderStage stage,
                                             const Shader& shader) {
    MICROPROFILE_SCOPE(OpenGL_UBO);
    const auto& stages = system.GPU().Maxwell3D().state.shader_stages;
    const auto& shader_stage = stages[static_cast<std::size_t>(stage)];
    for (const auto& entry : shader->GetShaderEntries().const_buffers) {
        const auto& buffer = shader_stage.const_buffers[entry.GetIndex()];
        SetupConstBuffer(buffer, entry);
    }
}

void RasterizerOpenGL::SetupComputeConstBuffers(const Shader& kernel) {
    MICROPROFILE_SCOPE(OpenGL_UBO);
    const auto& launch_desc = system.GPU().KeplerCompute().launch_description;
    for (const auto& entry : kernel->GetShaderEntries().const_buffers) {
        const auto& config = launch_desc.const_buffer_config[entry.GetIndex()];
        const std::bitset<8> mask = launch_desc.const_buffer_enable_mask.Value();
        Tegra::Engines::ConstBufferInfo buffer;
        buffer.address = config.Address();
        buffer.size = config.size;
        buffer.enabled = mask[entry.GetIndex()];
        SetupConstBuffer(buffer, entry);
    }
}

void RasterizerOpenGL::SetupConstBuffer(const Tegra::Engines::ConstBufferInfo& buffer,
                                        const GLShader::ConstBufferEntry& entry) {
    if (!buffer.enabled) {
        // Set values to zero to unbind buffers
        bind_ubo_pushbuffer.Push(buffer_cache.GetEmptyBuffer(sizeof(float)), 0, sizeof(float));
        return;
    }

    // Align the actual size so it ends up being a multiple of vec4 to meet the OpenGL std140
    // UBO alignment requirements.
    const std::size_t size = Common::AlignUp(GetConstBufferSize(buffer, entry), sizeof(GLvec4));

    const auto alignment = device.GetUniformBufferAlignment();
    const auto [cbuf, offset] = buffer_cache.UploadMemory(buffer.address, size, alignment);
    bind_ubo_pushbuffer.Push(cbuf, offset, size);
}

void RasterizerOpenGL::SetupDrawGlobalMemory(Tegra::Engines::Maxwell3D::Regs::ShaderStage stage,
                                             const Shader& shader) {
    auto& gpu{system.GPU()};
    auto& memory_manager{gpu.MemoryManager()};
    const auto cbufs{gpu.Maxwell3D().state.shader_stages[static_cast<std::size_t>(stage)]};
    for (const auto& entry : shader->GetShaderEntries().global_memory_entries) {
        const auto addr{cbufs.const_buffers[entry.GetCbufIndex()].address + entry.GetCbufOffset()};
        const auto gpu_addr{memory_manager.Read<u64>(addr)};
        const auto size{memory_manager.Read<u32>(addr + 8)};
        SetupGlobalMemory(entry, gpu_addr, size);
    }
}

void RasterizerOpenGL::SetupComputeGlobalMemory(const Shader& kernel) {
    auto& gpu{system.GPU()};
    auto& memory_manager{gpu.MemoryManager()};
    const auto cbufs{gpu.KeplerCompute().launch_description.const_buffer_config};
    for (const auto& entry : kernel->GetShaderEntries().global_memory_entries) {
        const auto addr{cbufs[entry.GetCbufIndex()].Address() + entry.GetCbufOffset()};
        const auto gpu_addr{memory_manager.Read<u64>(addr)};
        const auto size{memory_manager.Read<u32>(addr + 8)};
        SetupGlobalMemory(entry, gpu_addr, size);
    }
}

void RasterizerOpenGL::SetupGlobalMemory(const GLShader::GlobalMemoryEntry& entry,
                                         GPUVAddr gpu_addr, std::size_t size) {
    const auto alignment{device.GetShaderStorageBufferAlignment()};
    const auto [ssbo, buffer_offset] =
        buffer_cache.UploadMemory(gpu_addr, size, alignment, entry.IsWritten());
    bind_ssbo_pushbuffer.Push(ssbo, buffer_offset, static_cast<GLsizeiptr>(size));
}

TextureBufferUsage RasterizerOpenGL::SetupDrawTextures(Maxwell::ShaderStage stage,
                                                       const Shader& shader,
                                                       BaseBindings base_bindings) {
    MICROPROFILE_SCOPE(OpenGL_Texture);
    const auto& gpu = system.GPU();
    const auto& maxwell3d = gpu.Maxwell3D();
    const auto& entries = shader->GetShaderEntries().samplers;

    ASSERT_MSG(base_bindings.sampler + entries.size() <= std::size(state.textures),
               "Exceeded the number of active textures.");

    TextureBufferUsage texture_buffer_usage{0};

    for (u32 bindpoint = 0; bindpoint < entries.size(); ++bindpoint) {
        const auto& entry = entries[bindpoint];
        const auto texture = [&]() {
            if (!entry.IsBindless()) {
                return maxwell3d.GetStageTexture(stage, entry.GetOffset());
            }
            const auto cbuf = entry.GetBindlessCBuf();
            Tegra::Texture::TextureHandle tex_handle;
            tex_handle.raw = maxwell3d.AccessConstBuffer32(stage, cbuf.first, cbuf.second);
            return maxwell3d.GetTextureInfo(tex_handle, entry.GetOffset());
        }();

        if (SetupTexture(base_bindings.sampler + bindpoint, texture, entry)) {
            texture_buffer_usage.set(bindpoint);
        }
    }

    return texture_buffer_usage;
}

TextureBufferUsage RasterizerOpenGL::SetupComputeTextures(const Shader& kernel) {
    MICROPROFILE_SCOPE(OpenGL_Texture);
    const auto& compute = system.GPU().KeplerCompute();
    const auto& entries = kernel->GetShaderEntries().samplers;

    ASSERT_MSG(entries.size() <= std::size(state.textures),
               "Exceeded the number of active textures.");

    TextureBufferUsage texture_buffer_usage{0};

    for (u32 bindpoint = 0; bindpoint < entries.size(); ++bindpoint) {
        const auto& entry = entries[bindpoint];
        const auto texture = [&]() {
            if (!entry.IsBindless()) {
                return compute.GetTexture(entry.GetOffset());
            }
            const auto cbuf = entry.GetBindlessCBuf();
            Tegra::Texture::TextureHandle tex_handle;
            tex_handle.raw = compute.AccessConstBuffer32(cbuf.first, cbuf.second);
            return compute.GetTextureInfo(tex_handle, entry.GetOffset());
        }();

        if (SetupTexture(bindpoint, texture, entry)) {
            texture_buffer_usage.set(bindpoint);
        }
    }

    return texture_buffer_usage;
}

bool RasterizerOpenGL::SetupTexture(u32 binding, const Tegra::Texture::FullTextureInfo& texture,
                                    const GLShader::SamplerEntry& entry) {
    state.samplers[binding] = sampler_cache.GetSampler(texture.tsc);

    const auto view = texture_cache.GetTextureSurface(texture.tic, entry);
    if (!view) {
        // Can occur when texture addr is null or its memory is unmapped/invalid
        state.textures[binding] = 0;
        return false;
    }
    state.textures[binding] = view->GetTexture();

    if (view->GetSurfaceParams().IsBuffer()) {
        return true;
    }

    // Apply swizzle to textures that are not buffers.
    view->ApplySwizzle(texture.tic.x_source, texture.tic.y_source, texture.tic.z_source,
                       texture.tic.w_source);
    return false;
}

void RasterizerOpenGL::SetupComputeImages(const Shader& shader) {
    const auto& compute = system.GPU().KeplerCompute();
    const auto& entries = shader->GetShaderEntries().images;
    for (u32 bindpoint = 0; bindpoint < entries.size(); ++bindpoint) {
        const auto& entry = entries[bindpoint];
        const auto tic = [&]() {
            if (!entry.IsBindless()) {
                return compute.GetTexture(entry.GetOffset()).tic;
            }
            const auto cbuf = entry.GetBindlessCBuf();
            Tegra::Texture::TextureHandle tex_handle;
            tex_handle.raw = compute.AccessConstBuffer32(cbuf.first, cbuf.second);
            return compute.GetTextureInfo(tex_handle, entry.GetOffset()).tic;
        }();
        SetupImage(bindpoint, tic, entry);
    }
}

void RasterizerOpenGL::SetupImage(u32 binding, const Tegra::Texture::TICEntry& tic,
                                  const GLShader::ImageEntry& entry) {
    const auto view = texture_cache.GetImageSurface(tic, entry);
    if (!view) {
        state.images[binding] = 0;
        return;
    }
    if (!tic.IsBuffer()) {
        view->ApplySwizzle(tic.x_source, tic.y_source, tic.z_source, tic.w_source);
    }
    if (entry.IsWritten()) {
        view->MarkAsModified(texture_cache.Tick());
    }
    state.images[binding] = view->GetTexture();
}

void RasterizerOpenGL::SyncViewport(OpenGLState& current_state, bool rescaling) {
    const auto& regs = system.GPU().Maxwell3D().regs;
    const bool geometry_shaders_enabled =
        regs.IsShaderConfigEnabled(static_cast<size_t>(Maxwell::ShaderProgram::Geometry));
    const std::size_t viewport_count =
        geometry_shaders_enabled ? Tegra::Engines::Maxwell3D::Regs::NumViewports : 1;
    const float factor = rescaling ? Settings::values.resolution_factor : 1.0f;
    for (std::size_t i = 0; i < viewport_count; i++) {
        auto& viewport = current_state.viewports[i];
        const auto& src = regs.viewports[i];
        const Common::Rectangle<s32> viewport_rect{regs.viewport_transform[i].GetRect()};
        viewport.x = viewport_rect.left * factor;
        viewport.y = viewport_rect.bottom * factor;
        viewport.width = viewport_rect.GetWidth() * factor;
        viewport.height = viewport_rect.GetHeight() * factor;
        viewport.depth_range_far = src.depth_range_far;
        viewport.depth_range_near = src.depth_range_near;
    }
    state.depth_clamp.far_plane = regs.view_volume_clip_control.depth_clamp_far != 0;
    state.depth_clamp.near_plane = regs.view_volume_clip_control.depth_clamp_near != 0;
}

void RasterizerOpenGL::SyncClipEnabled(
    const std::array<bool, Maxwell::Regs::NumClipDistances>& clip_mask) {

    const auto& regs = system.GPU().Maxwell3D().regs;
    const std::array<bool, Maxwell::Regs::NumClipDistances> reg_state{
        regs.clip_distance_enabled.c0 != 0, regs.clip_distance_enabled.c1 != 0,
        regs.clip_distance_enabled.c2 != 0, regs.clip_distance_enabled.c3 != 0,
        regs.clip_distance_enabled.c4 != 0, regs.clip_distance_enabled.c5 != 0,
        regs.clip_distance_enabled.c6 != 0, regs.clip_distance_enabled.c7 != 0};

    for (std::size_t i = 0; i < Maxwell::Regs::NumClipDistances; ++i) {
        state.clip_distance[i] = reg_state[i] && clip_mask[i];
    }
}

void RasterizerOpenGL::SyncClipCoef() {
    UNIMPLEMENTED();
}

void RasterizerOpenGL::SyncCullMode() {
    auto& maxwell3d = system.GPU().Maxwell3D();

    const auto& regs = maxwell3d.regs;

    state.cull.enabled = regs.cull.enabled != 0;
    if (state.cull.enabled) {
        state.cull.front_face = MaxwellToGL::FrontFace(regs.cull.front_face);
        state.cull.mode = MaxwellToGL::CullFace(regs.cull.cull_face);

        const bool flip_triangles{regs.screen_y_control.triangle_rast_flip == 0 ||
                                  regs.viewport_transform[0].scale_y < 0.0f};

        // If the GPU is configured to flip the rasterized triangles, then we need to flip the
        // notion of front and back. Note: We flip the triangles when the value of the register is 0
        // because OpenGL already does it for us.
        if (flip_triangles) {
            if (state.cull.front_face == GL_CCW)
                state.cull.front_face = GL_CW;
            else if (state.cull.front_face == GL_CW)
                state.cull.front_face = GL_CCW;
        }
    }
}

void RasterizerOpenGL::SyncPrimitiveRestart() {
    const auto& regs = system.GPU().Maxwell3D().regs;

    state.primitive_restart.enabled = regs.primitive_restart.enabled;
    state.primitive_restart.index = regs.primitive_restart.index;
}

void RasterizerOpenGL::SyncDepthTestState() {
    const auto& regs = system.GPU().Maxwell3D().regs;

    state.depth.test_enabled = regs.depth_test_enable != 0;
    state.depth.write_mask = regs.depth_write_enabled ? GL_TRUE : GL_FALSE;

    if (!state.depth.test_enabled) {
        return;
    }

    state.depth.test_func = MaxwellToGL::ComparisonOp(regs.depth_test_func);
}

void RasterizerOpenGL::SyncStencilTestState() {
    auto& maxwell3d = system.GPU().Maxwell3D();
    if (!maxwell3d.dirty.stencil_test) {
        return;
    }
    maxwell3d.dirty.stencil_test = false;

    const auto& regs = maxwell3d.regs;
    state.stencil.test_enabled = regs.stencil_enable != 0;
    state.MarkDirtyStencilState();

    if (!regs.stencil_enable) {
        return;
    }

    state.stencil.front.test_func = MaxwellToGL::ComparisonOp(regs.stencil_front_func_func);
    state.stencil.front.test_ref = regs.stencil_front_func_ref;
    state.stencil.front.test_mask = regs.stencil_front_func_mask;
    state.stencil.front.action_stencil_fail = MaxwellToGL::StencilOp(regs.stencil_front_op_fail);
    state.stencil.front.action_depth_fail = MaxwellToGL::StencilOp(regs.stencil_front_op_zfail);
    state.stencil.front.action_depth_pass = MaxwellToGL::StencilOp(regs.stencil_front_op_zpass);
    state.stencil.front.write_mask = regs.stencil_front_mask;
    if (regs.stencil_two_side_enable) {
        state.stencil.back.test_func = MaxwellToGL::ComparisonOp(regs.stencil_back_func_func);
        state.stencil.back.test_ref = regs.stencil_back_func_ref;
        state.stencil.back.test_mask = regs.stencil_back_func_mask;
        state.stencil.back.action_stencil_fail = MaxwellToGL::StencilOp(regs.stencil_back_op_fail);
        state.stencil.back.action_depth_fail = MaxwellToGL::StencilOp(regs.stencil_back_op_zfail);
        state.stencil.back.action_depth_pass = MaxwellToGL::StencilOp(regs.stencil_back_op_zpass);
        state.stencil.back.write_mask = regs.stencil_back_mask;
    } else {
        state.stencil.back.test_func = GL_ALWAYS;
        state.stencil.back.test_ref = 0;
        state.stencil.back.test_mask = 0xFFFFFFFF;
        state.stencil.back.write_mask = 0xFFFFFFFF;
        state.stencil.back.action_stencil_fail = GL_KEEP;
        state.stencil.back.action_depth_fail = GL_KEEP;
        state.stencil.back.action_depth_pass = GL_KEEP;
    }
}

void RasterizerOpenGL::SyncColorMask() {
    auto& maxwell3d = system.GPU().Maxwell3D();
    if (!maxwell3d.dirty.color_mask) {
        return;
    }
    const auto& regs = maxwell3d.regs;

    const std::size_t count =
        regs.independent_blend_enable ? Tegra::Engines::Maxwell3D::Regs::NumRenderTargets : 1;
    for (std::size_t i = 0; i < count; i++) {
        const auto& source = regs.color_mask[regs.color_mask_common ? 0 : i];
        auto& dest = state.color_mask[i];
        dest.red_enabled = (source.R == 0) ? GL_FALSE : GL_TRUE;
        dest.green_enabled = (source.G == 0) ? GL_FALSE : GL_TRUE;
        dest.blue_enabled = (source.B == 0) ? GL_FALSE : GL_TRUE;
        dest.alpha_enabled = (source.A == 0) ? GL_FALSE : GL_TRUE;
    }

    state.MarkDirtyColorMask();
    maxwell3d.dirty.color_mask = false;
}

void RasterizerOpenGL::SyncMultiSampleState() {
    const auto& regs = system.GPU().Maxwell3D().regs;
    state.multisample_control.alpha_to_coverage = regs.multisample_control.alpha_to_coverage != 0;
    state.multisample_control.alpha_to_one = regs.multisample_control.alpha_to_one != 0;
}

void RasterizerOpenGL::SyncFragmentColorClampState() {
    const auto& regs = system.GPU().Maxwell3D().regs;
    state.fragment_color_clamp.enabled = regs.frag_color_clamp != 0;
}

void RasterizerOpenGL::SyncBlendState() {
    auto& maxwell3d = system.GPU().Maxwell3D();
    if (!maxwell3d.dirty.blend_state) {
        return;
    }
    const auto& regs = maxwell3d.regs;

    state.blend_color.red = regs.blend_color.r;
    state.blend_color.green = regs.blend_color.g;
    state.blend_color.blue = regs.blend_color.b;
    state.blend_color.alpha = regs.blend_color.a;

    state.independant_blend.enabled = regs.independent_blend_enable;
    if (!state.independant_blend.enabled) {
        auto& blend = state.blend[0];
        const auto& src = regs.blend;
        blend.enabled = src.enable[0] != 0;
        if (blend.enabled) {
            blend.rgb_equation = MaxwellToGL::BlendEquation(src.equation_rgb);
            blend.src_rgb_func = MaxwellToGL::BlendFunc(src.factor_source_rgb);
            blend.dst_rgb_func = MaxwellToGL::BlendFunc(src.factor_dest_rgb);
            blend.a_equation = MaxwellToGL::BlendEquation(src.equation_a);
            blend.src_a_func = MaxwellToGL::BlendFunc(src.factor_source_a);
            blend.dst_a_func = MaxwellToGL::BlendFunc(src.factor_dest_a);
        }
        for (std::size_t i = 1; i < Tegra::Engines::Maxwell3D::Regs::NumRenderTargets; i++) {
            state.blend[i].enabled = false;
        }
        maxwell3d.dirty.blend_state = false;
        state.MarkDirtyBlendState();
        return;
    }

    for (std::size_t i = 0; i < Tegra::Engines::Maxwell3D::Regs::NumRenderTargets; i++) {
        auto& blend = state.blend[i];
        const auto& src = regs.independent_blend[i];
        blend.enabled = regs.blend.enable[i] != 0;
        if (!blend.enabled)
            continue;
        blend.rgb_equation = MaxwellToGL::BlendEquation(src.equation_rgb);
        blend.src_rgb_func = MaxwellToGL::BlendFunc(src.factor_source_rgb);
        blend.dst_rgb_func = MaxwellToGL::BlendFunc(src.factor_dest_rgb);
        blend.a_equation = MaxwellToGL::BlendEquation(src.equation_a);
        blend.src_a_func = MaxwellToGL::BlendFunc(src.factor_source_a);
        blend.dst_a_func = MaxwellToGL::BlendFunc(src.factor_dest_a);
    }

    state.MarkDirtyBlendState();
    maxwell3d.dirty.blend_state = false;
}

void RasterizerOpenGL::SyncLogicOpState() {
    const auto& regs = system.GPU().Maxwell3D().regs;

    state.logic_op.enabled = regs.logic_op.enable != 0;

    if (!state.logic_op.enabled)
        return;

    ASSERT_MSG(regs.blend.enable[0] == 0,
               "Blending and logic op can't be enabled at the same time.");

    state.logic_op.operation = MaxwellToGL::LogicOp(regs.logic_op.operation);
}

void RasterizerOpenGL::SyncScissorTest(OpenGLState& current_state, bool rescaling) {
    const auto& regs = system.GPU().Maxwell3D().regs;
    const bool geometry_shaders_enabled =
        regs.IsShaderConfigEnabled(static_cast<size_t>(Maxwell::ShaderProgram::Geometry));
    const std::size_t viewport_count =
        geometry_shaders_enabled ? Tegra::Engines::Maxwell3D::Regs::NumViewports : 1;
    const float factor = rescaling ? Settings::values.resolution_factor : 1.0f;
    for (std::size_t i = 0; i < viewport_count; i++) {
        const auto& src = regs.scissor_test[i];
        auto& dst = current_state.viewports[i].scissor;
        dst.enabled = (src.enable != 0);
        if (dst.enabled == 0) {
            return;
        }
        const u32 width = src.max_x - src.min_x;
        const u32 height = src.max_y - src.min_y;
        dst.x = static_cast<u32>(src.min_x * factor);
        dst.y = static_cast<u32>(src.min_y * factor);
        dst.width = static_cast<u32>(width * factor);
        dst.height = static_cast<u32>(height * factor);
    }
}

void RasterizerOpenGL::SyncTransformFeedback() {
    const auto& regs = system.GPU().Maxwell3D().regs;
    UNIMPLEMENTED_IF_MSG(regs.tfb_enabled != 0, "Transform feedbacks are not implemented");
}

void RasterizerOpenGL::SyncPointState() {
    const auto& regs = system.GPU().Maxwell3D().regs;
    // Limit the point size to 1 since nouveau sometimes sets a point size of 0 (and that's invalid
    // in OpenGL).
    state.point.size = std::max(1.0f, regs.point_size);
}

void RasterizerOpenGL::SyncPolygonOffset() {
    auto& maxwell3d = system.GPU().Maxwell3D();
    if (!maxwell3d.dirty.polygon_offset) {
        return;
    }
    const auto& regs = maxwell3d.regs;

    state.polygon_offset.fill_enable = regs.polygon_offset_fill_enable != 0;
    state.polygon_offset.line_enable = regs.polygon_offset_line_enable != 0;
    state.polygon_offset.point_enable = regs.polygon_offset_point_enable != 0;
    state.polygon_offset.units = regs.polygon_offset_units;
    state.polygon_offset.factor = regs.polygon_offset_factor;
    state.polygon_offset.clamp = regs.polygon_offset_clamp;

    state.MarkDirtyPolygonOffset();
    maxwell3d.dirty.polygon_offset = false;
}

void RasterizerOpenGL::SyncAlphaTest() {
    const auto& regs = system.GPU().Maxwell3D().regs;
    UNIMPLEMENTED_IF_MSG(regs.alpha_test_enabled != 0 && regs.rt_control.count > 1,
                         "Alpha Testing is enabled with more than one rendertarget");

    state.alpha_test.enabled = regs.alpha_test_enabled;
    if (!state.alpha_test.enabled) {
        return;
    }
    state.alpha_test.func = MaxwellToGL::ComparisonOp(regs.alpha_test_func);
    state.alpha_test.ref = regs.alpha_test_ref;
}

} // namespace OpenGL<|MERGE_RESOLUTION|>--- conflicted
+++ resolved
@@ -581,13 +581,6 @@
 }
 
 void RasterizerOpenGL::DrawPrelude() {
-<<<<<<< HEAD
-    if (accelerate_draw == AccelDraw::Disabled)
-        return;
-
-    MICROPROFILE_SCOPE(OpenGL_Drawing);
-=======
->>>>>>> 589f4737
     auto& gpu = system.GPU().Maxwell3D();
 
     SyncColorMask();
@@ -707,10 +700,16 @@
 
 bool RasterizerOpenGL::DrawBatch(bool is_indexed) {
     accelerate_draw = is_indexed ? AccelDraw::Indexed : AccelDraw::Arrays;
-<<<<<<< HEAD
+
+    MICROPROFILE_SCOPE(OpenGL_Drawing);
+
+    auto& maxwell3d = system.GPU().Maxwell3D();
+    if (!maxwell3d.ShouldExecute()) {
+        return false;
+    }
+
     DrawPrelude();
 
-    auto& maxwell3d = system.GPU().Maxwell3D();
     const auto& regs = maxwell3d.regs;
     const auto current_instance = maxwell3d.state.current_instance;
     DrawParams draw_call{};
@@ -730,7 +729,13 @@
     }
     draw_call.DispatchDraw();
 
-=======
+    maxwell3d.dirty.memory_general = false;
+    accelerate_draw = AccelDraw::Disabled;
+    return true;
+}
+
+bool RasterizerOpenGL::DrawMultiBatch(bool is_indexed) {
+    accelerate_draw = is_indexed ? AccelDraw::Indexed : AccelDraw::Arrays;
 
     MICROPROFILE_SCOPE(OpenGL_Drawing);
 
@@ -741,49 +746,6 @@
 
     DrawPrelude();
 
-    const auto& regs = maxwell3d.regs;
-    const auto current_instance = maxwell3d.state.current_instance;
-    DrawParams draw_call{};
-    draw_call.is_indexed = is_indexed;
-    draw_call.num_instances = static_cast<GLint>(1);
-    draw_call.base_instance = static_cast<GLint>(current_instance);
-    draw_call.is_instanced = current_instance > 0;
-    draw_call.primitive_mode = MaxwellToGL::PrimitiveTopology(regs.draw.topology);
-    if (draw_call.is_indexed) {
-        draw_call.count = static_cast<GLint>(regs.index_array.count);
-        draw_call.base_vertex = static_cast<GLint>(regs.vb_element_base);
-        draw_call.index_format = MaxwellToGL::IndexFormat(regs.index_array.format);
-        draw_call.index_buffer_offset = index_buffer_offset;
-    } else {
-        draw_call.count = static_cast<GLint>(regs.vertex_buffer.count);
-        draw_call.base_vertex = static_cast<GLint>(regs.vertex_buffer.first);
-    }
-    draw_call.DispatchDraw();
-
->>>>>>> 589f4737
-    maxwell3d.dirty.memory_general = false;
-    accelerate_draw = AccelDraw::Disabled;
-    return true;
-}
-
-bool RasterizerOpenGL::DrawMultiBatch(bool is_indexed) {
-    accelerate_draw = is_indexed ? AccelDraw::Indexed : AccelDraw::Arrays;
-<<<<<<< HEAD
-    DrawPrelude();
-
-    auto& maxwell3d = system.GPU().Maxwell3D();
-=======
-
-    MICROPROFILE_SCOPE(OpenGL_Drawing);
-
-    auto& maxwell3d = system.GPU().Maxwell3D();
-    if (!maxwell3d.ShouldExecute()) {
-        return false;
-    }
-
-    DrawPrelude();
-
->>>>>>> 589f4737
     const auto& regs = maxwell3d.regs;
     const auto& draw_setup = maxwell3d.mme_draw;
     DrawParams draw_call{};
