// Copyright 2015 Citra Emulator Project
// Licensed under GPLv2 or any later version
// Refer to the license.txt file included.

#include <algorithm>
#include <array>
#include <bitset>
#include <memory>
#include <string>
#include <string_view>
#include <tuple>
#include <utility>
#include <glad/glad.h>
#include "common/alignment.h"
#include "common/assert.h"
#include "common/logging/log.h"
#include "common/math_util.h"
#include "common/microprofile.h"
#include "common/scope_exit.h"
#include "core/core.h"
#include "core/hle/kernel/process.h"
#include "core/memory.h"
#include "core/settings.h"
#include "video_core/engines/kepler_compute.h"
#include "video_core/engines/maxwell_3d.h"
#include "video_core/engines/shader_type.h"
#include "video_core/memory_manager.h"
#include "video_core/renderer_opengl/gl_query_cache.h"
#include "video_core/renderer_opengl/gl_rasterizer.h"
#include "video_core/renderer_opengl/gl_shader_cache.h"
#include "video_core/renderer_opengl/maxwell_to_gl.h"
#include "video_core/renderer_opengl/renderer_opengl.h"

namespace OpenGL {

using Maxwell = Tegra::Engines::Maxwell3D::Regs;

using Tegra::Engines::ShaderType;
using VideoCore::Surface::PixelFormat;
using VideoCore::Surface::SurfaceTarget;
using VideoCore::Surface::SurfaceType;

MICROPROFILE_DEFINE(OpenGL_VAO, "OpenGL", "Vertex Format Setup", MP_RGB(128, 128, 192));
MICROPROFILE_DEFINE(OpenGL_VB, "OpenGL", "Vertex Buffer Setup", MP_RGB(128, 128, 192));
MICROPROFILE_DEFINE(OpenGL_Shader, "OpenGL", "Shader Setup", MP_RGB(128, 128, 192));
MICROPROFILE_DEFINE(OpenGL_UBO, "OpenGL", "Const Buffer Setup", MP_RGB(128, 128, 192));
MICROPROFILE_DEFINE(OpenGL_Index, "OpenGL", "Index Buffer Setup", MP_RGB(128, 128, 192));
MICROPROFILE_DEFINE(OpenGL_Texture, "OpenGL", "Texture Setup", MP_RGB(128, 128, 192));
MICROPROFILE_DEFINE(OpenGL_Framebuffer, "OpenGL", "Framebuffer Setup", MP_RGB(128, 128, 192));
MICROPROFILE_DEFINE(OpenGL_Drawing, "OpenGL", "Drawing", MP_RGB(128, 128, 192));
MICROPROFILE_DEFINE(OpenGL_Blits, "OpenGL", "Blits", MP_RGB(128, 128, 192));
MICROPROFILE_DEFINE(OpenGL_CacheManagement, "OpenGL", "Cache Mgmt", MP_RGB(100, 255, 100));
MICROPROFILE_DEFINE(OpenGL_PrimitiveAssembly, "OpenGL", "Prim Asmbl", MP_RGB(255, 100, 100));

namespace {

constexpr std::size_t NumSupportedVertexAttributes = 16;

template <typename Engine, typename Entry>
Tegra::Texture::FullTextureInfo GetTextureInfo(const Engine& engine, const Entry& entry,
                                               ShaderType shader_type, std::size_t index = 0) {
    if (entry.IsBindless()) {
        const Tegra::Texture::TextureHandle tex_handle =
            engine.AccessConstBuffer32(shader_type, entry.GetBuffer(), entry.GetOffset());
        return engine.GetTextureInfo(tex_handle);
    }
    const auto& gpu_profile = engine.AccessGuestDriverProfile();
    const u32 offset =
        entry.GetOffset() + static_cast<u32>(index * gpu_profile.GetTextureHandlerSize());
    if constexpr (std::is_same_v<Engine, Tegra::Engines::Maxwell3D>) {
        return engine.GetStageTexture(shader_type, offset);
    } else {
        return engine.GetTexture(offset);
    }
}

std::size_t GetConstBufferSize(const Tegra::Engines::ConstBufferInfo& buffer,
                               const ConstBufferEntry& entry) {
    if (!entry.IsIndirect()) {
        return entry.GetSize();
    }

    if (buffer.size > Maxwell::MaxConstBufferSize) {
        LOG_WARNING(Render_OpenGL, "Indirect constbuffer size {} exceeds maximum {}", buffer.size,
                    Maxwell::MaxConstBufferSize);
        return Maxwell::MaxConstBufferSize;
    }

    return buffer.size;
}

void oglEnable(GLenum cap, bool state) {
    (state ? glEnable : glDisable)(cap);
}

} // Anonymous namespace

RasterizerOpenGL::RasterizerOpenGL(Core::System& system, Core::Frontend::EmuWindow& emu_window,
                                   ScreenInfo& info, GLShader::ProgramManager& program_manager,
                                   StateTracker& state_tracker)
    : RasterizerAccelerated{system.Memory()}, texture_cache{system, *this, device, state_tracker},
      shader_cache{*this, system, emu_window, device}, query_cache{system, *this}, system{system},
      screen_info{info}, program_manager{program_manager}, state_tracker{state_tracker},
      buffer_cache{*this, system, device, STREAM_BUFFER_SIZE} {
    CheckExtensions();
}

RasterizerOpenGL::~RasterizerOpenGL() {}

void RasterizerOpenGL::CheckExtensions() {
    if (!GLAD_GL_ARB_texture_filter_anisotropic && !GLAD_GL_EXT_texture_filter_anisotropic) {
        LOG_WARNING(
            Render_OpenGL,
            "Anisotropic filter is not supported! This can cause graphical issues in some games.");
    }
}

void RasterizerOpenGL::SetupVertexFormat() {
    auto& gpu = system.GPU().Maxwell3D();
    auto& flags = gpu.dirty.flags;
    if (!flags[Dirty::VertexFormats]) {
        return;
    }
    flags[Dirty::VertexFormats] = false;

    MICROPROFILE_SCOPE(OpenGL_VAO);

    // Use the vertex array as-is, assumes that the data is formatted correctly for OpenGL. Enables
    // the first 16 vertex attributes always, as we don't know which ones are actually used until
    // shader time. Note, Tegra technically supports 32, but we're capping this to 16 for now to
    // avoid OpenGL errors.
    // TODO(Subv): Analyze the shader to identify which attributes are actually used and don't
    // assume every shader uses them all.
    for (std::size_t index = 0; index < NumSupportedVertexAttributes; ++index) {
        if (!flags[Dirty::VertexFormat0 + index]) {
            continue;
        }
        flags[Dirty::VertexFormat0 + index] = false;

        const auto attrib = gpu.regs.vertex_attrib_format[index];
        const auto gl_index = static_cast<GLuint>(index);

        // Ignore invalid attributes.
        if (!attrib.IsValid()) {
            glDisableVertexAttribArray(gl_index);
            continue;
        }
        glEnableVertexAttribArray(gl_index);

        if (attrib.type == Maxwell::VertexAttribute::Type::SignedInt ||
            attrib.type == Maxwell::VertexAttribute::Type::UnsignedInt) {
            glVertexAttribIFormat(gl_index, attrib.ComponentCount(),
                                  MaxwellToGL::VertexType(attrib), attrib.offset);
        } else {
            glVertexAttribFormat(gl_index, attrib.ComponentCount(), MaxwellToGL::VertexType(attrib),
                                 attrib.IsNormalized() ? GL_TRUE : GL_FALSE, attrib.offset);
        }
        glVertexAttribBinding(gl_index, attrib.buffer);
    }
}

void RasterizerOpenGL::SetupVertexBuffer() {
    auto& gpu = system.GPU().Maxwell3D();
    auto& flags = gpu.dirty.flags;
    if (!flags[Dirty::VertexBuffers]) {
        return;
    }
    flags[Dirty::VertexBuffers] = false;

    MICROPROFILE_SCOPE(OpenGL_VB);

    // Upload all guest vertex arrays sequentially to our buffer
    const auto& regs = gpu.regs;
    for (std::size_t index = 0; index < Maxwell::NumVertexArrays; ++index) {
        if (!flags[Dirty::VertexBuffer0 + index]) {
            continue;
        }
        flags[Dirty::VertexBuffer0 + index] = false;

        const auto& vertex_array = regs.vertex_array[index];
        if (!vertex_array.IsEnabled()) {
            continue;
        }

        const GPUVAddr start = vertex_array.StartAddress();
        const GPUVAddr end = regs.vertex_array_limit[index].LimitAddress();

        ASSERT(end > start);
        const u64 size = end - start + 1;
        const auto [vertex_buffer, vertex_buffer_offset] = buffer_cache.UploadMemory(start, size);
        glBindVertexBuffer(static_cast<GLuint>(index), vertex_buffer, vertex_buffer_offset,
                           vertex_array.stride);
    }
}

void RasterizerOpenGL::SetupVertexInstances() {
    auto& gpu = system.GPU().Maxwell3D();
    auto& flags = gpu.dirty.flags;
    if (!flags[Dirty::VertexInstances]) {
        return;
    }
    flags[Dirty::VertexInstances] = false;

    const auto& regs = gpu.regs;
    for (std::size_t index = 0; index < NumSupportedVertexAttributes; ++index) {
        if (!flags[Dirty::VertexInstance0 + index]) {
            continue;
        }
        flags[Dirty::VertexInstance0 + index] = false;

        const auto gl_index = static_cast<GLuint>(index);
        const bool instancing_enabled = regs.instanced_arrays.IsInstancingEnabled(gl_index);
        const GLuint divisor = instancing_enabled ? regs.vertex_array[index].divisor : 0;
        glVertexBindingDivisor(gl_index, divisor);
    }
}

GLintptr RasterizerOpenGL::SetupIndexBuffer() {
    MICROPROFILE_SCOPE(OpenGL_Index);
    const auto& regs = system.GPU().Maxwell3D().regs;
    const std::size_t size = CalculateIndexBufferSize();
    const auto [buffer, offset] = buffer_cache.UploadMemory(regs.index_array.IndexStart(), size);
    glBindBuffer(GL_ELEMENT_ARRAY_BUFFER, buffer);
    return offset;
}

void RasterizerOpenGL::SetupShaders(GLenum primitive_mode) {
    MICROPROFILE_SCOPE(OpenGL_Shader);
    auto& gpu = system.GPU().Maxwell3D();
    u32 clip_distances = 0;

    for (std::size_t index = 0; index < Maxwell::MaxShaderProgram; ++index) {
        const auto& shader_config = gpu.regs.shader_config[index];
        const auto program{static_cast<Maxwell::ShaderProgram>(index)};

        // Skip stages that are not enabled
        if (!gpu.regs.IsShaderConfigEnabled(index)) {
            switch (program) {
            case Maxwell::ShaderProgram::Geometry:
                program_manager.UseGeometryShader(0);
                break;
            case Maxwell::ShaderProgram::Fragment:
                program_manager.UseFragmentShader(0);
                break;
            default:
                break;
            }
            continue;
        }

        // Currently this stages are not supported in the OpenGL backend.
        // Todo(Blinkhawk): Port tesselation shaders from Vulkan to OpenGL
        if (program == Maxwell::ShaderProgram::TesselationControl) {
            continue;
        } else if (program == Maxwell::ShaderProgram::TesselationEval) {
            continue;
        }

        Shader shader{shader_cache.GetStageProgram(program)};

        // Stage indices are 0 - 5
        const std::size_t stage = index == 0 ? 0 : index - 1;
        SetupDrawConstBuffers(stage, shader);
        SetupDrawGlobalMemory(stage, shader);
        SetupDrawTextures(stage, shader);
        SetupDrawImages(stage, shader);

        const GLuint program_handle = shader->GetHandle();
        switch (program) {
        case Maxwell::ShaderProgram::VertexA:
        case Maxwell::ShaderProgram::VertexB:
            program_manager.UseVertexShader(program_handle);
            break;
        case Maxwell::ShaderProgram::Geometry:
            program_manager.UseGeometryShader(program_handle);
            break;
        case Maxwell::ShaderProgram::Fragment:
            program_manager.UseFragmentShader(program_handle);
            break;
        default:
            UNIMPLEMENTED_MSG("Unimplemented shader index={}, enable={}, offset=0x{:08X}", index,
                              shader_config.enable.Value(), shader_config.offset);
        }

        // Workaround for Intel drivers.
        // When a clip distance is enabled but not set in the shader it crops parts of the screen
        // (sometimes it's half the screen, sometimes three quarters). To avoid this, enable the
        // clip distances only when it's written by a shader stage.
        clip_distances |= shader->GetEntries().clip_distances;

        // When VertexA is enabled, we have dual vertex shaders
        if (program == Maxwell::ShaderProgram::VertexA) {
            // VertexB was combined with VertexA, so we skip the VertexB iteration
            ++index;
        }
    }

    SyncClipEnabled(clip_distances);
    gpu.dirty.flags[Dirty::Shaders] = false;
}

std::size_t RasterizerOpenGL::CalculateVertexArraysSize() const {
    const auto& regs = system.GPU().Maxwell3D().regs;

    std::size_t size = 0;
    for (u32 index = 0; index < Maxwell::NumVertexArrays; ++index) {
        if (!regs.vertex_array[index].IsEnabled())
            continue;

        const GPUVAddr start = regs.vertex_array[index].StartAddress();
        const GPUVAddr end = regs.vertex_array_limit[index].LimitAddress();

        ASSERT(end > start);
        size += end - start + 1;
    }

    return size;
}

std::size_t RasterizerOpenGL::CalculateIndexBufferSize() const {
    const auto& regs = system.GPU().Maxwell3D().regs;

    return static_cast<std::size_t>(regs.index_array.count) *
           static_cast<std::size_t>(regs.index_array.FormatSizeInBytes());
}

void RasterizerOpenGL::LoadDiskResources(const std::atomic_bool& stop_loading,
                                         const VideoCore::DiskResourceLoadCallback& callback) {
    shader_cache.LoadDiskCache(stop_loading, callback);
}

void RasterizerOpenGL::SetupDirtyFlags() {
    state_tracker.Initialize();
}

void RasterizerOpenGL::ConfigureFramebuffers() {
    MICROPROFILE_SCOPE(OpenGL_Framebuffer);
    auto& gpu = system.GPU().Maxwell3D();
    if (!gpu.dirty.flags[VideoCommon::Dirty::RenderTargets]) {
        return;
    }
    gpu.dirty.flags[VideoCommon::Dirty::RenderTargets] = false;

    texture_cache.GuardRenderTargets(true);

    View depth_surface = texture_cache.GetDepthBufferSurface();

    const auto& regs = gpu.regs;
    UNIMPLEMENTED_IF(regs.rt_separate_frag_data == 0);

    // Bind the framebuffer surfaces
    FramebufferCacheKey key;
    const auto colors_count = static_cast<std::size_t>(regs.rt_control.count);
    for (std::size_t index = 0; index < colors_count; ++index) {
        View color_surface{texture_cache.GetColorBufferSurface(index)};
        if (!color_surface) {
            continue;
        }
        // Assume that a surface will be written to if it is used as a framebuffer, even
        // if the shader doesn't actually write to it.
        texture_cache.MarkColorBufferInUse(index);

        key.SetAttachment(index, regs.rt_control.GetMap(index));
        key.colors[index] = std::move(color_surface);
    }

    if (depth_surface) {
        // Assume that a surface will be written to if it is used as a framebuffer, even if
        // the shader doesn't actually write to it.
        texture_cache.MarkDepthBufferInUse();
        key.zeta = std::move(depth_surface);
    }

    texture_cache.GuardRenderTargets(false);

    glBindFramebuffer(GL_DRAW_FRAMEBUFFER, framebuffer_cache.GetFramebuffer(key));
}

void RasterizerOpenGL::ConfigureClearFramebuffer(bool using_color_fb, bool using_depth_fb,
                                                 bool using_stencil_fb) {
    auto& gpu = system.GPU().Maxwell3D();
    const auto& regs = gpu.regs;

    texture_cache.GuardRenderTargets(true);
    View color_surface;
    if (using_color_fb) {
        const std::size_t index = regs.clear_buffers.RT;
<<<<<<< HEAD
        color_surface = texture_cache.GetColorBufferSurface(index, true);
=======
        color_surface = texture_cache.GetColorBufferSurface(index);
>>>>>>> fbf13d3f
        texture_cache.MarkColorBufferInUse(index);
    }
    View depth_surface;
    if (using_depth_fb || using_stencil_fb) {
<<<<<<< HEAD
        depth_surface = texture_cache.GetDepthBufferSurface(true);
=======
        depth_surface = texture_cache.GetDepthBufferSurface();
>>>>>>> fbf13d3f
        texture_cache.MarkDepthBufferInUse();
    }
    texture_cache.GuardRenderTargets(false);

    FramebufferCacheKey key;
    key.colors[0] = color_surface;
    key.zeta = depth_surface;

    state_tracker.NotifyFramebuffer();
    glBindFramebuffer(GL_DRAW_FRAMEBUFFER, framebuffer_cache.GetFramebuffer(key));
}

void RasterizerOpenGL::Clear() {
    const auto& gpu = system.GPU().Maxwell3D();
    if (!gpu.ShouldExecute()) {
        return;
    }

    const auto& regs = gpu.regs;
    bool use_color{};
    bool use_depth{};
    bool use_stencil{};

    if (regs.clear_buffers.R || regs.clear_buffers.G || regs.clear_buffers.B ||
        regs.clear_buffers.A) {
        use_color = true;
    }
    if (use_color) {
        state_tracker.NotifyColorMask0();
        glColorMaski(0, regs.clear_buffers.R != 0, regs.clear_buffers.G != 0,
                     regs.clear_buffers.B != 0, regs.clear_buffers.A != 0);

        // TODO(Rodrigo): Determine if clamping is used on clears
        SyncFragmentColorClampState();
        SyncFramebufferSRGB();
    }
    if (regs.clear_buffers.Z) {
        ASSERT_MSG(regs.zeta_enable != 0, "Tried to clear Z but buffer is not enabled!");
        use_depth = true;

        state_tracker.NotifyDepthMask();
        glDepthMask(GL_TRUE);
    }
    if (regs.clear_buffers.S) {
        ASSERT_MSG(regs.zeta_enable, "Tried to clear stencil but buffer is not enabled!");
        use_stencil = true;
    }

    if (!use_color && !use_depth && !use_stencil) {
        // No color surface nor depth/stencil surface are enabled
        return;
    }

    SyncRasterizeEnable();
    SyncStencilTestState();

    if (regs.clear_flags.scissor) {
        SyncScissorTest();
    } else {
        state_tracker.NotifyScissor0();
        glDisablei(GL_SCISSOR_TEST, 0);
    }

    UNIMPLEMENTED_IF(regs.clear_flags.viewport);

    ConfigureClearFramebuffer(use_color, use_depth, use_stencil);

    if (use_color) {
        glClearBufferfv(GL_COLOR, 0, regs.clear_color);
    }

    if (use_depth && use_stencil) {
        glClearBufferfi(GL_DEPTH_STENCIL, 0, regs.clear_depth, regs.clear_stencil);
    } else if (use_depth) {
        glClearBufferfv(GL_DEPTH, 0, &regs.clear_depth);
    } else if (use_stencil) {
        glClearBufferiv(GL_STENCIL, 0, &regs.clear_stencil);
    }

    ++num_queued_commands;
}

void RasterizerOpenGL::Draw(bool is_indexed, bool is_instanced) {
    MICROPROFILE_SCOPE(OpenGL_Drawing);
    auto& gpu = system.GPU().Maxwell3D();

    query_cache.UpdateCounters();

    SyncViewport();
    SyncRasterizeEnable();
    SyncPolygonModes();
    SyncColorMask();
    SyncFragmentColorClampState();
    SyncMultiSampleState();
    SyncDepthTestState();
    SyncDepthClamp();
    SyncStencilTestState();
    SyncBlendState();
    SyncLogicOpState();
    SyncCullMode();
    SyncPrimitiveRestart();
    SyncScissorTest();
    SyncPointState();
    SyncLineState();
    SyncPolygonOffset();
    SyncAlphaTest();
    SyncFramebufferSRGB();

    buffer_cache.Acquire();

    std::size_t buffer_size = CalculateVertexArraysSize();

    // Add space for index buffer
    if (is_indexed) {
        buffer_size = Common::AlignUp(buffer_size, 4) + CalculateIndexBufferSize();
    }

    // Uniform space for the 5 shader stages
    buffer_size = Common::AlignUp<std::size_t>(buffer_size, 4) +
                  (sizeof(GLShader::MaxwellUniformData) + device.GetUniformBufferAlignment()) *
                      Maxwell::MaxShaderStage;

    // Add space for at least 18 constant buffers
    buffer_size += Maxwell::MaxConstBuffers *
                   (Maxwell::MaxConstBufferSize + device.GetUniformBufferAlignment());

    // Prepare the vertex array.
    buffer_cache.Map(buffer_size);

    // Prepare vertex array format.
    SetupVertexFormat();

    // Upload vertex and index data.
    SetupVertexBuffer();
    SetupVertexInstances();
    GLintptr index_buffer_offset = 0;
    if (is_indexed) {
        index_buffer_offset = SetupIndexBuffer();
    }

    // Setup emulation uniform buffer.
    GLShader::MaxwellUniformData ubo;
    ubo.SetFromRegs(gpu);
    const auto [buffer, offset] =
        buffer_cache.UploadHostMemory(&ubo, sizeof(ubo), device.GetUniformBufferAlignment());
    glBindBufferRange(GL_UNIFORM_BUFFER, EmulationUniformBlockBinding, buffer, offset,
                      static_cast<GLsizeiptr>(sizeof(ubo)));

    // Setup shaders and their used resources.
    texture_cache.GuardSamplers(true);
    const GLenum primitive_mode = MaxwellToGL::PrimitiveTopology(gpu.regs.draw.topology);
    SetupShaders(primitive_mode);
    texture_cache.GuardSamplers(false);

    ConfigureFramebuffers();

    // Signal the buffer cache that we are not going to upload more things.
    buffer_cache.Unmap();

    program_manager.BindGraphicsPipeline();

    if (texture_cache.TextureBarrier()) {
        glTextureBarrier();
    }

    BeginTransformFeedback(primitive_mode);

    const GLuint base_instance = static_cast<GLuint>(gpu.regs.vb_base_instance);
    const GLsizei num_instances =
        static_cast<GLsizei>(is_instanced ? gpu.mme_draw.instance_count : 1);
    if (is_indexed) {
        const GLint base_vertex = static_cast<GLint>(gpu.regs.vb_element_base);
        const GLsizei num_vertices = static_cast<GLsizei>(gpu.regs.index_array.count);
        const GLvoid* offset = reinterpret_cast<const GLvoid*>(index_buffer_offset);
        const GLenum format = MaxwellToGL::IndexFormat(gpu.regs.index_array.format);
        if (num_instances == 1 && base_instance == 0 && base_vertex == 0) {
            glDrawElements(primitive_mode, num_vertices, format, offset);
        } else if (num_instances == 1 && base_instance == 0) {
            glDrawElementsBaseVertex(primitive_mode, num_vertices, format, offset, base_vertex);
        } else if (base_vertex == 0 && base_instance == 0) {
            glDrawElementsInstanced(primitive_mode, num_vertices, format, offset, num_instances);
        } else if (base_vertex == 0) {
            glDrawElementsInstancedBaseInstance(primitive_mode, num_vertices, format, offset,
                                                num_instances, base_instance);
        } else if (base_instance == 0) {
            glDrawElementsInstancedBaseVertex(primitive_mode, num_vertices, format, offset,
                                              num_instances, base_vertex);
        } else {
            glDrawElementsInstancedBaseVertexBaseInstance(primitive_mode, num_vertices, format,
                                                          offset, num_instances, base_vertex,
                                                          base_instance);
        }
    } else {
        const GLint base_vertex = static_cast<GLint>(gpu.regs.vertex_buffer.first);
        const GLsizei num_vertices = static_cast<GLsizei>(gpu.regs.vertex_buffer.count);
        if (num_instances == 1 && base_instance == 0) {
            glDrawArrays(primitive_mode, base_vertex, num_vertices);
        } else if (base_instance == 0) {
            glDrawArraysInstanced(primitive_mode, base_vertex, num_vertices, num_instances);
        } else {
            glDrawArraysInstancedBaseInstance(primitive_mode, base_vertex, num_vertices,
                                              num_instances, base_instance);
        }
    }

    EndTransformFeedback();

    ++num_queued_commands;
}

void RasterizerOpenGL::DispatchCompute(GPUVAddr code_addr) {
    if (device.HasBrokenCompute()) {
        return;
    }

    buffer_cache.Acquire();

    auto kernel = shader_cache.GetComputeKernel(code_addr);
    SetupComputeTextures(kernel);
    SetupComputeImages(kernel);
    program_manager.BindComputeShader(kernel->GetHandle());

    const std::size_t buffer_size =
        Tegra::Engines::KeplerCompute::NumConstBuffers *
        (Maxwell::MaxConstBufferSize + device.GetUniformBufferAlignment());
    buffer_cache.Map(buffer_size);

    SetupComputeConstBuffers(kernel);
    SetupComputeGlobalMemory(kernel);

    buffer_cache.Unmap();

    const auto& launch_desc = system.GPU().KeplerCompute().launch_description;
    glDispatchCompute(launch_desc.grid_dim_x, launch_desc.grid_dim_y, launch_desc.grid_dim_z);
    ++num_queued_commands;
}

void RasterizerOpenGL::ResetCounter(VideoCore::QueryType type) {
    query_cache.ResetCounter(type);
}

void RasterizerOpenGL::Query(GPUVAddr gpu_addr, VideoCore::QueryType type,
                             std::optional<u64> timestamp) {
    query_cache.Query(gpu_addr, type, timestamp);
}

void RasterizerOpenGL::FlushAll() {}

void RasterizerOpenGL::FlushRegion(VAddr addr, u64 size) {
    MICROPROFILE_SCOPE(OpenGL_CacheManagement);
    if (addr == 0 || size == 0) {
        return;
    }
    texture_cache.FlushRegion(addr, size);
    buffer_cache.FlushRegion(addr, size);
    query_cache.FlushRegion(addr, size);
}

void RasterizerOpenGL::InvalidateRegion(VAddr addr, u64 size) {
    MICROPROFILE_SCOPE(OpenGL_CacheManagement);
    if (addr == 0 || size == 0) {
        return;
    }
    texture_cache.InvalidateRegion(addr, size);
    shader_cache.InvalidateRegion(addr, size);
    buffer_cache.InvalidateRegion(addr, size);
    query_cache.InvalidateRegion(addr, size);
}

void RasterizerOpenGL::FlushAndInvalidateRegion(VAddr addr, u64 size) {
    if (Settings::values.use_accurate_gpu_emulation) {
        FlushRegion(addr, size);
    }
    InvalidateRegion(addr, size);
}

void RasterizerOpenGL::FlushCommands() {
    // Only flush when we have commands queued to OpenGL.
    if (num_queued_commands == 0) {
        return;
    }
    num_queued_commands = 0;
    glFlush();
}

void RasterizerOpenGL::TickFrame() {
    // Ticking a frame means that buffers will be swapped, calling glFlush implicitly.
    num_queued_commands = 0;

    buffer_cache.TickFrame();
}

bool RasterizerOpenGL::AccelerateSurfaceCopy(const Tegra::Engines::Fermi2D::Regs::Surface& src,
                                             const Tegra::Engines::Fermi2D::Regs::Surface& dst,
                                             const Tegra::Engines::Fermi2D::Config& copy_config) {
    MICROPROFILE_SCOPE(OpenGL_Blits);
    texture_cache.DoFermiCopy(src, dst, copy_config);
    return true;
}

bool RasterizerOpenGL::AccelerateDisplay(const Tegra::FramebufferConfig& config,
                                         VAddr framebuffer_addr, u32 pixel_stride) {
    if (!framebuffer_addr) {
        return {};
    }

    MICROPROFILE_SCOPE(OpenGL_CacheManagement);

    const auto surface{texture_cache.TryFindFramebufferSurface(framebuffer_addr)};
    if (!surface) {
        return {};
    }

    // Verify that the cached surface is the same size and format as the requested framebuffer
    const auto& params{surface->GetSurfaceParams()};
    const auto& pixel_format{
        VideoCore::Surface::PixelFormatFromGPUPixelFormat(config.pixel_format)};
    ASSERT_MSG(params.width == config.width, "Framebuffer width is different");
    ASSERT_MSG(params.height == config.height, "Framebuffer height is different");

    if (params.pixel_format != pixel_format) {
        LOG_DEBUG(Render_OpenGL, "Framebuffer pixel_format is different");
    }

    screen_info.display_texture = surface->GetTexture();
    screen_info.display_srgb = surface->GetSurfaceParams().srgb_conversion;

    return true;
}

void RasterizerOpenGL::SetupDrawConstBuffers(std::size_t stage_index, const Shader& shader) {
    MICROPROFILE_SCOPE(OpenGL_UBO);
    const auto& stages = system.GPU().Maxwell3D().state.shader_stages;
    const auto& shader_stage = stages[stage_index];

    u32 binding = device.GetBaseBindings(stage_index).uniform_buffer;
    for (const auto& entry : shader->GetEntries().const_buffers) {
        const auto& buffer = shader_stage.const_buffers[entry.GetIndex()];
        SetupConstBuffer(binding++, buffer, entry);
    }
}

void RasterizerOpenGL::SetupComputeConstBuffers(const Shader& kernel) {
    MICROPROFILE_SCOPE(OpenGL_UBO);
    const auto& launch_desc = system.GPU().KeplerCompute().launch_description;

    u32 binding = 0;
    for (const auto& entry : kernel->GetEntries().const_buffers) {
        const auto& config = launch_desc.const_buffer_config[entry.GetIndex()];
        const std::bitset<8> mask = launch_desc.const_buffer_enable_mask.Value();
        Tegra::Engines::ConstBufferInfo buffer;
        buffer.address = config.Address();
        buffer.size = config.size;
        buffer.enabled = mask[entry.GetIndex()];
        SetupConstBuffer(binding++, buffer, entry);
    }
}

void RasterizerOpenGL::SetupConstBuffer(u32 binding, const Tegra::Engines::ConstBufferInfo& buffer,
                                        const ConstBufferEntry& entry) {
    if (!buffer.enabled) {
        // Set values to zero to unbind buffers
        glBindBufferRange(GL_UNIFORM_BUFFER, binding, buffer_cache.GetEmptyBuffer(sizeof(float)), 0,
                          sizeof(float));
        return;
    }

    // Align the actual size so it ends up being a multiple of vec4 to meet the OpenGL std140
    // UBO alignment requirements.
    const std::size_t size = Common::AlignUp(GetConstBufferSize(buffer, entry), sizeof(GLvec4));

    const auto alignment = device.GetUniformBufferAlignment();
    const auto [cbuf, offset] = buffer_cache.UploadMemory(buffer.address, size, alignment, false,
                                                          device.HasFastBufferSubData());
    glBindBufferRange(GL_UNIFORM_BUFFER, binding, cbuf, offset, size);
}

void RasterizerOpenGL::SetupDrawGlobalMemory(std::size_t stage_index, const Shader& shader) {
    auto& gpu{system.GPU()};
    auto& memory_manager{gpu.MemoryManager()};
    const auto cbufs{gpu.Maxwell3D().state.shader_stages[stage_index]};

    u32 binding = device.GetBaseBindings(stage_index).shader_storage_buffer;
    for (const auto& entry : shader->GetEntries().global_memory_entries) {
        const auto addr{cbufs.const_buffers[entry.GetCbufIndex()].address + entry.GetCbufOffset()};
        const auto gpu_addr{memory_manager.Read<u64>(addr)};
        const auto size{memory_manager.Read<u32>(addr + 8)};
        SetupGlobalMemory(binding++, entry, gpu_addr, size);
    }
}

void RasterizerOpenGL::SetupComputeGlobalMemory(const Shader& kernel) {
    auto& gpu{system.GPU()};
    auto& memory_manager{gpu.MemoryManager()};
    const auto cbufs{gpu.KeplerCompute().launch_description.const_buffer_config};

    u32 binding = 0;
    for (const auto& entry : kernel->GetEntries().global_memory_entries) {
        const auto addr{cbufs[entry.GetCbufIndex()].Address() + entry.GetCbufOffset()};
        const auto gpu_addr{memory_manager.Read<u64>(addr)};
        const auto size{memory_manager.Read<u32>(addr + 8)};
        SetupGlobalMemory(binding++, entry, gpu_addr, size);
    }
}

void RasterizerOpenGL::SetupGlobalMemory(u32 binding, const GlobalMemoryEntry& entry,
                                         GPUVAddr gpu_addr, std::size_t size) {
    const auto alignment{device.GetShaderStorageBufferAlignment()};
    const auto [ssbo, buffer_offset] =
        buffer_cache.UploadMemory(gpu_addr, size, alignment, entry.IsWritten());
    glBindBufferRange(GL_SHADER_STORAGE_BUFFER, binding, ssbo, buffer_offset,
                      static_cast<GLsizeiptr>(size));
}

void RasterizerOpenGL::SetupDrawTextures(std::size_t stage_index, const Shader& shader) {
    MICROPROFILE_SCOPE(OpenGL_Texture);
    const auto& maxwell3d = system.GPU().Maxwell3D();
    u32 binding = device.GetBaseBindings(stage_index).sampler;
    for (const auto& entry : shader->GetEntries().samplers) {
        const auto shader_type = static_cast<ShaderType>(stage_index);
        for (std::size_t i = 0; i < entry.Size(); ++i) {
            const auto texture = GetTextureInfo(maxwell3d, entry, shader_type, i);
            SetupTexture(binding++, texture, entry);
        }
    }
}

void RasterizerOpenGL::SetupComputeTextures(const Shader& kernel) {
    MICROPROFILE_SCOPE(OpenGL_Texture);
    const auto& compute = system.GPU().KeplerCompute();
    u32 binding = 0;
    for (const auto& entry : kernel->GetEntries().samplers) {
        for (std::size_t i = 0; i < entry.Size(); ++i) {
            const auto texture = GetTextureInfo(compute, entry, ShaderType::Compute, i);
            SetupTexture(binding++, texture, entry);
        }
    }
}

void RasterizerOpenGL::SetupTexture(u32 binding, const Tegra::Texture::FullTextureInfo& texture,
                                    const SamplerEntry& entry) {
    const auto view = texture_cache.GetTextureSurface(texture.tic, entry);
    if (!view) {
        // Can occur when texture addr is null or its memory is unmapped/invalid
        glBindSampler(binding, 0);
        glBindTextureUnit(binding, 0);
        return;
    }
    glBindTextureUnit(binding, view->GetTexture());

    if (view->GetSurfaceParams().IsBuffer()) {
        return;
    }
    // Apply swizzle to textures that are not buffers.
    view->ApplySwizzle(texture.tic.x_source, texture.tic.y_source, texture.tic.z_source,
                       texture.tic.w_source);

    glBindSampler(binding, sampler_cache.GetSampler(texture.tsc));
}

void RasterizerOpenGL::SetupDrawImages(std::size_t stage_index, const Shader& shader) {
    const auto& maxwell3d = system.GPU().Maxwell3D();
    u32 binding = device.GetBaseBindings(stage_index).image;
    for (const auto& entry : shader->GetEntries().images) {
        const auto shader_type = static_cast<Tegra::Engines::ShaderType>(stage_index);
        const auto tic = GetTextureInfo(maxwell3d, entry, shader_type).tic;
        SetupImage(binding++, tic, entry);
    }
}

void RasterizerOpenGL::SetupComputeImages(const Shader& shader) {
    const auto& compute = system.GPU().KeplerCompute();
    u32 binding = 0;
    for (const auto& entry : shader->GetEntries().images) {
        const auto tic = GetTextureInfo(compute, entry, Tegra::Engines::ShaderType::Compute).tic;
        SetupImage(binding++, tic, entry);
    }
}

void RasterizerOpenGL::SetupImage(u32 binding, const Tegra::Texture::TICEntry& tic,
                                  const ImageEntry& entry) {
    const auto view = texture_cache.GetImageSurface(tic, entry);
    if (!view) {
        glBindImageTexture(binding, 0, 0, GL_FALSE, 0, GL_READ_ONLY, GL_R8);
        return;
    }
    if (!tic.IsBuffer()) {
        view->ApplySwizzle(tic.x_source, tic.y_source, tic.z_source, tic.w_source);
    }
    if (entry.IsWritten()) {
        view->MarkAsModified(texture_cache.Tick());
    }
    glBindImageTexture(binding, view->GetTexture(), 0, GL_TRUE, 0, GL_READ_WRITE,
                       view->GetFormat());
}

void RasterizerOpenGL::SyncViewport() {
    auto& gpu = system.GPU().Maxwell3D();
    auto& flags = gpu.dirty.flags;
    const auto& regs = gpu.regs;

    const bool dirty_viewport = flags[Dirty::Viewports];
    if (dirty_viewport || flags[Dirty::ClipControl]) {
        flags[Dirty::ClipControl] = false;

        bool flip_y = false;
        if (regs.viewport_transform[0].scale_y < 0.0) {
            flip_y = !flip_y;
        }
        if (regs.screen_y_control.y_negate != 0) {
            flip_y = !flip_y;
        }
        glClipControl(flip_y ? GL_UPPER_LEFT : GL_LOWER_LEFT,
                      regs.depth_mode == Maxwell::DepthMode::ZeroToOne ? GL_ZERO_TO_ONE
                                                                       : GL_NEGATIVE_ONE_TO_ONE);
    }

    if (dirty_viewport) {
        flags[Dirty::Viewports] = false;

        const bool force = flags[Dirty::ViewportTransform];
        flags[Dirty::ViewportTransform] = false;

        for (std::size_t i = 0; i < Maxwell::NumViewports; ++i) {
            if (!force && !flags[Dirty::Viewport0 + i]) {
                continue;
            }
            flags[Dirty::Viewport0 + i] = false;

            const auto& src = regs.viewport_transform[i];
            const Common::Rectangle<f32> rect{src.GetRect()};
            glViewportIndexedf(static_cast<GLuint>(i), rect.left, rect.bottom, rect.GetWidth(),
                               rect.GetHeight());

            const GLdouble reduce_z = regs.depth_mode == Maxwell::DepthMode::MinusOneToOne;
            const GLdouble near_depth = src.translate_z - src.scale_z * reduce_z;
            const GLdouble far_depth = src.translate_z + src.scale_z;
            glDepthRangeIndexed(static_cast<GLuint>(i), near_depth, far_depth);
        }
    }
}

void RasterizerOpenGL::SyncDepthClamp() {
    auto& gpu = system.GPU().Maxwell3D();
    auto& flags = gpu.dirty.flags;
    if (!flags[Dirty::DepthClampEnabled]) {
        return;
    }
    flags[Dirty::DepthClampEnabled] = false;

    const auto& state = gpu.regs.view_volume_clip_control;
    UNIMPLEMENTED_IF_MSG(state.depth_clamp_far != state.depth_clamp_near,
                         "Unimplemented depth clamp separation!");

    oglEnable(GL_DEPTH_CLAMP, state.depth_clamp_far || state.depth_clamp_near);
}

void RasterizerOpenGL::SyncClipEnabled(u32 clip_mask) {
    auto& gpu = system.GPU().Maxwell3D();
    auto& flags = gpu.dirty.flags;
    if (!flags[Dirty::ClipDistances] && !flags[Dirty::Shaders]) {
        return;
    }
    flags[Dirty::ClipDistances] = false;

    clip_mask &= gpu.regs.clip_distance_enabled;
    if (clip_mask == last_clip_distance_mask) {
        return;
    }
    last_clip_distance_mask = clip_mask;

    for (std::size_t i = 0; i < Maxwell::Regs::NumClipDistances; ++i) {
        oglEnable(static_cast<GLenum>(GL_CLIP_DISTANCE0 + i), (clip_mask >> i) & 1);
    }
}

void RasterizerOpenGL::SyncClipCoef() {
    UNIMPLEMENTED();
}

void RasterizerOpenGL::SyncCullMode() {
    auto& gpu = system.GPU().Maxwell3D();
    auto& flags = gpu.dirty.flags;
    const auto& regs = gpu.regs;

    if (flags[Dirty::CullTest]) {
        flags[Dirty::CullTest] = false;

        if (regs.cull_test_enabled) {
            glEnable(GL_CULL_FACE);
            glCullFace(MaxwellToGL::CullFace(regs.cull_face));
        } else {
            glDisable(GL_CULL_FACE);
        }
    }

    if (flags[Dirty::FrontFace]) {
        flags[Dirty::FrontFace] = false;
        glFrontFace(MaxwellToGL::FrontFace(regs.front_face));
    }
}

void RasterizerOpenGL::SyncPrimitiveRestart() {
    auto& gpu = system.GPU().Maxwell3D();
    auto& flags = gpu.dirty.flags;
    if (!flags[Dirty::PrimitiveRestart]) {
        return;
    }
    flags[Dirty::PrimitiveRestart] = false;

    if (gpu.regs.primitive_restart.enabled) {
        glEnable(GL_PRIMITIVE_RESTART);
        glPrimitiveRestartIndex(gpu.regs.primitive_restart.index);
    } else {
        glDisable(GL_PRIMITIVE_RESTART);
    }
}

void RasterizerOpenGL::SyncDepthTestState() {
    auto& gpu = system.GPU().Maxwell3D();
    auto& flags = gpu.dirty.flags;

    const auto& regs = gpu.regs;
    if (flags[Dirty::DepthMask]) {
        flags[Dirty::DepthMask] = false;
        glDepthMask(regs.depth_write_enabled ? GL_TRUE : GL_FALSE);
    }

    if (flags[Dirty::DepthTest]) {
        flags[Dirty::DepthTest] = false;
        if (regs.depth_test_enable) {
            glEnable(GL_DEPTH_TEST);
            glDepthFunc(MaxwellToGL::ComparisonOp(regs.depth_test_func));
        } else {
            glDisable(GL_DEPTH_TEST);
        }
    }
}

void RasterizerOpenGL::SyncStencilTestState() {
    auto& gpu = system.GPU().Maxwell3D();
    auto& flags = gpu.dirty.flags;
    if (!flags[Dirty::StencilTest]) {
        return;
    }
    flags[Dirty::StencilTest] = false;

    const auto& regs = gpu.regs;
    oglEnable(GL_STENCIL_TEST, regs.stencil_enable);

    glStencilFuncSeparate(GL_FRONT, MaxwellToGL::ComparisonOp(regs.stencil_front_func_func),
                          regs.stencil_front_func_ref, regs.stencil_front_func_mask);
    glStencilOpSeparate(GL_FRONT, MaxwellToGL::StencilOp(regs.stencil_front_op_fail),
                        MaxwellToGL::StencilOp(regs.stencil_front_op_zfail),
                        MaxwellToGL::StencilOp(regs.stencil_front_op_zpass));
    glStencilMaskSeparate(GL_FRONT, regs.stencil_front_mask);

    if (regs.stencil_two_side_enable) {
        glStencilFuncSeparate(GL_BACK, MaxwellToGL::ComparisonOp(regs.stencil_back_func_func),
                              regs.stencil_back_func_ref, regs.stencil_back_func_mask);
        glStencilOpSeparate(GL_BACK, MaxwellToGL::StencilOp(regs.stencil_back_op_fail),
                            MaxwellToGL::StencilOp(regs.stencil_back_op_zfail),
                            MaxwellToGL::StencilOp(regs.stencil_back_op_zpass));
        glStencilMaskSeparate(GL_BACK, regs.stencil_back_mask);
    } else {
        glStencilFuncSeparate(GL_BACK, GL_ALWAYS, 0, 0xFFFFFFFF);
        glStencilOpSeparate(GL_BACK, GL_KEEP, GL_KEEP, GL_KEEP);
        glStencilMaskSeparate(GL_BACK, 0xFFFFFFFF);
    }
}

void RasterizerOpenGL::SyncRasterizeEnable() {
    auto& gpu = system.GPU().Maxwell3D();
    auto& flags = gpu.dirty.flags;
    if (!flags[Dirty::RasterizeEnable]) {
        return;
    }
    flags[Dirty::RasterizeEnable] = false;

    oglEnable(GL_RASTERIZER_DISCARD, gpu.regs.rasterize_enable == 0);
}

void RasterizerOpenGL::SyncPolygonModes() {
    auto& gpu = system.GPU().Maxwell3D();
    auto& flags = gpu.dirty.flags;
    if (!flags[Dirty::PolygonModes]) {
        return;
    }
    flags[Dirty::PolygonModes] = false;

    if (gpu.regs.fill_rectangle) {
        if (!GLAD_GL_NV_fill_rectangle) {
            LOG_ERROR(Render_OpenGL, "GL_NV_fill_rectangle used and not supported");
            glPolygonMode(GL_FRONT_AND_BACK, GL_FILL);
            return;
        }

        flags[Dirty::PolygonModeFront] = true;
        flags[Dirty::PolygonModeBack] = true;
        glPolygonMode(GL_FRONT_AND_BACK, GL_FILL_RECTANGLE_NV);
        return;
    }

    if (gpu.regs.polygon_mode_front == gpu.regs.polygon_mode_back) {
        flags[Dirty::PolygonModeFront] = false;
        flags[Dirty::PolygonModeBack] = false;
        glPolygonMode(GL_FRONT_AND_BACK, MaxwellToGL::PolygonMode(gpu.regs.polygon_mode_front));
        return;
    }

    if (flags[Dirty::PolygonModeFront]) {
        flags[Dirty::PolygonModeFront] = false;
        glPolygonMode(GL_FRONT, MaxwellToGL::PolygonMode(gpu.regs.polygon_mode_front));
    }

    if (flags[Dirty::PolygonModeBack]) {
        flags[Dirty::PolygonModeBack] = false;
        glPolygonMode(GL_BACK, MaxwellToGL::PolygonMode(gpu.regs.polygon_mode_back));
    }
}

void RasterizerOpenGL::SyncColorMask() {
    auto& gpu = system.GPU().Maxwell3D();
    auto& flags = gpu.dirty.flags;
    if (!flags[Dirty::ColorMasks]) {
        return;
    }
    flags[Dirty::ColorMasks] = false;

    const bool force = flags[Dirty::ColorMaskCommon];
    flags[Dirty::ColorMaskCommon] = false;

    const auto& regs = gpu.regs;
    if (regs.color_mask_common) {
        if (!force && !flags[Dirty::ColorMask0]) {
            return;
        }
        flags[Dirty::ColorMask0] = false;

        auto& mask = regs.color_mask[0];
        glColorMask(mask.R != 0, mask.B != 0, mask.G != 0, mask.A != 0);
        return;
    }

    // Path without color_mask_common set
    for (std::size_t i = 0; i < Maxwell::NumRenderTargets; ++i) {
        if (!force && !flags[Dirty::ColorMask0 + i]) {
            continue;
        }
        flags[Dirty::ColorMask0 + i] = false;

        const auto& mask = regs.color_mask[i];
        glColorMaski(static_cast<GLuint>(i), mask.R != 0, mask.G != 0, mask.B != 0, mask.A != 0);
    }
}

void RasterizerOpenGL::SyncMultiSampleState() {
    auto& gpu = system.GPU().Maxwell3D();
    auto& flags = gpu.dirty.flags;
    if (!flags[Dirty::MultisampleControl]) {
        return;
    }
    flags[Dirty::MultisampleControl] = false;

    const auto& regs = system.GPU().Maxwell3D().regs;
    oglEnable(GL_SAMPLE_ALPHA_TO_COVERAGE, regs.multisample_control.alpha_to_coverage);
    oglEnable(GL_SAMPLE_ALPHA_TO_ONE, regs.multisample_control.alpha_to_one);
}

void RasterizerOpenGL::SyncFragmentColorClampState() {
    auto& gpu = system.GPU().Maxwell3D();
    auto& flags = gpu.dirty.flags;
    if (!flags[Dirty::FragmentClampColor]) {
        return;
    }
    flags[Dirty::FragmentClampColor] = false;

    glClampColor(GL_CLAMP_FRAGMENT_COLOR, gpu.regs.frag_color_clamp ? GL_TRUE : GL_FALSE);
}

void RasterizerOpenGL::SyncBlendState() {
    auto& gpu = system.GPU().Maxwell3D();
    auto& flags = gpu.dirty.flags;
    const auto& regs = gpu.regs;

    if (flags[Dirty::BlendColor]) {
        flags[Dirty::BlendColor] = false;
        glBlendColor(regs.blend_color.r, regs.blend_color.g, regs.blend_color.b,
                     regs.blend_color.a);
    }

    // TODO(Rodrigo): Revisit blending, there are several registers we are not reading

    if (!flags[Dirty::BlendStates]) {
        return;
    }
    flags[Dirty::BlendStates] = false;

    if (!regs.independent_blend_enable) {
        if (!regs.blend.enable[0]) {
            glDisable(GL_BLEND);
            return;
        }
        glEnable(GL_BLEND);
        glBlendFuncSeparate(MaxwellToGL::BlendFunc(regs.blend.factor_source_rgb),
                            MaxwellToGL::BlendFunc(regs.blend.factor_dest_rgb),
                            MaxwellToGL::BlendFunc(regs.blend.factor_source_a),
                            MaxwellToGL::BlendFunc(regs.blend.factor_dest_a));
        glBlendEquationSeparate(MaxwellToGL::BlendEquation(regs.blend.equation_rgb),
                                MaxwellToGL::BlendEquation(regs.blend.equation_a));
        return;
    }

    const bool force = flags[Dirty::BlendIndependentEnabled];
    flags[Dirty::BlendIndependentEnabled] = false;

    for (std::size_t i = 0; i < Maxwell::NumRenderTargets; ++i) {
        if (!force && !flags[Dirty::BlendState0 + i]) {
            continue;
        }
        flags[Dirty::BlendState0 + i] = false;

        if (!regs.blend.enable[i]) {
            glDisablei(GL_BLEND, static_cast<GLuint>(i));
            continue;
        }
        glEnablei(GL_BLEND, static_cast<GLuint>(i));

        const auto& src = regs.independent_blend[i];
        glBlendFuncSeparatei(static_cast<GLuint>(i), MaxwellToGL::BlendFunc(src.factor_source_rgb),
                             MaxwellToGL::BlendFunc(src.factor_dest_rgb),
                             MaxwellToGL::BlendFunc(src.factor_source_a),
                             MaxwellToGL::BlendFunc(src.factor_dest_a));
        glBlendEquationSeparatei(static_cast<GLuint>(i),
                                 MaxwellToGL::BlendEquation(src.equation_rgb),
                                 MaxwellToGL::BlendEquation(src.equation_a));
    }
}

void RasterizerOpenGL::SyncLogicOpState() {
    auto& gpu = system.GPU().Maxwell3D();
    auto& flags = gpu.dirty.flags;
    if (!flags[Dirty::LogicOp]) {
        return;
    }
    flags[Dirty::LogicOp] = false;

    const auto& regs = gpu.regs;
    if (regs.logic_op.enable) {
        glEnable(GL_COLOR_LOGIC_OP);
        glLogicOp(MaxwellToGL::LogicOp(regs.logic_op.operation));
    } else {
        glDisable(GL_COLOR_LOGIC_OP);
    }
}

void RasterizerOpenGL::SyncScissorTest() {
    auto& gpu = system.GPU().Maxwell3D();
    auto& flags = gpu.dirty.flags;
    if (!flags[Dirty::Scissors]) {
        return;
    }
    flags[Dirty::Scissors] = false;

    const auto& regs = gpu.regs;
    for (std::size_t index = 0; index < Maxwell::NumViewports; ++index) {
        if (!flags[Dirty::Scissor0 + index]) {
            continue;
        }
        flags[Dirty::Scissor0 + index] = false;

        const auto& src = regs.scissor_test[index];
        if (src.enable) {
            glEnablei(GL_SCISSOR_TEST, static_cast<GLuint>(index));
            glScissorIndexed(static_cast<GLuint>(index), src.min_x, src.min_y,
                             src.max_x - src.min_x, src.max_y - src.min_y);
        } else {
            glDisablei(GL_SCISSOR_TEST, static_cast<GLuint>(index));
        }
    }
}

void RasterizerOpenGL::SyncPointState() {
    auto& gpu = system.GPU().Maxwell3D();
    auto& flags = gpu.dirty.flags;
    if (!flags[Dirty::PointSize]) {
        return;
    }
    flags[Dirty::PointSize] = false;

    oglEnable(GL_POINT_SPRITE, gpu.regs.point_sprite_enable);

    if (gpu.regs.vp_point_size.enable) {
        // By definition of GL_POINT_SIZE, it only matters if GL_PROGRAM_POINT_SIZE is disabled.
        glEnable(GL_PROGRAM_POINT_SIZE);
        return;
    }

    // Limit the point size to 1 since nouveau sometimes sets a point size of 0 (and that's invalid
    // in OpenGL).
    glPointSize(std::max(1.0f, gpu.regs.point_size));
    glDisable(GL_PROGRAM_POINT_SIZE);
}

void RasterizerOpenGL::SyncLineState() {
    auto& gpu = system.GPU().Maxwell3D();
    auto& flags = gpu.dirty.flags;
    if (!flags[Dirty::LineWidth]) {
        return;
    }
    flags[Dirty::LineWidth] = false;

    const auto& regs = gpu.regs;
    oglEnable(GL_LINE_SMOOTH, regs.line_smooth_enable);
    glLineWidth(regs.line_smooth_enable ? regs.line_width_smooth : regs.line_width_aliased);
}

void RasterizerOpenGL::SyncPolygonOffset() {
    auto& gpu = system.GPU().Maxwell3D();
    auto& flags = gpu.dirty.flags;
    if (!flags[Dirty::PolygonOffset]) {
        return;
    }
    flags[Dirty::PolygonOffset] = false;

    const auto& regs = gpu.regs;
    oglEnable(GL_POLYGON_OFFSET_FILL, regs.polygon_offset_fill_enable);
    oglEnable(GL_POLYGON_OFFSET_LINE, regs.polygon_offset_line_enable);
    oglEnable(GL_POLYGON_OFFSET_POINT, regs.polygon_offset_point_enable);

    if (regs.polygon_offset_fill_enable || regs.polygon_offset_line_enable ||
        regs.polygon_offset_point_enable) {
        // Hardware divides polygon offset units by two
        glPolygonOffsetClamp(regs.polygon_offset_factor, regs.polygon_offset_units / 2.0f,
                             regs.polygon_offset_clamp);
    }
}

void RasterizerOpenGL::SyncAlphaTest() {
    auto& gpu = system.GPU().Maxwell3D();
    auto& flags = gpu.dirty.flags;
    if (!flags[Dirty::AlphaTest]) {
        return;
    }
    flags[Dirty::AlphaTest] = false;

    const auto& regs = gpu.regs;
    if (regs.alpha_test_enabled && regs.rt_control.count > 1) {
        LOG_WARNING(Render_OpenGL, "Alpha testing with more than one render target is not tested");
    }

    if (regs.alpha_test_enabled) {
        glEnable(GL_ALPHA_TEST);
        glAlphaFunc(MaxwellToGL::ComparisonOp(regs.alpha_test_func), regs.alpha_test_ref);
    } else {
        glDisable(GL_ALPHA_TEST);
    }
}

void RasterizerOpenGL::SyncFramebufferSRGB() {
    auto& gpu = system.GPU().Maxwell3D();
    auto& flags = gpu.dirty.flags;
    if (!flags[Dirty::FramebufferSRGB]) {
        return;
    }
    flags[Dirty::FramebufferSRGB] = false;

    oglEnable(GL_FRAMEBUFFER_SRGB, gpu.regs.framebuffer_srgb);
}

void RasterizerOpenGL::BeginTransformFeedback(GLenum primitive_mode) {
    const auto& regs = system.GPU().Maxwell3D().regs;
    if (regs.tfb_enabled == 0) {
        return;
    }

    UNIMPLEMENTED_IF(regs.IsShaderConfigEnabled(Maxwell::ShaderProgram::TesselationControl) ||
                     regs.IsShaderConfigEnabled(Maxwell::ShaderProgram::TesselationEval) ||
                     regs.IsShaderConfigEnabled(Maxwell::ShaderProgram::Geometry));

    for (std::size_t index = 0; index < Maxwell::NumTransformFeedbackBuffers; ++index) {
        const auto& binding = regs.tfb_bindings[index];
        if (!binding.buffer_enable) {
            if (enabled_transform_feedback_buffers[index]) {
                glBindBufferRange(GL_TRANSFORM_FEEDBACK_BUFFER, static_cast<GLuint>(index), 0, 0,
                                  0);
            }
            enabled_transform_feedback_buffers[index] = false;
            continue;
        }
        enabled_transform_feedback_buffers[index] = true;

        auto& tfb_buffer = transform_feedback_buffers[index];
        tfb_buffer.Create();

        const GLuint handle = tfb_buffer.handle;
        const std::size_t size = binding.buffer_size;
        glNamedBufferData(handle, static_cast<GLsizeiptr>(size), nullptr, GL_STREAM_COPY);
        glBindBufferRange(GL_TRANSFORM_FEEDBACK_BUFFER, static_cast<GLuint>(index), handle, 0,
                          static_cast<GLsizeiptr>(size));
    }

    glBeginTransformFeedback(GL_POINTS);
}

void RasterizerOpenGL::EndTransformFeedback() {
    const auto& regs = system.GPU().Maxwell3D().regs;
    if (regs.tfb_enabled == 0) {
        return;
    }

    glEndTransformFeedback();

    for (std::size_t index = 0; index < Maxwell::NumTransformFeedbackBuffers; ++index) {
        const auto& binding = regs.tfb_bindings[index];
        if (!binding.buffer_enable) {
            continue;
        }
        UNIMPLEMENTED_IF(binding.buffer_offset != 0);

        const GLuint handle = transform_feedback_buffers[index].handle;
        const GPUVAddr gpu_addr = binding.Address();
        const std::size_t size = binding.buffer_size;
        const auto [dest_buffer, offset] = buffer_cache.UploadMemory(gpu_addr, size, 4, true);
        glCopyNamedBufferSubData(handle, dest_buffer, 0, offset, static_cast<GLsizeiptr>(size));
    }
}

} // namespace OpenGL<|MERGE_RESOLUTION|>--- conflicted
+++ resolved
@@ -385,20 +385,12 @@
     View color_surface;
     if (using_color_fb) {
         const std::size_t index = regs.clear_buffers.RT;
-<<<<<<< HEAD
-        color_surface = texture_cache.GetColorBufferSurface(index, true);
-=======
         color_surface = texture_cache.GetColorBufferSurface(index);
->>>>>>> fbf13d3f
         texture_cache.MarkColorBufferInUse(index);
     }
     View depth_surface;
     if (using_depth_fb || using_stencil_fb) {
-<<<<<<< HEAD
-        depth_surface = texture_cache.GetDepthBufferSurface(true);
-=======
         depth_surface = texture_cache.GetDepthBufferSurface();
->>>>>>> fbf13d3f
         texture_cache.MarkDepthBufferInUse();
     }
     texture_cache.GuardRenderTargets(false);
