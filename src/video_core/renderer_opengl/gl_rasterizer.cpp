// Copyright 2015 Citra Emulator Project
// Licensed under GPLv2 or any later version
// Refer to the license.txt file included.

#include <algorithm>
#include <array>
#include <bitset>
#include <memory>
#include <string>
#include <string_view>
#include <tuple>
#include <utility>
#include <glad/glad.h>
#include "common/alignment.h"
#include "common/assert.h"
#include "common/logging/log.h"
#include "common/math_util.h"
#include "common/microprofile.h"
#include "common/scope_exit.h"
#include "core/core.h"
#include "core/hle/kernel/process.h"
#include "core/settings.h"
#include "video_core/engines/kepler_compute.h"
#include "video_core/engines/maxwell_3d.h"
#include "video_core/memory_manager.h"
#include "video_core/renderer_opengl/gl_rasterizer.h"
#include "video_core/renderer_opengl/gl_shader_cache.h"
#include "video_core/renderer_opengl/gl_shader_gen.h"
#include "video_core/renderer_opengl/maxwell_to_gl.h"
#include "video_core/renderer_opengl/renderer_opengl.h"

namespace OpenGL {

using Maxwell = Tegra::Engines::Maxwell3D::Regs;

using VideoCore::Surface::PixelFormat;
using VideoCore::Surface::SurfaceTarget;
using VideoCore::Surface::SurfaceType;

MICROPROFILE_DEFINE(OpenGL_VAO, "OpenGL", "Vertex Format Setup", MP_RGB(128, 128, 192));
MICROPROFILE_DEFINE(OpenGL_VB, "OpenGL", "Vertex Buffer Setup", MP_RGB(128, 128, 192));
MICROPROFILE_DEFINE(OpenGL_Shader, "OpenGL", "Shader Setup", MP_RGB(128, 128, 192));
MICROPROFILE_DEFINE(OpenGL_UBO, "OpenGL", "Const Buffer Setup", MP_RGB(128, 128, 192));
MICROPROFILE_DEFINE(OpenGL_Index, "OpenGL", "Index Buffer Setup", MP_RGB(128, 128, 192));
MICROPROFILE_DEFINE(OpenGL_Texture, "OpenGL", "Texture Setup", MP_RGB(128, 128, 192));
MICROPROFILE_DEFINE(OpenGL_Framebuffer, "OpenGL", "Framebuffer Setup", MP_RGB(128, 128, 192));
MICROPROFILE_DEFINE(OpenGL_Drawing, "OpenGL", "Drawing", MP_RGB(128, 128, 192));
MICROPROFILE_DEFINE(OpenGL_Blits, "OpenGL", "Blits", MP_RGB(128, 128, 192));
MICROPROFILE_DEFINE(OpenGL_CacheManagement, "OpenGL", "Cache Mgmt", MP_RGB(100, 255, 100));
MICROPROFILE_DEFINE(OpenGL_PrimitiveAssembly, "OpenGL", "Prim Asmbl", MP_RGB(255, 100, 100));

static std::size_t GetConstBufferSize(const Tegra::Engines::ConstBufferInfo& buffer,
                                      const GLShader::ConstBufferEntry& entry) {
    if (!entry.IsIndirect()) {
        return entry.GetSize();
    }

    if (buffer.size > Maxwell::MaxConstBufferSize) {
        LOG_WARNING(Render_OpenGL, "Indirect constbuffer size {} exceeds maximum {}", buffer.size,
                    Maxwell::MaxConstBufferSize);
        return Maxwell::MaxConstBufferSize;
    }

    return buffer.size;
}

RasterizerOpenGL::RasterizerOpenGL(Core::System& system, Core::Frontend::EmuWindow& emu_window,
                                   ScreenInfo& info)
    : texture_cache{system, *this, device}, shader_cache{*this, system, emu_window, device},
      system{system}, screen_info{info}, buffer_cache{*this, system, STREAM_BUFFER_SIZE} {
    OpenGLState::ApplyDefaultState();

    shader_program_manager = std::make_unique<GLShader::ProgramManager>();
    state.draw.shader_program = 0;
    state.Apply();
    clear_framebuffer.Create();

    LOG_DEBUG(Render_OpenGL, "Sync fixed function OpenGL state here");
    CheckExtensions();
}

RasterizerOpenGL::~RasterizerOpenGL() {}

void RasterizerOpenGL::CheckExtensions() {
    if (!GLAD_GL_ARB_texture_filter_anisotropic && !GLAD_GL_EXT_texture_filter_anisotropic) {
        LOG_WARNING(
            Render_OpenGL,
            "Anisotropic filter is not supported! This can cause graphical issues in some games.");
    }
}

GLuint RasterizerOpenGL::SetupVertexFormat() {
    auto& gpu = system.GPU().Maxwell3D();
    const auto& regs = gpu.regs;

    if (!gpu.dirty.vertex_attrib_format) {
        return state.draw.vertex_array;
    }
    gpu.dirty.vertex_attrib_format = false;

    MICROPROFILE_SCOPE(OpenGL_VAO);

    auto [iter, is_cache_miss] = vertex_array_cache.try_emplace(regs.vertex_attrib_format);
    auto& vao_entry = iter->second;

    if (is_cache_miss) {
        vao_entry.Create();
        const GLuint vao = vao_entry.handle;

        // Eventhough we are using DSA to create this vertex array, there is a bug on Intel's blob
        // that fails to properly create the vertex array if it's not bound even after creating it
        // with glCreateVertexArrays
        state.draw.vertex_array = vao;
        state.ApplyVertexArrayState();

        // Use the vertex array as-is, assumes that the data is formatted correctly for OpenGL.
        // Enables the first 16 vertex attributes always, as we don't know which ones are actually
        // used until shader time. Note, Tegra technically supports 32, but we're capping this to 16
        // for now to avoid OpenGL errors.
        // TODO(Subv): Analyze the shader to identify which attributes are actually used and don't
        // assume every shader uses them all.
        for (u32 index = 0; index < 16; ++index) {
            const auto& attrib = regs.vertex_attrib_format[index];

            // Ignore invalid attributes.
            if (!attrib.IsValid())
                continue;

            const auto& buffer = regs.vertex_array[attrib.buffer];
            LOG_TRACE(Render_OpenGL,
                      "vertex attrib {}, count={}, size={}, type={}, offset={}, normalize={}",
                      index, attrib.ComponentCount(), attrib.SizeString(), attrib.TypeString(),
                      attrib.offset.Value(), attrib.IsNormalized());

            ASSERT(buffer.IsEnabled());

            glEnableVertexArrayAttrib(vao, index);
            if (attrib.type == Tegra::Engines::Maxwell3D::Regs::VertexAttribute::Type::SignedInt ||
                attrib.type ==
                    Tegra::Engines::Maxwell3D::Regs::VertexAttribute::Type::UnsignedInt) {
                glVertexArrayAttribIFormat(vao, index, attrib.ComponentCount(),
                                           MaxwellToGL::VertexType(attrib), attrib.offset);
            } else {
                glVertexArrayAttribFormat(
                    vao, index, attrib.ComponentCount(), MaxwellToGL::VertexType(attrib),
                    attrib.IsNormalized() ? GL_TRUE : GL_FALSE, attrib.offset);
            }
            glVertexArrayAttribBinding(vao, index, attrib.buffer);
        }
    }

    // Rebinding the VAO invalidates the vertex buffer bindings.
    gpu.dirty.ResetVertexArrays();

    state.draw.vertex_array = vao_entry.handle;
    return vao_entry.handle;
}

void RasterizerOpenGL::SetupVertexBuffer(GLuint vao) {
    auto& gpu = system.GPU().Maxwell3D();
    if (!gpu.dirty.vertex_array_buffers)
        return;
    gpu.dirty.vertex_array_buffers = false;

    const auto& regs = gpu.regs;

    MICROPROFILE_SCOPE(OpenGL_VB);

    // Upload all guest vertex arrays sequentially to our buffer
    for (u32 index = 0; index < Maxwell::NumVertexArrays; ++index) {
        if (!gpu.dirty.vertex_array[index])
            continue;
        gpu.dirty.vertex_array[index] = false;
        gpu.dirty.vertex_instance[index] = false;

        const auto& vertex_array = regs.vertex_array[index];
        if (!vertex_array.IsEnabled())
            continue;

        const GPUVAddr start = vertex_array.StartAddress();
        const GPUVAddr end = regs.vertex_array_limit[index].LimitAddress();

        ASSERT(end > start);
        const u64 size = end - start + 1;
        const auto [vertex_buffer, vertex_buffer_offset] = buffer_cache.UploadMemory(start, size);

        // Bind the vertex array to the buffer at the current offset.
        vertex_array_pushbuffer.SetVertexBuffer(index, vertex_buffer, vertex_buffer_offset,
                                                vertex_array.stride);

        if (regs.instanced_arrays.IsInstancingEnabled(index) && vertex_array.divisor != 0) {
            // Enable vertex buffer instancing with the specified divisor.
            glVertexArrayBindingDivisor(vao, index, vertex_array.divisor);
        } else {
            // Disable the vertex buffer instancing.
            glVertexArrayBindingDivisor(vao, index, 0);
        }
    }
}

void RasterizerOpenGL::SetupVertexInstances(GLuint vao) {
    auto& gpu = system.GPU().Maxwell3D();

    if (!gpu.dirty.vertex_instances)
        return;
    gpu.dirty.vertex_instances = false;

    const auto& regs = gpu.regs;
    // Upload all guest vertex arrays sequentially to our buffer
    for (u32 index = 0; index < Maxwell::NumVertexArrays; ++index) {
        if (!gpu.dirty.vertex_instance[index])
            continue;

        gpu.dirty.vertex_instance[index] = false;

        if (regs.instanced_arrays.IsInstancingEnabled(index) &&
            regs.vertex_array[index].divisor != 0) {
            // Enable vertex buffer instancing with the specified divisor.
            glVertexArrayBindingDivisor(vao, index, regs.vertex_array[index].divisor);
        } else {
            // Disable the vertex buffer instancing.
            glVertexArrayBindingDivisor(vao, index, 0);
        }
    }
}

GLintptr RasterizerOpenGL::SetupIndexBuffer() {
    if (accelerate_draw != AccelDraw::Indexed) {
        return 0;
    }
    MICROPROFILE_SCOPE(OpenGL_Index);
    const auto& regs = system.GPU().Maxwell3D().regs;
    const std::size_t size = CalculateIndexBufferSize();
    const auto [buffer, offset] = buffer_cache.UploadMemory(regs.index_array.IndexStart(), size);
    vertex_array_pushbuffer.SetIndexBuffer(buffer);
    return offset;
}

void RasterizerOpenGL::SetupShaders(GLenum primitive_mode) {
    MICROPROFILE_SCOPE(OpenGL_Shader);
    auto& gpu = system.GPU().Maxwell3D();

    BaseBindings base_bindings;
    std::array<bool, Maxwell::NumClipDistances> clip_distances{};

    for (std::size_t index = 0; index < Maxwell::MaxShaderProgram; ++index) {
        const auto& shader_config = gpu.regs.shader_config[index];
        const Maxwell::ShaderProgram program{static_cast<Maxwell::ShaderProgram>(index)};

        // Skip stages that are not enabled
        if (!gpu.regs.IsShaderConfigEnabled(index)) {
            switch (program) {
            case Maxwell::ShaderProgram::Geometry:
                shader_program_manager->BindGeometryShader(nullptr);
                break;
            case Maxwell::ShaderProgram::Fragment:
                shader_program_manager->BindFragmentShader(nullptr);
                break;
            default:
                break;
            }
            continue;
        }

        const std::size_t stage{index == 0 ? 0 : index - 1}; // Stage indices are 0 - 5

        Shader shader{shader_cache.GetStageProgram(program)};

        const auto stage_enum = static_cast<Maxwell::ShaderStage>(stage);
        SetupDrawConstBuffers(stage_enum, shader);
        SetupDrawGlobalMemory(stage_enum, shader);
        const auto texture_buffer_usage{SetupDrawTextures(stage_enum, shader, base_bindings)};

        const ProgramVariant variant{base_bindings, primitive_mode, texture_buffer_usage};
        const auto [program_handle, next_bindings] = shader->GetProgramHandle(variant);

        switch (program) {
        case Maxwell::ShaderProgram::VertexA:
        case Maxwell::ShaderProgram::VertexB:
            shader_program_manager->BindVertexShader(&program_handle);
            break;
        case Maxwell::ShaderProgram::Geometry:
            shader_program_manager->BindGeometryShader(&program_handle);
            break;
        case Maxwell::ShaderProgram::Fragment:
            shader_program_manager->BindFragmentShader(&program_handle);
            break;
        default:
            UNIMPLEMENTED_MSG("Unimplemented shader index={}, enable={}, offset=0x{:08X}", index,
                              shader_config.enable.Value(), shader_config.offset);
        }

        // Workaround for Intel drivers.
        // When a clip distance is enabled but not set in the shader it crops parts of the screen
        // (sometimes it's half the screen, sometimes three quarters). To avoid this, enable the
        // clip distances only when it's written by a shader stage.
        for (std::size_t i = 0; i < Maxwell::NumClipDistances; ++i) {
            clip_distances[i] = clip_distances[i] || shader->GetShaderEntries().clip_distances[i];
        }

        // When VertexA is enabled, we have dual vertex shaders
        if (program == Maxwell::ShaderProgram::VertexA) {
            // VertexB was combined with VertexA, so we skip the VertexB iteration
            index++;
        }

        base_bindings = next_bindings;
    }

    SyncClipEnabled(clip_distances);

    gpu.dirty.shaders = false;
}

std::size_t RasterizerOpenGL::CalculateVertexArraysSize() const {
    const auto& regs = system.GPU().Maxwell3D().regs;

    std::size_t size = 0;
    for (u32 index = 0; index < Maxwell::NumVertexArrays; ++index) {
        if (!regs.vertex_array[index].IsEnabled())
            continue;

        const GPUVAddr start = regs.vertex_array[index].StartAddress();
        const GPUVAddr end = regs.vertex_array_limit[index].LimitAddress();

        ASSERT(end > start);
        size += end - start + 1;
    }

    return size;
}

std::size_t RasterizerOpenGL::CalculateIndexBufferSize() const {
    const auto& regs = system.GPU().Maxwell3D().regs;

    return static_cast<std::size_t>(regs.index_array.count) *
           static_cast<std::size_t>(regs.index_array.FormatSizeInBytes());
}

<<<<<<< HEAD
bool RasterizerOpenGL::AccelerateDrawBatch(bool is_indexed) {
    accelerate_draw = is_indexed ? AccelDraw::Indexed : AccelDraw::Arrays;
    DrawArrays();
    return true;
}

bool RasterizerOpenGL::AccelerateDrawMultiBatch(bool is_indexed) {
    accelerate_draw = is_indexed ? AccelDraw::Indexed : AccelDraw::Arrays;
    DrawMultiArrays();
    return true;
}

=======
>>>>>>> 7761e44d
template <typename Map, typename Interval>
static constexpr auto RangeFromInterval(Map& map, const Interval& interval) {
    return boost::make_iterator_range(map.equal_range(interval));
}

void RasterizerOpenGL::UpdatePagesCachedCount(VAddr addr, u64 size, int delta) {
    const u64 page_start{addr >> Memory::PAGE_BITS};
    const u64 page_end{(addr + size + Memory::PAGE_SIZE - 1) >> Memory::PAGE_BITS};

    // Interval maps will erase segments if count reaches 0, so if delta is negative we have to
    // subtract after iterating
    const auto pages_interval = CachedPageMap::interval_type::right_open(page_start, page_end);
    if (delta > 0)
        cached_pages.add({pages_interval, delta});

    for (const auto& pair : RangeFromInterval(cached_pages, pages_interval)) {
        const auto interval = pair.first & pages_interval;
        const int count = pair.second;

        const VAddr interval_start_addr = boost::icl::first(interval) << Memory::PAGE_BITS;
        const VAddr interval_end_addr = boost::icl::last_next(interval) << Memory::PAGE_BITS;
        const u64 interval_size = interval_end_addr - interval_start_addr;

        if (delta > 0 && count == delta)
            Memory::RasterizerMarkRegionCached(interval_start_addr, interval_size, true);
        else if (delta < 0 && count == -delta)
            Memory::RasterizerMarkRegionCached(interval_start_addr, interval_size, false);
        else
            ASSERT(count >= 0);
    }

    if (delta < 0)
        cached_pages.add({pages_interval, delta});
}

void RasterizerOpenGL::LoadDiskResources(const std::atomic_bool& stop_loading,
                                         const VideoCore::DiskResourceLoadCallback& callback) {
    shader_cache.LoadDiskCache(stop_loading, callback);
    texture_cache.LoadResources();
}

void RasterizerOpenGL::ConfigureFramebuffers() {
    MICROPROFILE_SCOPE(OpenGL_Framebuffer);
    auto& gpu = system.GPU().Maxwell3D();
    if (!gpu.dirty.render_settings) {
        return;
    }
    gpu.dirty.render_settings = false;

    texture_cache.GuardRenderTargets(true);

    View depth_surface = texture_cache.GetDepthBufferSurface(true);

    const auto& regs = gpu.regs;
    state.framebuffer_srgb.enabled = regs.framebuffer_srgb != 0;
    UNIMPLEMENTED_IF(regs.rt_separate_frag_data == 0);

    // Bind the framebuffer surfaces
    FramebufferCacheKey fbkey;
    for (std::size_t index = 0; index < Maxwell::NumRenderTargets; ++index) {
        View color_surface{texture_cache.GetColorBufferSurface(index, true)};

        if (color_surface) {
            // Assume that a surface will be written to if it is used as a framebuffer, even
            // if the shader doesn't actually write to it.
            texture_cache.MarkColorBufferInUse(index);
        }

        fbkey.color_attachments[index] = GL_COLOR_ATTACHMENT0 + regs.rt_control.GetMap(index);
        fbkey.colors[index] = std::move(color_surface);
    }
    fbkey.colors_count = regs.rt_control.count;

    if (depth_surface) {
        // Assume that a surface will be written to if it is used as a framebuffer, even if
        // the shader doesn't actually write to it.
        texture_cache.MarkDepthBufferInUse();

        fbkey.stencil_enable = depth_surface->GetSurfaceParams().type == SurfaceType::DepthStencil;
        fbkey.zeta = std::move(depth_surface);
    }

    texture_cache.GuardRenderTargets(false);

    state.draw.draw_framebuffer = framebuffer_cache.GetFramebuffer(fbkey);
    SyncViewport(state, false);
}

void RasterizerOpenGL::ConfigureClearFramebuffer(OpenGLState& current_state, bool using_color_fb,
                                                 bool using_depth_fb, bool using_stencil_fb) {
    auto& gpu = system.GPU().Maxwell3D();
    const auto& regs = gpu.regs;

    texture_cache.GuardRenderTargets(true);
    View color_surface{};
    if (using_color_fb) {
        color_surface = texture_cache.GetColorBufferSurface(regs.clear_buffers.RT, false);
    }
    View depth_surface{};
    if (using_depth_fb || using_stencil_fb) {
        depth_surface = texture_cache.GetDepthBufferSurface(false);
    }
    texture_cache.GuardRenderTargets(false);

    current_state.draw.draw_framebuffer = clear_framebuffer.handle;
    current_state.ApplyFramebufferState();

    if (color_surface) {
        color_surface->Attach(GL_COLOR_ATTACHMENT0, GL_DRAW_FRAMEBUFFER);
    } else {
        glFramebufferTexture2D(GL_DRAW_FRAMEBUFFER, GL_COLOR_ATTACHMENT0, GL_TEXTURE_2D, 0, 0);
    }

    if (depth_surface) {
        const auto& params = depth_surface->GetSurfaceParams();
        switch (params.type) {
        case VideoCore::Surface::SurfaceType::Depth:
            depth_surface->Attach(GL_DEPTH_ATTACHMENT, GL_DRAW_FRAMEBUFFER);
            glFramebufferTexture2D(GL_DRAW_FRAMEBUFFER, GL_STENCIL_ATTACHMENT, GL_TEXTURE_2D, 0, 0);
            break;
        case VideoCore::Surface::SurfaceType::DepthStencil:
            depth_surface->Attach(GL_DEPTH_STENCIL_ATTACHMENT, GL_DRAW_FRAMEBUFFER);
            break;
        default:
            UNIMPLEMENTED();
        }
    } else {
        glFramebufferTexture2D(GL_DRAW_FRAMEBUFFER, GL_DEPTH_STENCIL_ATTACHMENT, GL_TEXTURE_2D, 0,
                               0);
    }
}

void RasterizerOpenGL::Clear() {
    const auto& maxwell3d = system.GPU().Maxwell3D();

    if (!maxwell3d.ShouldExecute()) {
        return;
    }

    const auto& regs = maxwell3d.regs;
    bool use_color{};
    bool use_depth{};
    bool use_stencil{};

    OpenGLState prev_state{OpenGLState::GetCurState()};
    SCOPE_EXIT({
        prev_state.AllDirty();
        prev_state.Apply();
    });

    OpenGLState clear_state{OpenGLState::GetCurState()};
    clear_state.SetDefaultViewports();
    if (regs.clear_buffers.R || regs.clear_buffers.G || regs.clear_buffers.B ||
        regs.clear_buffers.A) {
        use_color = true;
    }
    if (use_color) {
        clear_state.color_mask[0].red_enabled = regs.clear_buffers.R ? GL_TRUE : GL_FALSE;
        clear_state.color_mask[0].green_enabled = regs.clear_buffers.G ? GL_TRUE : GL_FALSE;
        clear_state.color_mask[0].blue_enabled = regs.clear_buffers.B ? GL_TRUE : GL_FALSE;
        clear_state.color_mask[0].alpha_enabled = regs.clear_buffers.A ? GL_TRUE : GL_FALSE;
    }
    if (regs.clear_buffers.Z) {
        ASSERT_MSG(regs.zeta_enable != 0, "Tried to clear Z but buffer is not enabled!");
        use_depth = true;

        // Always enable the depth write when clearing the depth buffer. The depth write mask is
        // ignored when clearing the buffer in the Switch, but OpenGL obeys it so we set it to
        // true.
        clear_state.depth.test_enabled = true;
        clear_state.depth.test_func = GL_ALWAYS;
        clear_state.depth.write_mask = GL_TRUE;
    }
    if (regs.clear_buffers.S) {
        ASSERT_MSG(regs.zeta_enable != 0, "Tried to clear stencil but buffer is not enabled!");
        use_stencil = true;
        clear_state.stencil.test_enabled = true;

        if (regs.clear_flags.stencil) {
            // Stencil affects the clear so fill it with the used masks
            clear_state.stencil.front.test_func = GL_ALWAYS;
            clear_state.stencil.front.test_mask = regs.stencil_front_func_mask;
            clear_state.stencil.front.action_stencil_fail = GL_KEEP;
            clear_state.stencil.front.action_depth_fail = GL_KEEP;
            clear_state.stencil.front.action_depth_pass = GL_KEEP;
            clear_state.stencil.front.write_mask = regs.stencil_front_mask;
            if (regs.stencil_two_side_enable) {
                clear_state.stencil.back.test_func = GL_ALWAYS;
                clear_state.stencil.back.test_mask = regs.stencil_back_func_mask;
                clear_state.stencil.back.action_stencil_fail = GL_KEEP;
                clear_state.stencil.back.action_depth_fail = GL_KEEP;
                clear_state.stencil.back.action_depth_pass = GL_KEEP;
                clear_state.stencil.back.write_mask = regs.stencil_back_mask;
            } else {
                clear_state.stencil.back.test_func = GL_ALWAYS;
                clear_state.stencil.back.test_mask = 0xFFFFFFFF;
                clear_state.stencil.back.write_mask = 0xFFFFFFFF;
                clear_state.stencil.back.action_stencil_fail = GL_KEEP;
                clear_state.stencil.back.action_depth_fail = GL_KEEP;
                clear_state.stencil.back.action_depth_pass = GL_KEEP;
            }
        }
    }

    if (!use_color && !use_depth && !use_stencil) {
        // No color surface nor depth/stencil surface are enabled
        return;
    }

    ConfigureClearFramebuffer(clear_state, use_color, use_depth, use_stencil);

    bool res_scaling;
    if (use_color) {
        res_scaling = texture_cache.IsResolutionScalingEnabledRT(regs.clear_buffers.RT);
    } else {
        res_scaling = texture_cache.IsResolutionScalingEnabledDB();
    }

    SyncViewport(clear_state, res_scaling);
    if (regs.clear_flags.scissor) {
        SyncScissorTest(clear_state, res_scaling);
    }

    if (regs.clear_flags.viewport) {
        clear_state.EmulateViewportWithScissor();
    }

    clear_state.AllDirty();
    clear_state.Apply();

    if (use_color) {
        glClearBufferfv(GL_COLOR, 0, regs.clear_color);
    }

    if (use_depth && use_stencil) {
        glClearBufferfi(GL_DEPTH_STENCIL, 0, regs.clear_depth, regs.clear_stencil);
    } else if (use_depth) {
        glClearBufferfv(GL_DEPTH, 0, &regs.clear_depth);
    } else if (use_stencil) {
        glClearBufferiv(GL_STENCIL, 0, &regs.clear_stencil);
    }
}

void RasterizerOpenGL::DrawPrelude() {
    if (accelerate_draw == AccelDraw::Disabled)
        return;

    MICROPROFILE_SCOPE(OpenGL_Drawing);
    auto& gpu = system.GPU().Maxwell3D();

    if (!gpu.ShouldExecute()) {
        return;
    }

    SyncColorMask();
    SyncFragmentColorClampState();
    SyncMultiSampleState();
    SyncDepthTestState();
    SyncStencilTestState();
    SyncBlendState();
    SyncLogicOpState();
    SyncCullMode();
    SyncPrimitiveRestart();
    SyncTransformFeedback();
    SyncPointState();
    SyncPolygonOffset();
    SyncAlphaTest();

    // Draw the vertex batch
    const bool is_indexed = accelerate_draw == AccelDraw::Indexed;

    std::size_t buffer_size = CalculateVertexArraysSize();

    // Add space for index buffer
    if (is_indexed) {
        buffer_size = Common::AlignUp(buffer_size, 4) + CalculateIndexBufferSize();
    }

    // Add space for at least 18 constant buffers
    buffer_size += Maxwell::MaxConstBuffers *
                   (Maxwell::MaxConstBufferSize + device.GetUniformBufferAlignment());

    // Prepare the vertex array.
    buffer_cache.Map(buffer_size);

    // Prepare vertex array format.
    const GLuint vao = SetupVertexFormat();
    vertex_array_pushbuffer.Setup(vao);

    // Upload vertex and index data.
    SetupVertexBuffer(vao);
    SetupVertexInstances(vao);
    index_buffer_offset = SetupIndexBuffer();

    // Prepare packed bindings.
    bind_ubo_pushbuffer.Setup(0);
    bind_ssbo_pushbuffer.Setup(0);

    // Setup shaders and their used resources.
    texture_cache.GuardSamplers(true);
    const auto primitive_mode = MaxwellToGL::PrimitiveTopology(gpu.regs.draw.topology);
    SetupShaders(primitive_mode);
    texture_cache.GuardSamplers(false);

    ConfigureFramebuffers();

    // Signal the buffer cache that we are not going to upload more things.
    const bool invalidate = buffer_cache.Unmap();

    // Now that we are no longer uploading data, we can safely bind the buffers to OpenGL.
    vertex_array_pushbuffer.Bind();
    bind_ubo_pushbuffer.Bind();
    bind_ssbo_pushbuffer.Bind();

    if (invalidate) {
        // As all cached buffers are invalidated, we need to recheck their state.
        gpu.dirty.ResetVertexArrays();
    }

    const bool res_scaling = texture_cache.IsResolutionScalingEnabled();
    SyncViewport(state, res_scaling);
    SyncScissorTest(state, res_scaling);

    shader_program_manager->SetConstants(gpu, res_scaling);
    shader_program_manager->ApplyTo(state);
    state.Apply();

    if (texture_cache.TextureBarrier()) {
        glTextureBarrier();
    }
}

struct DrawParams {
    bool is_indexed{};
    bool is_instanced{};
    GLenum primitive_mode{};
    GLint count{};
    GLint base_vertex{};
<<<<<<< HEAD

    // Indexed settings
    GLenum index_format{};
    GLintptr index_buffer_offset{};

    // Instanced setting
    GLint num_instances{};
    GLint base_instance{};

    void DispatchDraw() {
        if (is_indexed) {
            const auto index_buffer_ptr = reinterpret_cast<const void*>(index_buffer_offset);
            if (is_instanced) {
                glDrawElementsInstancedBaseVertexBaseInstance(primitive_mode, count, index_format,
                                                              index_buffer_ptr, num_instances,
                                                              base_vertex, base_instance);
            } else {
                glDrawElementsBaseVertex(primitive_mode, count, index_format, index_buffer_ptr,
                                         base_vertex);
            }
        } else {
            if (is_instanced) {
                glDrawArraysInstancedBaseInstance(primitive_mode, base_vertex, count, num_instances,
                                                  base_instance);
            } else {
                glDrawArrays(primitive_mode, base_vertex, count);
            }
        }
    }
};

void RasterizerOpenGL::DrawArrays() {
    DrawPrelude();

    auto& maxwell3d = system.GPU().Maxwell3D();
    const auto& regs = maxwell3d.regs;
    const auto current_instance = maxwell3d.state.current_instance;
    DrawParams draw_call{};
    draw_call.is_indexed = accelerate_draw == AccelDraw::Indexed;
    draw_call.num_instances = static_cast<GLint>(1);
    draw_call.base_instance = static_cast<GLint>(current_instance);
    draw_call.is_instanced = current_instance > 0;
    draw_call.primitive_mode = MaxwellToGL::PrimitiveTopology(regs.draw.topology);
    if (draw_call.is_indexed) {
        draw_call.count = static_cast<GLint>(regs.index_array.count);
        draw_call.base_vertex = static_cast<GLint>(regs.vb_element_base);
        draw_call.index_format = MaxwellToGL::IndexFormat(regs.index_array.format);
        draw_call.index_buffer_offset = index_buffer_offset;
    } else {
        draw_call.count = static_cast<GLint>(regs.vertex_buffer.count);
        draw_call.base_vertex = static_cast<GLint>(regs.vertex_buffer.first);
    }
    draw_call.DispatchDraw();

    accelerate_draw = AccelDraw::Disabled;
    maxwell3d.dirty.memory_general = false;
}

void RasterizerOpenGL::DrawMultiArrays() {
    DrawPrelude();

    auto& maxwell3d = system.GPU().Maxwell3D();
    const auto& regs = maxwell3d.regs;
    const auto& draw_setup = maxwell3d.mme_draw;
    DrawParams draw_call{};
    draw_call.is_indexed =
        draw_setup.current_mode == Tegra::Engines::Maxwell3D::MMMEDrawMode::Indexed;
    draw_call.num_instances = static_cast<GLint>(draw_setup.instance_count);
    draw_call.base_instance = static_cast<GLint>(regs.vb_base_instance);
    draw_call.is_instanced = draw_setup.instance_count > 1;
    draw_call.primitive_mode = MaxwellToGL::PrimitiveTopology(regs.draw.topology);
    if (draw_call.is_indexed) {
        draw_call.count = static_cast<GLint>(regs.index_array.count);
        draw_call.base_vertex = static_cast<GLint>(regs.vb_element_base);
        draw_call.index_format = MaxwellToGL::IndexFormat(regs.index_array.format);
        draw_call.index_buffer_offset = index_buffer_offset;
    } else {
        draw_call.count = static_cast<GLint>(regs.vertex_buffer.count);
        draw_call.base_vertex = static_cast<GLint>(regs.vertex_buffer.first);
    }
    draw_call.DispatchDraw();
=======

    // Indexed settings
    GLenum index_format{};
    GLintptr index_buffer_offset{};

    // Instanced setting
    GLint num_instances{};
    GLint base_instance{};

    void DispatchDraw() {
        if (is_indexed) {
            const auto index_buffer_ptr = reinterpret_cast<const void*>(index_buffer_offset);
            if (is_instanced) {
                glDrawElementsInstancedBaseVertexBaseInstance(primitive_mode, count, index_format,
                                                              index_buffer_ptr, num_instances,
                                                              base_vertex, base_instance);
            } else {
                glDrawElementsBaseVertex(primitive_mode, count, index_format, index_buffer_ptr,
                                         base_vertex);
            }
        } else {
            if (is_instanced) {
                glDrawArraysInstancedBaseInstance(primitive_mode, base_vertex, count, num_instances,
                                                  base_instance);
            } else {
                glDrawArrays(primitive_mode, base_vertex, count);
            }
        }
    }
};

bool RasterizerOpenGL::DrawBatch(bool is_indexed) {
    accelerate_draw = is_indexed ? AccelDraw::Indexed : AccelDraw::Arrays;
    DrawPrelude();
>>>>>>> 7761e44d

    auto& maxwell3d = system.GPU().Maxwell3D();
    const auto& regs = maxwell3d.regs;
    const auto current_instance = maxwell3d.state.current_instance;
    DrawParams draw_call{};
    draw_call.is_indexed = is_indexed;
    draw_call.num_instances = static_cast<GLint>(1);
    draw_call.base_instance = static_cast<GLint>(current_instance);
    draw_call.is_instanced = current_instance > 0;
    draw_call.primitive_mode = MaxwellToGL::PrimitiveTopology(regs.draw.topology);
    if (draw_call.is_indexed) {
        draw_call.count = static_cast<GLint>(regs.index_array.count);
        draw_call.base_vertex = static_cast<GLint>(regs.vb_element_base);
        draw_call.index_format = MaxwellToGL::IndexFormat(regs.index_array.format);
        draw_call.index_buffer_offset = index_buffer_offset;
    } else {
        draw_call.count = static_cast<GLint>(regs.vertex_buffer.count);
        draw_call.base_vertex = static_cast<GLint>(regs.vertex_buffer.first);
    }
    draw_call.DispatchDraw();

    maxwell3d.dirty.memory_general = false;
    accelerate_draw = AccelDraw::Disabled;
    return true;
}

bool RasterizerOpenGL::DrawMultiBatch(bool is_indexed) {
    accelerate_draw = is_indexed ? AccelDraw::Indexed : AccelDraw::Arrays;
    DrawPrelude();

    auto& maxwell3d = system.GPU().Maxwell3D();
    const auto& regs = maxwell3d.regs;
    const auto& draw_setup = maxwell3d.mme_draw;
    DrawParams draw_call{};
    draw_call.is_indexed = is_indexed;
    draw_call.num_instances = static_cast<GLint>(draw_setup.instance_count);
    draw_call.base_instance = static_cast<GLint>(regs.vb_base_instance);
    draw_call.is_instanced = draw_setup.instance_count > 1;
    draw_call.primitive_mode = MaxwellToGL::PrimitiveTopology(regs.draw.topology);
    if (draw_call.is_indexed) {
        draw_call.count = static_cast<GLint>(regs.index_array.count);
        draw_call.base_vertex = static_cast<GLint>(regs.vb_element_base);
        draw_call.index_format = MaxwellToGL::IndexFormat(regs.index_array.format);
        draw_call.index_buffer_offset = index_buffer_offset;
    } else {
        draw_call.count = static_cast<GLint>(regs.vertex_buffer.count);
        draw_call.base_vertex = static_cast<GLint>(regs.vertex_buffer.first);
    }
    draw_call.DispatchDraw();

    maxwell3d.dirty.memory_general = false;
    accelerate_draw = AccelDraw::Disabled;
<<<<<<< HEAD
    maxwell3d.dirty.memory_general = false;
=======
    return true;
>>>>>>> 7761e44d
}

void RasterizerOpenGL::DispatchCompute(GPUVAddr code_addr) {
    if (!GLAD_GL_ARB_compute_variable_group_size) {
        LOG_ERROR(Render_OpenGL, "Compute is currently not supported on this device due to the "
                                 "lack of GL_ARB_compute_variable_group_size");
        return;
    }

    auto kernel = shader_cache.GetComputeKernel(code_addr);
    ProgramVariant variant;
    variant.texture_buffer_usage = SetupComputeTextures(kernel);
    SetupComputeImages(kernel);

    const auto [program, next_bindings] = kernel->GetProgramHandle(variant);
    state.draw.shader_program = program.handle;
    state.draw.program_pipeline = 0;

    const std::size_t buffer_size =
        Tegra::Engines::KeplerCompute::NumConstBuffers *
        (Maxwell::MaxConstBufferSize + device.GetUniformBufferAlignment());
    buffer_cache.Map(buffer_size);

    bind_ubo_pushbuffer.Setup(0);
    bind_ssbo_pushbuffer.Setup(0);

    SetupComputeConstBuffers(kernel);
    SetupComputeGlobalMemory(kernel);

    buffer_cache.Unmap();

    bind_ubo_pushbuffer.Bind();
    bind_ssbo_pushbuffer.Bind();

    state.ApplyTextures();
    state.ApplyImages();
    state.ApplyShaderProgram();
    state.ApplyProgramPipeline();

    const auto& launch_desc = system.GPU().KeplerCompute().launch_description;
    glDispatchComputeGroupSizeARB(launch_desc.grid_dim_x, launch_desc.grid_dim_y,
                                  launch_desc.grid_dim_z, launch_desc.block_dim_x,
                                  launch_desc.block_dim_y, launch_desc.block_dim_z);
}

void RasterizerOpenGL::FlushAll() {}

void RasterizerOpenGL::FlushRegion(CacheAddr addr, u64 size) {
    MICROPROFILE_SCOPE(OpenGL_CacheManagement);
    if (!addr || !size) {
        return;
    }
    texture_cache.FlushRegion(addr, size);
    buffer_cache.FlushRegion(addr, size);
}

void RasterizerOpenGL::InvalidateRegion(CacheAddr addr, u64 size) {
    MICROPROFILE_SCOPE(OpenGL_CacheManagement);
    if (!addr || !size) {
        return;
    }
    texture_cache.InvalidateRegion(addr, size);
    shader_cache.InvalidateRegion(addr, size);
    buffer_cache.InvalidateRegion(addr, size);
}

void RasterizerOpenGL::FlushAndInvalidateRegion(CacheAddr addr, u64 size) {
    if (Settings::values.use_accurate_gpu_emulation) {
        FlushRegion(addr, size);
    }
    InvalidateRegion(addr, size);
}

void RasterizerOpenGL::FlushCommands() {
    glFlush();
}

void RasterizerOpenGL::TickFrame() {
    buffer_cache.TickFrame();
}

bool RasterizerOpenGL::AccelerateSurfaceCopy(const Tegra::Engines::Fermi2D::Regs::Surface& src,
                                             const Tegra::Engines::Fermi2D::Regs::Surface& dst,
                                             const Tegra::Engines::Fermi2D::Config& copy_config) {
    MICROPROFILE_SCOPE(OpenGL_Blits);
    texture_cache.DoFermiCopy(src, dst, copy_config);
    return true;
}

bool RasterizerOpenGL::AccelerateDisplay(const Tegra::FramebufferConfig& config,
                                         VAddr framebuffer_addr, u32 pixel_stride) {
    if (!framebuffer_addr) {
        return {};
    }

    MICROPROFILE_SCOPE(OpenGL_CacheManagement);

    const auto surface{
        texture_cache.TryFindFramebufferSurface(Memory::GetPointer(framebuffer_addr))};
    if (!surface) {
        return {};
    }

    // Verify that the cached surface is the same size and format as the requested framebuffer
    const auto& params{surface->GetSurfaceParams()};
    const auto& pixel_format{
        VideoCore::Surface::PixelFormatFromGPUPixelFormat(config.pixel_format)};
    ASSERT_MSG(params.width == config.width, "Framebuffer width is different");
    ASSERT_MSG(params.height == config.height, "Framebuffer height is different");

    if (params.pixel_format != pixel_format) {
        LOG_WARNING(Render_OpenGL, "Framebuffer pixel_format is different");
    }

    screen_info.display_texture = surface->GetTexture();
    screen_info.display_srgb = surface->GetSurfaceParams().srgb_conversion;

    return true;
}

void RasterizerOpenGL::SetupDrawConstBuffers(Tegra::Engines::Maxwell3D::Regs::ShaderStage stage,
                                             const Shader& shader) {
    MICROPROFILE_SCOPE(OpenGL_UBO);
    const auto& stages = system.GPU().Maxwell3D().state.shader_stages;
    const auto& shader_stage = stages[static_cast<std::size_t>(stage)];
    for (const auto& entry : shader->GetShaderEntries().const_buffers) {
        const auto& buffer = shader_stage.const_buffers[entry.GetIndex()];
        SetupConstBuffer(buffer, entry);
    }
}

void RasterizerOpenGL::SetupComputeConstBuffers(const Shader& kernel) {
    MICROPROFILE_SCOPE(OpenGL_UBO);
    const auto& launch_desc = system.GPU().KeplerCompute().launch_description;
    for (const auto& entry : kernel->GetShaderEntries().const_buffers) {
        const auto& config = launch_desc.const_buffer_config[entry.GetIndex()];
        const std::bitset<8> mask = launch_desc.const_buffer_enable_mask.Value();
        Tegra::Engines::ConstBufferInfo buffer;
        buffer.address = config.Address();
        buffer.size = config.size;
        buffer.enabled = mask[entry.GetIndex()];
        SetupConstBuffer(buffer, entry);
    }
}

void RasterizerOpenGL::SetupConstBuffer(const Tegra::Engines::ConstBufferInfo& buffer,
                                        const GLShader::ConstBufferEntry& entry) {
    if (!buffer.enabled) {
        // Set values to zero to unbind buffers
        bind_ubo_pushbuffer.Push(buffer_cache.GetEmptyBuffer(sizeof(float)), 0, sizeof(float));
        return;
    }

    // Align the actual size so it ends up being a multiple of vec4 to meet the OpenGL std140
    // UBO alignment requirements.
    const std::size_t size = Common::AlignUp(GetConstBufferSize(buffer, entry), sizeof(GLvec4));

    const auto alignment = device.GetUniformBufferAlignment();
    const auto [cbuf, offset] = buffer_cache.UploadMemory(buffer.address, size, alignment);
    bind_ubo_pushbuffer.Push(cbuf, offset, size);
}

void RasterizerOpenGL::SetupDrawGlobalMemory(Tegra::Engines::Maxwell3D::Regs::ShaderStage stage,
                                             const Shader& shader) {
    auto& gpu{system.GPU()};
    auto& memory_manager{gpu.MemoryManager()};
    const auto cbufs{gpu.Maxwell3D().state.shader_stages[static_cast<std::size_t>(stage)]};
    for (const auto& entry : shader->GetShaderEntries().global_memory_entries) {
        const auto addr{cbufs.const_buffers[entry.GetCbufIndex()].address + entry.GetCbufOffset()};
        const auto gpu_addr{memory_manager.Read<u64>(addr)};
        const auto size{memory_manager.Read<u32>(addr + 8)};
        SetupGlobalMemory(entry, gpu_addr, size);
    }
}

void RasterizerOpenGL::SetupComputeGlobalMemory(const Shader& kernel) {
    auto& gpu{system.GPU()};
    auto& memory_manager{gpu.MemoryManager()};
    const auto cbufs{gpu.KeplerCompute().launch_description.const_buffer_config};
    for (const auto& entry : kernel->GetShaderEntries().global_memory_entries) {
        const auto addr{cbufs[entry.GetCbufIndex()].Address() + entry.GetCbufOffset()};
        const auto gpu_addr{memory_manager.Read<u64>(addr)};
        const auto size{memory_manager.Read<u32>(addr + 8)};
        SetupGlobalMemory(entry, gpu_addr, size);
    }
}

void RasterizerOpenGL::SetupGlobalMemory(const GLShader::GlobalMemoryEntry& entry,
                                         GPUVAddr gpu_addr, std::size_t size) {
    const auto alignment{device.GetShaderStorageBufferAlignment()};
    const auto [ssbo, buffer_offset] =
        buffer_cache.UploadMemory(gpu_addr, size, alignment, entry.IsWritten());
    bind_ssbo_pushbuffer.Push(ssbo, buffer_offset, static_cast<GLsizeiptr>(size));
}

TextureBufferUsage RasterizerOpenGL::SetupDrawTextures(Maxwell::ShaderStage stage,
                                                       const Shader& shader,
                                                       BaseBindings base_bindings) {
    MICROPROFILE_SCOPE(OpenGL_Texture);
    const auto& gpu = system.GPU();
    const auto& maxwell3d = gpu.Maxwell3D();
    const auto& entries = shader->GetShaderEntries().samplers;

    ASSERT_MSG(base_bindings.sampler + entries.size() <= std::size(state.textures),
               "Exceeded the number of active textures.");

    TextureBufferUsage texture_buffer_usage{0};

    for (u32 bindpoint = 0; bindpoint < entries.size(); ++bindpoint) {
        const auto& entry = entries[bindpoint];
        const auto texture = [&]() {
            if (!entry.IsBindless()) {
                return maxwell3d.GetStageTexture(stage, entry.GetOffset());
            }
            const auto cbuf = entry.GetBindlessCBuf();
            Tegra::Texture::TextureHandle tex_handle;
            tex_handle.raw = maxwell3d.AccessConstBuffer32(stage, cbuf.first, cbuf.second);
            return maxwell3d.GetTextureInfo(tex_handle, entry.GetOffset());
        }();

        if (SetupTexture(base_bindings.sampler + bindpoint, texture, entry)) {
            texture_buffer_usage.set(bindpoint);
        }
    }

    return texture_buffer_usage;
}

TextureBufferUsage RasterizerOpenGL::SetupComputeTextures(const Shader& kernel) {
    MICROPROFILE_SCOPE(OpenGL_Texture);
    const auto& compute = system.GPU().KeplerCompute();
    const auto& entries = kernel->GetShaderEntries().samplers;

    ASSERT_MSG(entries.size() <= std::size(state.textures),
               "Exceeded the number of active textures.");

    TextureBufferUsage texture_buffer_usage{0};

    for (u32 bindpoint = 0; bindpoint < entries.size(); ++bindpoint) {
        const auto& entry = entries[bindpoint];
        const auto texture = [&]() {
            if (!entry.IsBindless()) {
                return compute.GetTexture(entry.GetOffset());
            }
            const auto cbuf = entry.GetBindlessCBuf();
            Tegra::Texture::TextureHandle tex_handle;
            tex_handle.raw = compute.AccessConstBuffer32(cbuf.first, cbuf.second);
            return compute.GetTextureInfo(tex_handle, entry.GetOffset());
        }();

        if (SetupTexture(bindpoint, texture, entry)) {
            texture_buffer_usage.set(bindpoint);
        }
    }

    return texture_buffer_usage;
}

bool RasterizerOpenGL::SetupTexture(u32 binding, const Tegra::Texture::FullTextureInfo& texture,
                                    const GLShader::SamplerEntry& entry) {
    state.samplers[binding] = sampler_cache.GetSampler(texture.tsc);

    const auto view = texture_cache.GetTextureSurface(texture.tic, entry);
    if (!view) {
        // Can occur when texture addr is null or its memory is unmapped/invalid
        state.textures[binding] = 0;
        return false;
    }
    state.textures[binding] = view->GetTexture();

    if (view->GetSurfaceParams().IsBuffer()) {
        return true;
    }

    // Apply swizzle to textures that are not buffers.
    view->ApplySwizzle(texture.tic.x_source, texture.tic.y_source, texture.tic.z_source,
                       texture.tic.w_source);
    return false;
}

void RasterizerOpenGL::SetupComputeImages(const Shader& shader) {
    const auto& compute = system.GPU().KeplerCompute();
    const auto& entries = shader->GetShaderEntries().images;
    for (u32 bindpoint = 0; bindpoint < entries.size(); ++bindpoint) {
        const auto& entry = entries[bindpoint];
        const auto tic = [&]() {
            if (!entry.IsBindless()) {
                return compute.GetTexture(entry.GetOffset()).tic;
            }
            const auto cbuf = entry.GetBindlessCBuf();
            Tegra::Texture::TextureHandle tex_handle;
            tex_handle.raw = compute.AccessConstBuffer32(cbuf.first, cbuf.second);
            return compute.GetTextureInfo(tex_handle, entry.GetOffset()).tic;
        }();
        SetupImage(bindpoint, tic, entry);
    }
}

void RasterizerOpenGL::SetupImage(u32 binding, const Tegra::Texture::TICEntry& tic,
                                  const GLShader::ImageEntry& entry) {
    const auto view = texture_cache.GetImageSurface(tic, entry);
    if (!view) {
        state.images[binding] = 0;
        return;
    }
    if (!tic.IsBuffer()) {
        view->ApplySwizzle(tic.x_source, tic.y_source, tic.z_source, tic.w_source);
    }
    if (entry.IsWritten()) {
        view->MarkAsModified(texture_cache.Tick());
    }
    state.images[binding] = view->GetTexture();
}

void RasterizerOpenGL::SyncViewport(OpenGLState& current_state, bool rescaling) {
    const auto& regs = system.GPU().Maxwell3D().regs;
    const bool geometry_shaders_enabled =
        regs.IsShaderConfigEnabled(static_cast<size_t>(Maxwell::ShaderProgram::Geometry));
    const std::size_t viewport_count =
        geometry_shaders_enabled ? Tegra::Engines::Maxwell3D::Regs::NumViewports : 1;
    const float factor = rescaling ? Settings::values.resolution_factor : 1.0f;
    for (std::size_t i = 0; i < viewport_count; i++) {
        auto& viewport = current_state.viewports[i];
        const auto& src = regs.viewports[i];
        const Common::Rectangle<s32> viewport_rect{regs.viewport_transform[i].GetRect()};
        viewport.x = viewport_rect.left * factor;
        viewport.y = viewport_rect.bottom * factor;
        viewport.width = viewport_rect.GetWidth() * factor;
        viewport.height = viewport_rect.GetHeight() * factor;
        viewport.depth_range_far = src.depth_range_far;
        viewport.depth_range_near = src.depth_range_near;
    }
    state.depth_clamp.far_plane = regs.view_volume_clip_control.depth_clamp_far != 0;
    state.depth_clamp.near_plane = regs.view_volume_clip_control.depth_clamp_near != 0;
}

void RasterizerOpenGL::SyncClipEnabled(
    const std::array<bool, Maxwell::Regs::NumClipDistances>& clip_mask) {

    const auto& regs = system.GPU().Maxwell3D().regs;
    const std::array<bool, Maxwell::Regs::NumClipDistances> reg_state{
        regs.clip_distance_enabled.c0 != 0, regs.clip_distance_enabled.c1 != 0,
        regs.clip_distance_enabled.c2 != 0, regs.clip_distance_enabled.c3 != 0,
        regs.clip_distance_enabled.c4 != 0, regs.clip_distance_enabled.c5 != 0,
        regs.clip_distance_enabled.c6 != 0, regs.clip_distance_enabled.c7 != 0};

    for (std::size_t i = 0; i < Maxwell::Regs::NumClipDistances; ++i) {
        state.clip_distance[i] = reg_state[i] && clip_mask[i];
    }
}

void RasterizerOpenGL::SyncClipCoef() {
    UNIMPLEMENTED();
}

void RasterizerOpenGL::SyncCullMode() {
    auto& maxwell3d = system.GPU().Maxwell3D();

    const auto& regs = maxwell3d.regs;

    state.cull.enabled = regs.cull.enabled != 0;
    if (state.cull.enabled) {
        state.cull.front_face = MaxwellToGL::FrontFace(regs.cull.front_face);
        state.cull.mode = MaxwellToGL::CullFace(regs.cull.cull_face);

        const bool flip_triangles{regs.screen_y_control.triangle_rast_flip == 0 ||
                                  regs.viewport_transform[0].scale_y < 0.0f};

        // If the GPU is configured to flip the rasterized triangles, then we need to flip the
        // notion of front and back. Note: We flip the triangles when the value of the register is 0
        // because OpenGL already does it for us.
        if (flip_triangles) {
            if (state.cull.front_face == GL_CCW)
                state.cull.front_face = GL_CW;
            else if (state.cull.front_face == GL_CW)
                state.cull.front_face = GL_CCW;
        }
    }
}

void RasterizerOpenGL::SyncPrimitiveRestart() {
    const auto& regs = system.GPU().Maxwell3D().regs;

    state.primitive_restart.enabled = regs.primitive_restart.enabled;
    state.primitive_restart.index = regs.primitive_restart.index;
}

void RasterizerOpenGL::SyncDepthTestState() {
    const auto& regs = system.GPU().Maxwell3D().regs;

    state.depth.test_enabled = regs.depth_test_enable != 0;
    state.depth.write_mask = regs.depth_write_enabled ? GL_TRUE : GL_FALSE;

    if (!state.depth.test_enabled) {
        return;
    }

    state.depth.test_func = MaxwellToGL::ComparisonOp(regs.depth_test_func);
}

void RasterizerOpenGL::SyncStencilTestState() {
    auto& maxwell3d = system.GPU().Maxwell3D();
    if (!maxwell3d.dirty.stencil_test) {
        return;
    }
    maxwell3d.dirty.stencil_test = false;

    const auto& regs = maxwell3d.regs;
    state.stencil.test_enabled = regs.stencil_enable != 0;
    state.MarkDirtyStencilState();

    if (!regs.stencil_enable) {
        return;
    }

    state.stencil.front.test_func = MaxwellToGL::ComparisonOp(regs.stencil_front_func_func);
    state.stencil.front.test_ref = regs.stencil_front_func_ref;
    state.stencil.front.test_mask = regs.stencil_front_func_mask;
    state.stencil.front.action_stencil_fail = MaxwellToGL::StencilOp(regs.stencil_front_op_fail);
    state.stencil.front.action_depth_fail = MaxwellToGL::StencilOp(regs.stencil_front_op_zfail);
    state.stencil.front.action_depth_pass = MaxwellToGL::StencilOp(regs.stencil_front_op_zpass);
    state.stencil.front.write_mask = regs.stencil_front_mask;
    if (regs.stencil_two_side_enable) {
        state.stencil.back.test_func = MaxwellToGL::ComparisonOp(regs.stencil_back_func_func);
        state.stencil.back.test_ref = regs.stencil_back_func_ref;
        state.stencil.back.test_mask = regs.stencil_back_func_mask;
        state.stencil.back.action_stencil_fail = MaxwellToGL::StencilOp(regs.stencil_back_op_fail);
        state.stencil.back.action_depth_fail = MaxwellToGL::StencilOp(regs.stencil_back_op_zfail);
        state.stencil.back.action_depth_pass = MaxwellToGL::StencilOp(regs.stencil_back_op_zpass);
        state.stencil.back.write_mask = regs.stencil_back_mask;
    } else {
        state.stencil.back.test_func = GL_ALWAYS;
        state.stencil.back.test_ref = 0;
        state.stencil.back.test_mask = 0xFFFFFFFF;
        state.stencil.back.write_mask = 0xFFFFFFFF;
        state.stencil.back.action_stencil_fail = GL_KEEP;
        state.stencil.back.action_depth_fail = GL_KEEP;
        state.stencil.back.action_depth_pass = GL_KEEP;
    }
}

void RasterizerOpenGL::SyncColorMask() {
    auto& maxwell3d = system.GPU().Maxwell3D();
    if (!maxwell3d.dirty.color_mask) {
        return;
    }
    const auto& regs = maxwell3d.regs;

    const std::size_t count =
        regs.independent_blend_enable ? Tegra::Engines::Maxwell3D::Regs::NumRenderTargets : 1;
    for (std::size_t i = 0; i < count; i++) {
        const auto& source = regs.color_mask[regs.color_mask_common ? 0 : i];
        auto& dest = state.color_mask[i];
        dest.red_enabled = (source.R == 0) ? GL_FALSE : GL_TRUE;
        dest.green_enabled = (source.G == 0) ? GL_FALSE : GL_TRUE;
        dest.blue_enabled = (source.B == 0) ? GL_FALSE : GL_TRUE;
        dest.alpha_enabled = (source.A == 0) ? GL_FALSE : GL_TRUE;
    }

    state.MarkDirtyColorMask();
    maxwell3d.dirty.color_mask = false;
}

void RasterizerOpenGL::SyncMultiSampleState() {
    const auto& regs = system.GPU().Maxwell3D().regs;
    state.multisample_control.alpha_to_coverage = regs.multisample_control.alpha_to_coverage != 0;
    state.multisample_control.alpha_to_one = regs.multisample_control.alpha_to_one != 0;
}

void RasterizerOpenGL::SyncFragmentColorClampState() {
    const auto& regs = system.GPU().Maxwell3D().regs;
    state.fragment_color_clamp.enabled = regs.frag_color_clamp != 0;
}

void RasterizerOpenGL::SyncBlendState() {
    auto& maxwell3d = system.GPU().Maxwell3D();
    if (!maxwell3d.dirty.blend_state) {
        return;
    }
    const auto& regs = maxwell3d.regs;

    state.blend_color.red = regs.blend_color.r;
    state.blend_color.green = regs.blend_color.g;
    state.blend_color.blue = regs.blend_color.b;
    state.blend_color.alpha = regs.blend_color.a;

    state.independant_blend.enabled = regs.independent_blend_enable;
    if (!state.independant_blend.enabled) {
        auto& blend = state.blend[0];
        const auto& src = regs.blend;
        blend.enabled = src.enable[0] != 0;
        if (blend.enabled) {
            blend.rgb_equation = MaxwellToGL::BlendEquation(src.equation_rgb);
            blend.src_rgb_func = MaxwellToGL::BlendFunc(src.factor_source_rgb);
            blend.dst_rgb_func = MaxwellToGL::BlendFunc(src.factor_dest_rgb);
            blend.a_equation = MaxwellToGL::BlendEquation(src.equation_a);
            blend.src_a_func = MaxwellToGL::BlendFunc(src.factor_source_a);
            blend.dst_a_func = MaxwellToGL::BlendFunc(src.factor_dest_a);
        }
        for (std::size_t i = 1; i < Tegra::Engines::Maxwell3D::Regs::NumRenderTargets; i++) {
            state.blend[i].enabled = false;
        }
        maxwell3d.dirty.blend_state = false;
        state.MarkDirtyBlendState();
        return;
    }

    for (std::size_t i = 0; i < Tegra::Engines::Maxwell3D::Regs::NumRenderTargets; i++) {
        auto& blend = state.blend[i];
        const auto& src = regs.independent_blend[i];
        blend.enabled = regs.blend.enable[i] != 0;
        if (!blend.enabled)
            continue;
        blend.rgb_equation = MaxwellToGL::BlendEquation(src.equation_rgb);
        blend.src_rgb_func = MaxwellToGL::BlendFunc(src.factor_source_rgb);
        blend.dst_rgb_func = MaxwellToGL::BlendFunc(src.factor_dest_rgb);
        blend.a_equation = MaxwellToGL::BlendEquation(src.equation_a);
        blend.src_a_func = MaxwellToGL::BlendFunc(src.factor_source_a);
        blend.dst_a_func = MaxwellToGL::BlendFunc(src.factor_dest_a);
    }

    state.MarkDirtyBlendState();
    maxwell3d.dirty.blend_state = false;
}

void RasterizerOpenGL::SyncLogicOpState() {
    const auto& regs = system.GPU().Maxwell3D().regs;

    state.logic_op.enabled = regs.logic_op.enable != 0;

    if (!state.logic_op.enabled)
        return;

    ASSERT_MSG(regs.blend.enable[0] == 0,
               "Blending and logic op can't be enabled at the same time.");

    state.logic_op.operation = MaxwellToGL::LogicOp(regs.logic_op.operation);
}

void RasterizerOpenGL::SyncScissorTest(OpenGLState& current_state, bool rescaling) {
    const auto& regs = system.GPU().Maxwell3D().regs;
    const bool geometry_shaders_enabled =
        regs.IsShaderConfigEnabled(static_cast<size_t>(Maxwell::ShaderProgram::Geometry));
    const std::size_t viewport_count =
        geometry_shaders_enabled ? Tegra::Engines::Maxwell3D::Regs::NumViewports : 1;
    const float factor = rescaling ? Settings::values.resolution_factor : 1.0f;
    for (std::size_t i = 0; i < viewport_count; i++) {
        const auto& src = regs.scissor_test[i];
        auto& dst = current_state.viewports[i].scissor;
        dst.enabled = (src.enable != 0);
        if (dst.enabled == 0) {
            return;
        }
        const u32 width = src.max_x - src.min_x;
        const u32 height = src.max_y - src.min_y;
        dst.x = static_cast<u32>(src.min_x * factor);
        dst.y = static_cast<u32>(src.min_y * factor);
        dst.width = static_cast<u32>(width * factor);
        dst.height = static_cast<u32>(height * factor);
    }
}

void RasterizerOpenGL::SyncTransformFeedback() {
    const auto& regs = system.GPU().Maxwell3D().regs;
    UNIMPLEMENTED_IF_MSG(regs.tfb_enabled != 0, "Transform feedbacks are not implemented");
}

void RasterizerOpenGL::SyncPointState() {
    const auto& regs = system.GPU().Maxwell3D().regs;
    // Limit the point size to 1 since nouveau sometimes sets a point size of 0 (and that's invalid
    // in OpenGL).
    state.point.size = std::max(1.0f, regs.point_size);
}

void RasterizerOpenGL::SyncPolygonOffset() {
    auto& maxwell3d = system.GPU().Maxwell3D();
    if (!maxwell3d.dirty.polygon_offset) {
        return;
    }
    const auto& regs = maxwell3d.regs;

    state.polygon_offset.fill_enable = regs.polygon_offset_fill_enable != 0;
    state.polygon_offset.line_enable = regs.polygon_offset_line_enable != 0;
    state.polygon_offset.point_enable = regs.polygon_offset_point_enable != 0;
    state.polygon_offset.units = regs.polygon_offset_units;
    state.polygon_offset.factor = regs.polygon_offset_factor;
    state.polygon_offset.clamp = regs.polygon_offset_clamp;

    state.MarkDirtyPolygonOffset();
    maxwell3d.dirty.polygon_offset = false;
}

void RasterizerOpenGL::SyncAlphaTest() {
    const auto& regs = system.GPU().Maxwell3D().regs;
    UNIMPLEMENTED_IF_MSG(regs.alpha_test_enabled != 0 && regs.rt_control.count > 1,
                         "Alpha Testing is enabled with more than one rendertarget");

    state.alpha_test.enabled = regs.alpha_test_enabled;
    if (!state.alpha_test.enabled) {
        return;
    }
    state.alpha_test.func = MaxwellToGL::ComparisonOp(regs.alpha_test_func);
    state.alpha_test.ref = regs.alpha_test_ref;
}

} // namespace OpenGL<|MERGE_RESOLUTION|>--- conflicted
+++ resolved
@@ -337,21 +337,6 @@
            static_cast<std::size_t>(regs.index_array.FormatSizeInBytes());
 }
 
-<<<<<<< HEAD
-bool RasterizerOpenGL::AccelerateDrawBatch(bool is_indexed) {
-    accelerate_draw = is_indexed ? AccelDraw::Indexed : AccelDraw::Arrays;
-    DrawArrays();
-    return true;
-}
-
-bool RasterizerOpenGL::AccelerateDrawMultiBatch(bool is_indexed) {
-    accelerate_draw = is_indexed ? AccelDraw::Indexed : AccelDraw::Arrays;
-    DrawMultiArrays();
-    return true;
-}
-
-=======
->>>>>>> 7761e44d
 template <typename Map, typename Interval>
 static constexpr auto RangeFromInterval(Map& map, const Interval& interval) {
     return boost::make_iterator_range(map.equal_range(interval));
@@ -690,7 +675,6 @@
     GLenum primitive_mode{};
     GLint count{};
     GLint base_vertex{};
-<<<<<<< HEAD
 
     // Indexed settings
     GLenum index_format{};
@@ -722,92 +706,9 @@
     }
 };
 
-void RasterizerOpenGL::DrawArrays() {
-    DrawPrelude();
-
-    auto& maxwell3d = system.GPU().Maxwell3D();
-    const auto& regs = maxwell3d.regs;
-    const auto current_instance = maxwell3d.state.current_instance;
-    DrawParams draw_call{};
-    draw_call.is_indexed = accelerate_draw == AccelDraw::Indexed;
-    draw_call.num_instances = static_cast<GLint>(1);
-    draw_call.base_instance = static_cast<GLint>(current_instance);
-    draw_call.is_instanced = current_instance > 0;
-    draw_call.primitive_mode = MaxwellToGL::PrimitiveTopology(regs.draw.topology);
-    if (draw_call.is_indexed) {
-        draw_call.count = static_cast<GLint>(regs.index_array.count);
-        draw_call.base_vertex = static_cast<GLint>(regs.vb_element_base);
-        draw_call.index_format = MaxwellToGL::IndexFormat(regs.index_array.format);
-        draw_call.index_buffer_offset = index_buffer_offset;
-    } else {
-        draw_call.count = static_cast<GLint>(regs.vertex_buffer.count);
-        draw_call.base_vertex = static_cast<GLint>(regs.vertex_buffer.first);
-    }
-    draw_call.DispatchDraw();
-
-    accelerate_draw = AccelDraw::Disabled;
-    maxwell3d.dirty.memory_general = false;
-}
-
-void RasterizerOpenGL::DrawMultiArrays() {
-    DrawPrelude();
-
-    auto& maxwell3d = system.GPU().Maxwell3D();
-    const auto& regs = maxwell3d.regs;
-    const auto& draw_setup = maxwell3d.mme_draw;
-    DrawParams draw_call{};
-    draw_call.is_indexed =
-        draw_setup.current_mode == Tegra::Engines::Maxwell3D::MMMEDrawMode::Indexed;
-    draw_call.num_instances = static_cast<GLint>(draw_setup.instance_count);
-    draw_call.base_instance = static_cast<GLint>(regs.vb_base_instance);
-    draw_call.is_instanced = draw_setup.instance_count > 1;
-    draw_call.primitive_mode = MaxwellToGL::PrimitiveTopology(regs.draw.topology);
-    if (draw_call.is_indexed) {
-        draw_call.count = static_cast<GLint>(regs.index_array.count);
-        draw_call.base_vertex = static_cast<GLint>(regs.vb_element_base);
-        draw_call.index_format = MaxwellToGL::IndexFormat(regs.index_array.format);
-        draw_call.index_buffer_offset = index_buffer_offset;
-    } else {
-        draw_call.count = static_cast<GLint>(regs.vertex_buffer.count);
-        draw_call.base_vertex = static_cast<GLint>(regs.vertex_buffer.first);
-    }
-    draw_call.DispatchDraw();
-=======
-
-    // Indexed settings
-    GLenum index_format{};
-    GLintptr index_buffer_offset{};
-
-    // Instanced setting
-    GLint num_instances{};
-    GLint base_instance{};
-
-    void DispatchDraw() {
-        if (is_indexed) {
-            const auto index_buffer_ptr = reinterpret_cast<const void*>(index_buffer_offset);
-            if (is_instanced) {
-                glDrawElementsInstancedBaseVertexBaseInstance(primitive_mode, count, index_format,
-                                                              index_buffer_ptr, num_instances,
-                                                              base_vertex, base_instance);
-            } else {
-                glDrawElementsBaseVertex(primitive_mode, count, index_format, index_buffer_ptr,
-                                         base_vertex);
-            }
-        } else {
-            if (is_instanced) {
-                glDrawArraysInstancedBaseInstance(primitive_mode, base_vertex, count, num_instances,
-                                                  base_instance);
-            } else {
-                glDrawArrays(primitive_mode, base_vertex, count);
-            }
-        }
-    }
-};
-
 bool RasterizerOpenGL::DrawBatch(bool is_indexed) {
     accelerate_draw = is_indexed ? AccelDraw::Indexed : AccelDraw::Arrays;
     DrawPrelude();
->>>>>>> 7761e44d
 
     auto& maxwell3d = system.GPU().Maxwell3D();
     const auto& regs = maxwell3d.regs;
@@ -860,11 +761,7 @@
 
     maxwell3d.dirty.memory_general = false;
     accelerate_draw = AccelDraw::Disabled;
-<<<<<<< HEAD
-    maxwell3d.dirty.memory_general = false;
-=======
     return true;
->>>>>>> 7761e44d
 }
 
 void RasterizerOpenGL::DispatchCompute(GPUVAddr code_addr) {
