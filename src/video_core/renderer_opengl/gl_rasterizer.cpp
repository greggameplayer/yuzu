// Copyright 2015 Citra Emulator Project
// Licensed under GPLv2 or any later version
// Refer to the license.txt file included.

#include <algorithm>
#include <array>
#include <bitset>
#include <memory>
#include <string>
#include <string_view>
#include <tuple>
#include <utility>
#include <glad/glad.h>
#include "common/alignment.h"
#include "common/assert.h"
#include "common/logging/log.h"
#include "common/math_util.h"
#include "common/microprofile.h"
#include "common/scope_exit.h"
#include "core/core.h"
#include "core/hle/kernel/process.h"
#include "core/settings.h"
#include "video_core/engines/kepler_compute.h"
#include "video_core/engines/maxwell_3d.h"
#include "video_core/memory_manager.h"
#include "video_core/renderer_opengl/gl_rasterizer.h"
#include "video_core/renderer_opengl/gl_shader_cache.h"
#include "video_core/renderer_opengl/gl_shader_gen.h"
#include "video_core/renderer_opengl/maxwell_to_gl.h"
#include "video_core/renderer_opengl/renderer_opengl.h"

#pragma optimize("", off)

namespace OpenGL {

using Maxwell = Tegra::Engines::Maxwell3D::Regs;

using VideoCore::Surface::PixelFormat;
using VideoCore::Surface::SurfaceTarget;
using VideoCore::Surface::SurfaceType;

MICROPROFILE_DEFINE(OpenGL_VAO, "OpenGL", "Vertex Format Setup", MP_RGB(128, 128, 192));
MICROPROFILE_DEFINE(OpenGL_VB, "OpenGL", "Vertex Buffer Setup", MP_RGB(128, 128, 192));
MICROPROFILE_DEFINE(OpenGL_Shader, "OpenGL", "Shader Setup", MP_RGB(128, 128, 192));
MICROPROFILE_DEFINE(OpenGL_UBO, "OpenGL", "Const Buffer Setup", MP_RGB(128, 128, 192));
MICROPROFILE_DEFINE(OpenGL_Index, "OpenGL", "Index Buffer Setup", MP_RGB(128, 128, 192));
MICROPROFILE_DEFINE(OpenGL_Texture, "OpenGL", "Texture Setup", MP_RGB(128, 128, 192));
MICROPROFILE_DEFINE(OpenGL_Framebuffer, "OpenGL", "Framebuffer Setup", MP_RGB(128, 128, 192));
MICROPROFILE_DEFINE(OpenGL_Drawing, "OpenGL", "Drawing", MP_RGB(128, 128, 192));
MICROPROFILE_DEFINE(OpenGL_Blits, "OpenGL", "Blits", MP_RGB(128, 128, 192));
MICROPROFILE_DEFINE(OpenGL_CacheManagement, "OpenGL", "Cache Mgmt", MP_RGB(100, 255, 100));
MICROPROFILE_DEFINE(OpenGL_PrimitiveAssembly, "OpenGL", "Prim Asmbl", MP_RGB(255, 100, 100));

struct DrawParameters {
    GLenum primitive_mode;
    GLsizei count;
    GLint current_instance;
    bool use_indexed;

    GLint vertex_first;

    GLenum index_format;
    GLint base_vertex;
    GLintptr index_buffer_offset;

    void DispatchDraw() const {
        if (use_indexed) {
            const auto index_buffer_ptr = reinterpret_cast<const void*>(index_buffer_offset);
            if (current_instance > 0) {
                glDrawElementsInstancedBaseVertexBaseInstance(primitive_mode, count, index_format,
                                                              index_buffer_ptr, 1, base_vertex,
                                                              current_instance);
            } else {
                glDrawElementsBaseVertex(primitive_mode, count, index_format, index_buffer_ptr,
                                         base_vertex);
            }
        } else {
            if (current_instance > 0) {
                glDrawArraysInstancedBaseInstance(primitive_mode, vertex_first, count, 1,
                                                  current_instance);
            } else {
                glDrawArrays(primitive_mode, vertex_first, count);
            }
        }
    }
};

static std::size_t GetConstBufferSize(const Tegra::Engines::ConstBufferInfo& buffer,
                                      const GLShader::ConstBufferEntry& entry) {
    if (!entry.IsIndirect()) {
        return entry.GetSize();
    }

    if (buffer.size > Maxwell::MaxConstBufferSize) {
        LOG_WARNING(Render_OpenGL, "Indirect constbuffer size {} exceeds maximum {}", buffer.size,
                    Maxwell::MaxConstBufferSize);
        return Maxwell::MaxConstBufferSize;
    }

    return buffer.size;
}

RasterizerOpenGL::RasterizerOpenGL(Core::System& system, Core::Frontend::EmuWindow& emu_window,
                                   ScreenInfo& info)
    : texture_cache{system, *this, device}, shader_cache{*this, system, emu_window, device},
      system{system}, screen_info{info}, buffer_cache{*this, system, STREAM_BUFFER_SIZE} {
    OpenGLState::ApplyDefaultState();

    shader_program_manager = std::make_unique<GLShader::ProgramManager>();
    state.draw.shader_program = 0;
    state.Apply();
    clear_framebuffer.Create();

    LOG_DEBUG(Render_OpenGL, "Sync fixed function OpenGL state here");
    CheckExtensions();
}

RasterizerOpenGL::~RasterizerOpenGL() {}

void RasterizerOpenGL::CheckExtensions() {
    if (!GLAD_GL_ARB_texture_filter_anisotropic && !GLAD_GL_EXT_texture_filter_anisotropic) {
        LOG_WARNING(
            Render_OpenGL,
            "Anisotropic filter is not supported! This can cause graphical issues in some games.");
    }
}

GLuint RasterizerOpenGL::SetupVertexFormat() {
    auto& gpu = system.GPU().Maxwell3D();
    const auto& regs = gpu.regs;

    if (!gpu.dirty.vertex_attrib_format) {
        return state.draw.vertex_array;
    }
    gpu.dirty.vertex_attrib_format = false;

    MICROPROFILE_SCOPE(OpenGL_VAO);

    auto [iter, is_cache_miss] = vertex_array_cache.try_emplace(regs.vertex_attrib_format);
    auto& vao_entry = iter->second;

    if (is_cache_miss) {
        vao_entry.Create();
        const GLuint vao = vao_entry.handle;

        // Eventhough we are using DSA to create this vertex array, there is a bug on Intel's blob
        // that fails to properly create the vertex array if it's not bound even after creating it
        // with glCreateVertexArrays
        state.draw.vertex_array = vao;
        state.ApplyVertexArrayState();

        // Use the vertex array as-is, assumes that the data is formatted correctly for OpenGL.
        // Enables the first 16 vertex attributes always, as we don't know which ones are actually
        // used until shader time. Note, Tegra technically supports 32, but we're capping this to 16
        // for now to avoid OpenGL errors.
        // TODO(Subv): Analyze the shader to identify which attributes are actually used and don't
        // assume every shader uses them all.
        for (u32 index = 0; index < 16; ++index) {
            const auto& attrib = regs.vertex_attrib_format[index];

            // Ignore invalid attributes.
            if (!attrib.IsValid())
                continue;

            const auto& buffer = regs.vertex_array[attrib.buffer];
            LOG_TRACE(Render_OpenGL,
                      "vertex attrib {}, count={}, size={}, type={}, offset={}, normalize={}",
                      index, attrib.ComponentCount(), attrib.SizeString(), attrib.TypeString(),
                      attrib.offset.Value(), attrib.IsNormalized());

            ASSERT(buffer.IsEnabled());

            glEnableVertexArrayAttrib(vao, index);
            if (attrib.type == Tegra::Engines::Maxwell3D::Regs::VertexAttribute::Type::SignedInt ||
                attrib.type ==
                    Tegra::Engines::Maxwell3D::Regs::VertexAttribute::Type::UnsignedInt) {
                glVertexArrayAttribIFormat(vao, index, attrib.ComponentCount(),
                                           MaxwellToGL::VertexType(attrib), attrib.offset);
            } else {
                glVertexArrayAttribFormat(
                    vao, index, attrib.ComponentCount(), MaxwellToGL::VertexType(attrib),
                    attrib.IsNormalized() ? GL_TRUE : GL_FALSE, attrib.offset);
            }
            glVertexArrayAttribBinding(vao, index, attrib.buffer);
        }
    }

    // Rebinding the VAO invalidates the vertex buffer bindings.
    gpu.dirty.ResetVertexArrays();

    state.draw.vertex_array = vao_entry.handle;
    return vao_entry.handle;
}

void RasterizerOpenGL::SetupVertexBuffer(GLuint vao) {
    auto& gpu = system.GPU().Maxwell3D();
    if (!gpu.dirty.vertex_array_buffers)
        return;
    gpu.dirty.vertex_array_buffers = false;

    const auto& regs = gpu.regs;

    MICROPROFILE_SCOPE(OpenGL_VB);

    // Upload all guest vertex arrays sequentially to our buffer
    for (u32 index = 0; index < Maxwell::NumVertexArrays; ++index) {
        if (!gpu.dirty.vertex_array[index])
            continue;
        gpu.dirty.vertex_array[index] = false;
        gpu.dirty.vertex_instance[index] = false;

        const auto& vertex_array = regs.vertex_array[index];
        if (!vertex_array.IsEnabled())
            continue;

        const GPUVAddr start = vertex_array.StartAddress();
        const GPUVAddr end = regs.vertex_array_limit[index].LimitAddress();

        ASSERT(end > start);
        const u64 size = end - start + 1;
        const auto [vertex_buffer, vertex_buffer_offset] = buffer_cache.UploadMemory(start, size);

        // Bind the vertex array to the buffer at the current offset.
        vertex_array_pushbuffer.SetVertexBuffer(index, vertex_buffer, vertex_buffer_offset,
                                                vertex_array.stride);

        if (regs.instanced_arrays.IsInstancingEnabled(index) && vertex_array.divisor != 0) {
            // Enable vertex buffer instancing with the specified divisor.
            glVertexArrayBindingDivisor(vao, index, vertex_array.divisor);
        } else {
            // Disable the vertex buffer instancing.
            glVertexArrayBindingDivisor(vao, index, 0);
        }
    }
}

void RasterizerOpenGL::SetupVertexInstances(GLuint vao) {
    auto& gpu = system.GPU().Maxwell3D();

    if (!gpu.dirty.vertex_instances)
        return;
    gpu.dirty.vertex_instances = false;

    const auto& regs = gpu.regs;
    // Upload all guest vertex arrays sequentially to our buffer
    for (u32 index = 0; index < Maxwell::NumVertexArrays; ++index) {
        if (!gpu.dirty.vertex_instance[index])
            continue;

        gpu.dirty.vertex_instance[index] = false;

        if (regs.instanced_arrays.IsInstancingEnabled(index) &&
            regs.vertex_array[index].divisor != 0) {
            // Enable vertex buffer instancing with the specified divisor.
            glVertexArrayBindingDivisor(vao, index, regs.vertex_array[index].divisor);
        } else {
            // Disable the vertex buffer instancing.
            glVertexArrayBindingDivisor(vao, index, 0);
        }
    }
}

GLintptr RasterizerOpenGL::SetupIndexBuffer() {
    if (accelerate_draw != AccelDraw::Indexed) {
        return 0;
    }
    MICROPROFILE_SCOPE(OpenGL_Index);
    const auto& regs = system.GPU().Maxwell3D().regs;
    const std::size_t size = CalculateIndexBufferSize();
    const auto [buffer, offset] = buffer_cache.UploadMemory(regs.index_array.IndexStart(), size);
    vertex_array_pushbuffer.SetIndexBuffer(buffer);
    return offset;
}

DrawParameters RasterizerOpenGL::SetupDraw(GLintptr index_buffer_offset) {
    const auto& gpu = system.GPU().Maxwell3D();
    const auto& regs = gpu.regs;
    const bool is_indexed = accelerate_draw == AccelDraw::Indexed;

    DrawParameters params{};
    params.current_instance = gpu.state.current_instance;

    params.use_indexed = is_indexed;
    params.primitive_mode = MaxwellToGL::PrimitiveTopology(regs.draw.topology);

    if (is_indexed) {
        params.index_format = MaxwellToGL::IndexFormat(regs.index_array.format);
        params.count = regs.index_array.count;
        params.index_buffer_offset = index_buffer_offset;
        params.base_vertex = static_cast<GLint>(regs.vb_element_base);
    } else {
        params.count = regs.vertex_buffer.count;
        params.vertex_first = regs.vertex_buffer.first;
    }
    return params;
}

void RasterizerOpenGL::SetupShaders(GLenum primitive_mode) {
    MICROPROFILE_SCOPE(OpenGL_Shader);
    auto& gpu = system.GPU().Maxwell3D();

    BaseBindings base_bindings;
    std::array<bool, Maxwell::NumClipDistances> clip_distances{};

    for (std::size_t index = 0; index < Maxwell::MaxShaderProgram; ++index) {
        const auto& shader_config = gpu.regs.shader_config[index];
        const Maxwell::ShaderProgram program{static_cast<Maxwell::ShaderProgram>(index)};

        // Skip stages that are not enabled
        if (!gpu.regs.IsShaderConfigEnabled(index)) {
            switch (program) {
            case Maxwell::ShaderProgram::Geometry:
                shader_program_manager->BindGeometryShader(nullptr);
                break;
            case Maxwell::ShaderProgram::Fragment:
                shader_program_manager->BindFragmentShader(nullptr);
                break;
            default:
                break;
            }
            continue;
        }

        const std::size_t stage{index == 0 ? 0 : index - 1}; // Stage indices are 0 - 5

        Shader shader{shader_cache.GetStageProgram(program)};

        const auto stage_enum = static_cast<Maxwell::ShaderStage>(stage);
        SetupDrawConstBuffers(stage_enum, shader);
        SetupDrawGlobalMemory(stage_enum, shader);
        const auto texture_buffer_usage{SetupDrawTextures(stage_enum, shader, base_bindings)};

        const ProgramVariant variant{base_bindings, primitive_mode, texture_buffer_usage};
        const auto [program_handle, next_bindings] = shader->GetProgramHandle(variant);

        switch (program) {
        case Maxwell::ShaderProgram::VertexA:
        case Maxwell::ShaderProgram::VertexB:
            shader_program_manager->BindVertexShader(&program_handle);
            break;
        case Maxwell::ShaderProgram::Geometry:
            shader_program_manager->BindGeometryShader(&program_handle);
            break;
        case Maxwell::ShaderProgram::Fragment:
            shader_program_manager->BindFragmentShader(&program_handle);
            break;
        default:
            UNIMPLEMENTED_MSG("Unimplemented shader index={}, enable={}, offset=0x{:08X}", index,
                              shader_config.enable.Value(), shader_config.offset);
        }

        // Workaround for Intel drivers.
        // When a clip distance is enabled but not set in the shader it crops parts of the screen
        // (sometimes it's half the screen, sometimes three quarters). To avoid this, enable the
        // clip distances only when it's written by a shader stage.
        for (std::size_t i = 0; i < Maxwell::NumClipDistances; ++i) {
            clip_distances[i] = clip_distances[i] || shader->GetShaderEntries().clip_distances[i];
        }

        // When VertexA is enabled, we have dual vertex shaders
        if (program == Maxwell::ShaderProgram::VertexA) {
            // VertexB was combined with VertexA, so we skip the VertexB iteration
            index++;
        }

        base_bindings = next_bindings;
    }

    SyncClipEnabled(clip_distances);

    gpu.dirty.shaders = false;
}

std::size_t RasterizerOpenGL::CalculateVertexArraysSize() const {
    const auto& regs = system.GPU().Maxwell3D().regs;

    std::size_t size = 0;
    for (u32 index = 0; index < Maxwell::NumVertexArrays; ++index) {
        if (!regs.vertex_array[index].IsEnabled())
            continue;

        const GPUVAddr start = regs.vertex_array[index].StartAddress();
        const GPUVAddr end = regs.vertex_array_limit[index].LimitAddress();

        ASSERT(end > start);
        size += end - start + 1;
    }

    return size;
}

std::size_t RasterizerOpenGL::CalculateIndexBufferSize() const {
    const auto& regs = system.GPU().Maxwell3D().regs;

    return static_cast<std::size_t>(regs.index_array.count) *
           static_cast<std::size_t>(regs.index_array.FormatSizeInBytes());
}

bool RasterizerOpenGL::AccelerateDrawBatch(bool is_indexed) {
    accelerate_draw = is_indexed ? AccelDraw::Indexed : AccelDraw::Arrays;
    DrawArrays();
    return true;
}

template <typename Map, typename Interval>
static constexpr auto RangeFromInterval(Map& map, const Interval& interval) {
    return boost::make_iterator_range(map.equal_range(interval));
}

void RasterizerOpenGL::UpdatePagesCachedCount(VAddr addr, u64 size, int delta) {
    const u64 page_start{addr >> Memory::PAGE_BITS};
    const u64 page_end{(addr + size + Memory::PAGE_SIZE - 1) >> Memory::PAGE_BITS};

    // Interval maps will erase segments if count reaches 0, so if delta is negative we have to
    // subtract after iterating
    const auto pages_interval = CachedPageMap::interval_type::right_open(page_start, page_end);
    if (delta > 0)
        cached_pages.add({pages_interval, delta});

    for (const auto& pair : RangeFromInterval(cached_pages, pages_interval)) {
        const auto interval = pair.first & pages_interval;
        const int count = pair.second;

        const VAddr interval_start_addr = boost::icl::first(interval) << Memory::PAGE_BITS;
        const VAddr interval_end_addr = boost::icl::last_next(interval) << Memory::PAGE_BITS;
        const u64 interval_size = interval_end_addr - interval_start_addr;

        if (delta > 0 && count == delta)
            Memory::RasterizerMarkRegionCached(interval_start_addr, interval_size, true);
        else if (delta < 0 && count == -delta)
            Memory::RasterizerMarkRegionCached(interval_start_addr, interval_size, false);
        else
            ASSERT(count >= 0);
    }

    if (delta < 0)
        cached_pages.add({pages_interval, delta});
}

void RasterizerOpenGL::LoadDiskResources(const std::atomic_bool& stop_loading,
                                         const VideoCore::DiskResourceLoadCallback& callback) {
    shader_cache.LoadDiskCache(stop_loading, callback);
}

std::pair<bool, bool> RasterizerOpenGL::ConfigureFramebuffers(
    OpenGLState& current_state, bool using_color_fb, bool using_depth_fb, bool preserve_contents,
    std::optional<std::size_t> single_color_target) {
    MICROPROFILE_SCOPE(OpenGL_Framebuffer);
    auto& gpu = system.GPU().Maxwell3D();
    const auto& regs = gpu.regs;

    const FramebufferConfigState fb_config_state{using_color_fb, using_depth_fb, preserve_contents,
                                                 single_color_target};
    if (fb_config_state == current_framebuffer_config_state && !gpu.dirty.render_settings) {
        // Only skip if the previous ConfigureFramebuffers call was from the same kind (multiple or
        // single color targets). This is done because the guest registers may not change but the
        // host framebuffer may contain different attachments
        return current_depth_stencil_usage;
    }
    gpu.dirty.render_settings = false;
    current_framebuffer_config_state = fb_config_state;

    texture_cache.GuardRenderTargets(true);

    View depth_surface{};
    if (using_depth_fb) {
        depth_surface = texture_cache.GetDepthBufferSurface(preserve_contents);
    } else {
        texture_cache.SetEmptyDepthBuffer();
    }

    UNIMPLEMENTED_IF(regs.rt_separate_frag_data == 0);

    // Bind the framebuffer surfaces
    current_state.framebuffer_srgb.enabled = regs.framebuffer_srgb != 0;

    FramebufferCacheKey fbkey;

    if (using_color_fb) {
        if (single_color_target) {
            // Used when just a single color attachment is enabled, e.g. for clearing a color buffer
            View color_surface{
                texture_cache.GetColorBufferSurface(*single_color_target, preserve_contents)};

            if (color_surface) {
                // Assume that a surface will be written to if it is used as a framebuffer, even if
                // the shader doesn't actually write to it.
                texture_cache.MarkColorBufferInUse(*single_color_target);
                // Workaround for and issue in nvidia drivers
                // https://devtalk.nvidia.com/default/topic/776591/opengl/gl_framebuffer_srgb-functions-incorrectly/
                state.framebuffer_srgb.enabled |= color_surface->GetSurfaceParams().srgb_conversion;
            }

            fbkey.is_single_buffer = true;
            fbkey.color_attachments[0] = GL_COLOR_ATTACHMENT0;
            fbkey.colors[0] = color_surface;
            for (std::size_t index = 0; index < Maxwell::NumRenderTargets; ++index) {
                if (index != *single_color_target) {
                    texture_cache.SetEmptyColorBuffer(index);
                }
            }
        } else {
            // Multiple color attachments are enabled
            for (std::size_t index = 0; index < Maxwell::NumRenderTargets; ++index) {
                View color_surface{texture_cache.GetColorBufferSurface(index, preserve_contents)};

                if (color_surface) {
                    // Assume that a surface will be written to if it is used as a framebuffer, even
                    // if the shader doesn't actually write to it.
                    texture_cache.MarkColorBufferInUse(index);
                    // Enable sRGB only for supported formats
                    // Workaround for and issue in nvidia drivers
                    // https://devtalk.nvidia.com/default/topic/776591/opengl/gl_framebuffer_srgb-functions-incorrectly/
                    state.framebuffer_srgb.enabled |=
                        color_surface->GetSurfaceParams().srgb_conversion;
                }

                fbkey.color_attachments[index] =
                    GL_COLOR_ATTACHMENT0 + regs.rt_control.GetMap(index);
                fbkey.colors[index] = color_surface;
            }
            fbkey.is_single_buffer = false;
            fbkey.colors_count = regs.rt_control.count;
        }
    } else {
        // No color attachments are enabled - leave them as zero
        fbkey.is_single_buffer = true;
    }

    if (depth_surface) {
        // Assume that a surface will be written to if it is used as a framebuffer, even if
        // the shader doesn't actually write to it.
        texture_cache.MarkDepthBufferInUse();

        fbkey.zeta = depth_surface;
        fbkey.stencil_enable = regs.stencil_enable &&
                               depth_surface->GetSurfaceParams().type == SurfaceType::DepthStencil;
    }

    texture_cache.GuardRenderTargets(false);

    current_state.draw.draw_framebuffer = framebuffer_cache.GetFramebuffer(fbkey);
    SyncViewport(current_state);

    return current_depth_stencil_usage = {static_cast<bool>(depth_surface), fbkey.stencil_enable};
}

void RasterizerOpenGL::ConfigureClearFramebuffer(OpenGLState& current_state, bool using_color_fb,
                                                 bool using_depth_fb, bool using_stencil_fb) {
    auto& gpu = system.GPU().Maxwell3D();
    const auto& regs = gpu.regs;

    texture_cache.GuardRenderTargets(true);
    View color_surface{};
    if (using_color_fb) {
        color_surface = texture_cache.GetColorBufferSurface(regs.clear_buffers.RT, false);
    }
    View depth_surface{};
    if (using_depth_fb || using_stencil_fb) {
        depth_surface = texture_cache.GetDepthBufferSurface(false);
    }
    texture_cache.GuardRenderTargets(false);

    current_state.draw.draw_framebuffer = clear_framebuffer.handle;
    current_state.ApplyFramebufferState();

    if (color_surface) {
        color_surface->Attach(GL_COLOR_ATTACHMENT0, GL_DRAW_FRAMEBUFFER);
    } else {
        glFramebufferTexture2D(GL_DRAW_FRAMEBUFFER, GL_COLOR_ATTACHMENT0, GL_TEXTURE_2D, 0, 0);
    }

    if (depth_surface) {
        const auto& params = depth_surface->GetSurfaceParams();
        switch (params.type) {
        case VideoCore::Surface::SurfaceType::Depth: {
            depth_surface->Attach(GL_DEPTH_ATTACHMENT, GL_DRAW_FRAMEBUFFER);
            glFramebufferTexture2D(GL_DRAW_FRAMEBUFFER, GL_STENCIL_ATTACHMENT, GL_TEXTURE_2D, 0, 0);
            break;
        }
        case VideoCore::Surface::SurfaceType::DepthStencil: {
            depth_surface->Attach(GL_DEPTH_ATTACHMENT, GL_DRAW_FRAMEBUFFER);
            break;
        }
        default: { UNIMPLEMENTED(); }
        }
    } else {
        glFramebufferTexture2D(GL_DRAW_FRAMEBUFFER, GL_DEPTH_STENCIL_ATTACHMENT, GL_TEXTURE_2D, 0,
                               0);
    }
}

void RasterizerOpenGL::Clear() {
    const auto& maxwell3d = system.GPU().Maxwell3D();

    if (!maxwell3d.ShouldExecute()) {
        return;
    }

    const auto& regs = maxwell3d.regs;
    bool use_color{};
    bool use_depth{};
    bool use_stencil{};

    OpenGLState prev_state{OpenGLState::GetCurState()};
    SCOPE_EXIT({
        prev_state.AllDirty();
        prev_state.Apply();
    });

    OpenGLState clear_state{OpenGLState::GetCurState()};
    clear_state.SetDefaultViewports();
    if (regs.clear_buffers.R || regs.clear_buffers.G || regs.clear_buffers.B ||
        regs.clear_buffers.A) {
        use_color = true;
    }
    if (use_color) {
        clear_state.color_mask[0].red_enabled = regs.clear_buffers.R ? GL_TRUE : GL_FALSE;
        clear_state.color_mask[0].green_enabled = regs.clear_buffers.G ? GL_TRUE : GL_FALSE;
        clear_state.color_mask[0].blue_enabled = regs.clear_buffers.B ? GL_TRUE : GL_FALSE;
        clear_state.color_mask[0].alpha_enabled = regs.clear_buffers.A ? GL_TRUE : GL_FALSE;
    }
    if (regs.clear_buffers.Z) {
        ASSERT_MSG(regs.zeta_enable != 0, "Tried to clear Z but buffer is not enabled!");
        use_depth = true;

        // Always enable the depth write when clearing the depth buffer. The depth write mask is
        // ignored when clearing the buffer in the Switch, but OpenGL obeys it so we set it to
        // true.
        clear_state.depth.test_enabled = true;
        clear_state.depth.test_func = GL_ALWAYS;
        clear_state.depth.write_mask = GL_TRUE;
    }
    if (regs.clear_buffers.S) {
        ASSERT_MSG(regs.zeta_enable != 0, "Tried to clear stencil but buffer is not enabled!");
        use_stencil = true;
        clear_state.stencil.test_enabled = true;
        if (regs.clear_flags.stencil) {
            // Stencil affects the clear so fill it with the used masks
            clear_state.stencil.front.test_func = GL_ALWAYS;
            clear_state.stencil.front.test_mask = regs.stencil_front_func_mask;
            clear_state.stencil.front.action_stencil_fail = GL_KEEP;
            clear_state.stencil.front.action_depth_fail = GL_KEEP;
            clear_state.stencil.front.action_depth_pass = GL_KEEP;
            clear_state.stencil.front.write_mask = regs.stencil_front_mask;
            if (regs.stencil_two_side_enable) {
                clear_state.stencil.back.test_func = GL_ALWAYS;
                clear_state.stencil.back.test_mask = regs.stencil_back_func_mask;
                clear_state.stencil.back.action_stencil_fail = GL_KEEP;
                clear_state.stencil.back.action_depth_fail = GL_KEEP;
                clear_state.stencil.back.action_depth_pass = GL_KEEP;
                clear_state.stencil.back.write_mask = regs.stencil_back_mask;
            } else {
                clear_state.stencil.back.test_func = GL_ALWAYS;
                clear_state.stencil.back.test_mask = 0xFFFFFFFF;
                clear_state.stencil.back.write_mask = 0xFFFFFFFF;
                clear_state.stencil.back.action_stencil_fail = GL_KEEP;
                clear_state.stencil.back.action_depth_fail = GL_KEEP;
                clear_state.stencil.back.action_depth_pass = GL_KEEP;
            }
        }
    }

    if (!use_color && !use_depth && !use_stencil) {
        // No color surface nor depth/stencil surface are enabled
        return;
    }

    ConfigureClearFramebuffer(clear_state, use_color, use_depth, use_stencil);

    SyncViewport(clear_state);
    if (regs.clear_flags.scissor) {
        SyncScissorTest(clear_state);
    }

    if (regs.clear_flags.viewport) {
        clear_state.EmulateViewportWithScissor();
    }

    clear_state.AllDirty();
    clear_state.Apply();

    if (use_color) {
        glClearBufferfv(GL_COLOR, 0, regs.clear_color);
    }

    if (use_depth && use_stencil) {
        glClearBufferfi(GL_DEPTH_STENCIL, 0, regs.clear_depth, regs.clear_stencil);
    } else if (use_depth) {
        glClearBufferfv(GL_DEPTH, 0, &regs.clear_depth);
    } else if (use_stencil) {
        glClearBufferiv(GL_STENCIL, 0, &regs.clear_stencil);
    }
}

void RasterizerOpenGL::DrawArrays() {
    if (accelerate_draw == AccelDraw::Disabled)
        return;

    MICROPROFILE_SCOPE(OpenGL_Drawing);
    auto& gpu = system.GPU().Maxwell3D();

    if (!gpu.ShouldExecute()) {
        return;
    }

    const auto& regs = gpu.regs;

    SyncColorMask();
    SyncFragmentColorClampState();
    SyncMultiSampleState();
    SyncDepthTestState();
    SyncStencilTestState();
    SyncBlendState();
    SyncLogicOpState();
    SyncCullMode();
    SyncPrimitiveRestart();
    SyncScissorTest(state);
    SyncTransformFeedback();
    SyncPointState();
    SyncPolygonOffset();
    SyncAlphaTest();

    // Draw the vertex batch
    const bool is_indexed = accelerate_draw == AccelDraw::Indexed;

    std::size_t buffer_size = CalculateVertexArraysSize();

    // Add space for index buffer
    if (is_indexed) {
        buffer_size = Common::AlignUp(buffer_size, 4) + CalculateIndexBufferSize();
    }

    // Add space for at least 18 constant buffers
    buffer_size += Maxwell::MaxConstBuffers *
                   (Maxwell::MaxConstBufferSize + device.GetUniformBufferAlignment());

    // Prepare the vertex array.
    buffer_cache.Map(buffer_size);

    // Prepare vertex array format.
    const GLuint vao = SetupVertexFormat();
    vertex_array_pushbuffer.Setup(vao);

    // Upload vertex and index data.
    SetupVertexBuffer(vao);
    SetupVertexInstances(vao);
    const GLintptr index_buffer_offset = SetupIndexBuffer();

    // Setup draw parameters. It will automatically choose what glDraw* method to use.
    const DrawParameters params = SetupDraw(index_buffer_offset);

    // Prepare packed bindings.
    bind_ubo_pushbuffer.Setup(0);
    bind_ssbo_pushbuffer.Setup(0);

    // Setup shaders and their used resources.
    texture_cache.GuardSamplers(true);
    SetupShaders(params.primitive_mode);
    texture_cache.GuardSamplers(false);

    ConfigureFramebuffers(state);

    // Signal the buffer cache that we are not going to upload more things.
    const bool invalidate = buffer_cache.Unmap();

    // Now that we are no longer uploading data, we can safely bind the buffers to OpenGL.
    vertex_array_pushbuffer.Bind();
    bind_ubo_pushbuffer.Bind();
    bind_ssbo_pushbuffer.Bind();

    if (invalidate) {
        // As all cached buffers are invalidated, we need to recheck their state.
        gpu.dirty.ResetVertexArrays();
    }

    shader_program_manager->SetConstants(gpu);
    shader_program_manager->ApplyTo(state);
    state.Apply();

    if (texture_cache.TextureBarrier()) {
        glTextureBarrier();
    }

    params.DispatchDraw();

    accelerate_draw = AccelDraw::Disabled;
    gpu.dirty.memory_general = false;
}

void RasterizerOpenGL::DispatchCompute(GPUVAddr code_addr) {
    if (!GLAD_GL_ARB_compute_variable_group_size) {
        LOG_ERROR(Render_OpenGL, "Compute is currently not supported on this device due to the "
                                 "lack of GL_ARB_compute_variable_group_size");
        return;
    }

    auto kernel = shader_cache.GetComputeKernel(code_addr);
<<<<<<< HEAD
    ProgramVariant variant;
    variant.texture_buffer_usage = SetupComputeTextures(kernel);
    SetupComputeImages(kernel);

    const auto [program, next_bindings] = kernel->GetProgramHandle(variant);
    state.draw.shader_program = program;
=======
    const auto [program, next_bindings] = kernel->GetProgramHandle({});
    state.draw.shader_program = program.handle;
>>>>>>> ec306235
    state.draw.program_pipeline = 0;

    const std::size_t buffer_size =
        Tegra::Engines::KeplerCompute::NumConstBuffers *
        (Maxwell::MaxConstBufferSize + device.GetUniformBufferAlignment());
    buffer_cache.Map(buffer_size);

    bind_ubo_pushbuffer.Setup(0);
    bind_ssbo_pushbuffer.Setup(0);

    SetupComputeConstBuffers(kernel);
    SetupComputeGlobalMemory(kernel);

    buffer_cache.Unmap();

    bind_ubo_pushbuffer.Bind();
    bind_ssbo_pushbuffer.Bind();

    state.ApplyTextures();
    state.ApplyImages();
    state.ApplyShaderProgram();
    state.ApplyProgramPipeline();

    const auto& launch_desc = system.GPU().KeplerCompute().launch_description;
    glDispatchComputeGroupSizeARB(launch_desc.grid_dim_x, launch_desc.grid_dim_y,
                                  launch_desc.grid_dim_z, launch_desc.block_dim_x,
                                  launch_desc.block_dim_y, launch_desc.block_dim_z);
}

void RasterizerOpenGL::FlushAll() {}

void RasterizerOpenGL::FlushRegion(CacheAddr addr, u64 size) {
    MICROPROFILE_SCOPE(OpenGL_CacheManagement);
    if (!addr || !size) {
        return;
    }
    texture_cache.FlushRegion(addr, size);
    buffer_cache.FlushRegion(addr, size);
}

void RasterizerOpenGL::InvalidateRegion(CacheAddr addr, u64 size) {
    MICROPROFILE_SCOPE(OpenGL_CacheManagement);
    if (!addr || !size) {
        return;
    }
    texture_cache.InvalidateRegion(addr, size);
    shader_cache.InvalidateRegion(addr, size);
    buffer_cache.InvalidateRegion(addr, size);
}

void RasterizerOpenGL::FlushAndInvalidateRegion(CacheAddr addr, u64 size) {
    if (Settings::values.use_accurate_gpu_emulation) {
        FlushRegion(addr, size);
    }
    InvalidateRegion(addr, size);
}

void RasterizerOpenGL::FlushCommands() {
    glFlush();
}

void RasterizerOpenGL::TickFrame() {
    buffer_cache.TickFrame();
}

bool RasterizerOpenGL::AccelerateSurfaceCopy(const Tegra::Engines::Fermi2D::Regs::Surface& src,
                                             const Tegra::Engines::Fermi2D::Regs::Surface& dst,
                                             const Tegra::Engines::Fermi2D::Config& copy_config) {
    MICROPROFILE_SCOPE(OpenGL_Blits);
    texture_cache.DoFermiCopy(src, dst, copy_config);
    return true;
}

bool RasterizerOpenGL::AccelerateDisplay(const Tegra::FramebufferConfig& config,
                                         VAddr framebuffer_addr, u32 pixel_stride) {
    if (!framebuffer_addr) {
        return {};
    }

    MICROPROFILE_SCOPE(OpenGL_CacheManagement);

    const auto surface{
        texture_cache.TryFindFramebufferSurface(Memory::GetPointer(framebuffer_addr))};
    if (!surface) {
        return {};
    }

    // Verify that the cached surface is the same size and format as the requested framebuffer
    const auto& params{surface->GetSurfaceParams()};
    const auto& pixel_format{
        VideoCore::Surface::PixelFormatFromGPUPixelFormat(config.pixel_format)};
    ASSERT_MSG(params.width == config.width, "Framebuffer width is different");
    ASSERT_MSG(params.height == config.height, "Framebuffer height is different");

    if (params.pixel_format != pixel_format) {
        LOG_WARNING(Render_OpenGL, "Framebuffer pixel_format is different");
    }

    screen_info.display_texture = surface->GetTexture();

    return true;
}

void RasterizerOpenGL::SetupDrawConstBuffers(Tegra::Engines::Maxwell3D::Regs::ShaderStage stage,
                                             const Shader& shader) {
    MICROPROFILE_SCOPE(OpenGL_UBO);
    const auto& stages = system.GPU().Maxwell3D().state.shader_stages;
    const auto& shader_stage = stages[static_cast<std::size_t>(stage)];
    for (const auto& entry : shader->GetShaderEntries().const_buffers) {
        const auto& buffer = shader_stage.const_buffers[entry.GetIndex()];
        SetupConstBuffer(buffer, entry);
    }
}

void RasterizerOpenGL::SetupComputeConstBuffers(const Shader& kernel) {
    MICROPROFILE_SCOPE(OpenGL_UBO);
    const auto& launch_desc = system.GPU().KeplerCompute().launch_description;
    for (const auto& entry : kernel->GetShaderEntries().const_buffers) {
        const auto& config = launch_desc.const_buffer_config[entry.GetIndex()];
        const std::bitset<8> mask = launch_desc.const_buffer_enable_mask.Value();
        Tegra::Engines::ConstBufferInfo buffer;
        buffer.address = config.Address();
        buffer.size = config.size;
        buffer.enabled = mask[entry.GetIndex()];
        SetupConstBuffer(buffer, entry);
    }
}

void RasterizerOpenGL::SetupConstBuffer(const Tegra::Engines::ConstBufferInfo& buffer,
                                        const GLShader::ConstBufferEntry& entry) {
    if (!buffer.enabled) {
        // Set values to zero to unbind buffers
        bind_ubo_pushbuffer.Push(buffer_cache.GetEmptyBuffer(sizeof(float)), 0, sizeof(float));
        return;
    }

    // Align the actual size so it ends up being a multiple of vec4 to meet the OpenGL std140
    // UBO alignment requirements.
    const std::size_t size = Common::AlignUp(GetConstBufferSize(buffer, entry), sizeof(GLvec4));

    const auto alignment = device.GetUniformBufferAlignment();
    const auto [cbuf, offset] = buffer_cache.UploadMemory(buffer.address, size, alignment);
    bind_ubo_pushbuffer.Push(cbuf, offset, size);
}

void RasterizerOpenGL::SetupDrawGlobalMemory(Tegra::Engines::Maxwell3D::Regs::ShaderStage stage,
                                             const Shader& shader) {
    auto& gpu{system.GPU()};
    auto& memory_manager{gpu.MemoryManager()};
    const auto cbufs{gpu.Maxwell3D().state.shader_stages[static_cast<std::size_t>(stage)]};
    for (const auto& entry : shader->GetShaderEntries().global_memory_entries) {
        const auto addr{cbufs.const_buffers[entry.GetCbufIndex()].address + entry.GetCbufOffset()};
        const auto gpu_addr{memory_manager.Read<u64>(addr)};
        const auto size{memory_manager.Read<u32>(addr + 8)};
        SetupGlobalMemory(entry, gpu_addr, size);
    }
}

void RasterizerOpenGL::SetupComputeGlobalMemory(const Shader& kernel) {
    auto& gpu{system.GPU()};
    auto& memory_manager{gpu.MemoryManager()};
    const auto cbufs{gpu.KeplerCompute().launch_description.const_buffer_config};
    for (const auto& entry : kernel->GetShaderEntries().global_memory_entries) {
        const auto addr{cbufs[entry.GetCbufIndex()].Address() + entry.GetCbufOffset()};
        const auto gpu_addr{memory_manager.Read<u64>(addr)};
        const auto size{memory_manager.Read<u32>(addr + 8)};
        SetupGlobalMemory(entry, gpu_addr, size);
    }
}

void RasterizerOpenGL::SetupGlobalMemory(const GLShader::GlobalMemoryEntry& entry,
                                         GPUVAddr gpu_addr, std::size_t size) {
    const auto alignment{device.GetShaderStorageBufferAlignment()};
    const auto [ssbo, buffer_offset] =
        buffer_cache.UploadMemory(gpu_addr, size, alignment, true, entry.IsWritten());
    bind_ssbo_pushbuffer.Push(ssbo, buffer_offset, static_cast<GLsizeiptr>(size));
}

TextureBufferUsage RasterizerOpenGL::SetupDrawTextures(Maxwell::ShaderStage stage,
                                                       const Shader& shader,
                                                       BaseBindings base_bindings) {
    MICROPROFILE_SCOPE(OpenGL_Texture);
    const auto& gpu = system.GPU();
    const auto& maxwell3d = gpu.Maxwell3D();
    const auto& entries = shader->GetShaderEntries().samplers;

    ASSERT_MSG(base_bindings.sampler + entries.size() <= std::size(state.textures),
               "Exceeded the number of active textures.");

    TextureBufferUsage texture_buffer_usage{0};

    for (u32 bindpoint = 0; bindpoint < entries.size(); ++bindpoint) {
        const auto& entry = entries[bindpoint];
        const auto texture = [&]() {
            if (!entry.IsBindless()) {
                return maxwell3d.GetStageTexture(stage, entry.GetOffset());
            }
            const auto cbuf = entry.GetBindlessCBuf();
            Tegra::Texture::TextureHandle tex_handle;
            tex_handle.raw = maxwell3d.AccessConstBuffer32(stage, cbuf.first, cbuf.second);
            return maxwell3d.GetTextureInfo(tex_handle, entry.GetOffset());
        }();

        if (SetupTexture(base_bindings.sampler + bindpoint, texture, entry)) {
            texture_buffer_usage.set(bindpoint);
        }
    }

    return texture_buffer_usage;
}

TextureBufferUsage RasterizerOpenGL::SetupComputeTextures(const Shader& kernel) {
    MICROPROFILE_SCOPE(OpenGL_Texture);
    const auto& compute = system.GPU().KeplerCompute();
    const auto& entries = kernel->GetShaderEntries().samplers;

    ASSERT_MSG(entries.size() <= std::size(state.textures),
               "Exceeded the number of active textures.");

    TextureBufferUsage texture_buffer_usage{0};

    for (u32 bindpoint = 0; bindpoint < entries.size(); ++bindpoint) {
        const auto& entry = entries[bindpoint];
        const auto texture = [&]() {
            if (!entry.IsBindless()) {
                return compute.GetTexture(entry.GetOffset());
            }
            const auto cbuf = entry.GetBindlessCBuf();
            Tegra::Texture::TextureHandle tex_handle;
            tex_handle.raw = compute.AccessConstBuffer32(cbuf.first, cbuf.second);
            return compute.GetTextureInfo(tex_handle, entry.GetOffset());
        }();

        if (SetupTexture(bindpoint, texture, entry)) {
            texture_buffer_usage.set(bindpoint);
        }
    }

    return texture_buffer_usage;
}

bool RasterizerOpenGL::SetupTexture(u32 binding, const Tegra::Texture::FullTextureInfo& texture,
                                    const GLShader::SamplerEntry& entry) {
    state.samplers[binding] = sampler_cache.GetSampler(texture.tsc);

    const auto view = texture_cache.GetTextureSurface(texture.tic, entry);
    if (!view) {
        // Can occur when texture addr is null or its memory is unmapped/invalid
        state.textures[binding] = 0;
        return false;
    }
    state.textures[binding] = view->GetTexture();

    if (view->GetSurfaceParams().IsBuffer()) {
        return true;
    }

    // Apply swizzle to textures that are not buffers.
    view->ApplySwizzle(texture.tic.x_source, texture.tic.y_source, texture.tic.z_source,
                       texture.tic.w_source);
    return false;
}

void RasterizerOpenGL::SetupComputeImages(const Shader& shader) {
    const auto& compute = system.GPU().KeplerCompute();
    const auto& entries = shader->GetShaderEntries().images;
    for (u32 bindpoint = 0; bindpoint < entries.size(); ++bindpoint) {
        const auto& entry = entries[bindpoint];
        const auto tic = [&]() {
            if (!entry.IsBindless()) {
                return compute.GetTexture(entry.GetOffset()).tic;
            }
            const auto cbuf = entry.GetBindlessCBuf();
            Tegra::Texture::TextureHandle tex_handle;
            tex_handle.raw = compute.AccessConstBuffer32(cbuf.first, cbuf.second);
            return compute.GetTextureInfo(tex_handle, entry.GetOffset()).tic;
        }();
        SetupImage(bindpoint, tic, entry);
    }
}

void RasterizerOpenGL::SetupImage(u32 binding, const Tegra::Texture::TICEntry& tic,
                                  const GLShader::ImageEntry& entry) {
    const auto view = texture_cache.GetImageSurface(tic, entry);
    if (!view) {
        state.images[binding] = 0;
        return;
    }
    if (!tic.IsBuffer()) {
        view->ApplySwizzle(tic.x_source, tic.y_source, tic.z_source, tic.w_source);
    }
    state.images[binding] = view->GetTexture();
}

void RasterizerOpenGL::SyncViewport(OpenGLState& current_state) {
    const auto& regs = system.GPU().Maxwell3D().regs;
    const bool geometry_shaders_enabled =
        regs.IsShaderConfigEnabled(static_cast<size_t>(Maxwell::ShaderProgram::Geometry));
    const std::size_t viewport_count =
        geometry_shaders_enabled ? Tegra::Engines::Maxwell3D::Regs::NumViewports : 1;
    for (std::size_t i = 0; i < viewport_count; i++) {
        auto& viewport = current_state.viewports[i];
        const auto& src = regs.viewports[i];
        const Common::Rectangle<s32> viewport_rect{regs.viewport_transform[i].GetRect()};
        viewport.x = viewport_rect.left;
        viewport.y = viewport_rect.bottom;
        viewport.width = viewport_rect.GetWidth();
        viewport.height = viewport_rect.GetHeight();
        viewport.depth_range_far = src.depth_range_far;
        viewport.depth_range_near = src.depth_range_near;
    }
    state.depth_clamp.far_plane = regs.view_volume_clip_control.depth_clamp_far != 0;
    state.depth_clamp.near_plane = regs.view_volume_clip_control.depth_clamp_near != 0;
}

void RasterizerOpenGL::SyncClipEnabled(
    const std::array<bool, Maxwell::Regs::NumClipDistances>& clip_mask) {

    const auto& regs = system.GPU().Maxwell3D().regs;
    const std::array<bool, Maxwell::Regs::NumClipDistances> reg_state{
        regs.clip_distance_enabled.c0 != 0, regs.clip_distance_enabled.c1 != 0,
        regs.clip_distance_enabled.c2 != 0, regs.clip_distance_enabled.c3 != 0,
        regs.clip_distance_enabled.c4 != 0, regs.clip_distance_enabled.c5 != 0,
        regs.clip_distance_enabled.c6 != 0, regs.clip_distance_enabled.c7 != 0};

    for (std::size_t i = 0; i < Maxwell::Regs::NumClipDistances; ++i) {
        state.clip_distance[i] = reg_state[i] && clip_mask[i];
    }
}

void RasterizerOpenGL::SyncClipCoef() {
    UNIMPLEMENTED();
}

void RasterizerOpenGL::SyncCullMode() {
    auto& maxwell3d = system.GPU().Maxwell3D();

    const auto& regs = maxwell3d.regs;

    state.cull.enabled = regs.cull.enabled != 0;
    if (state.cull.enabled) {
        state.cull.front_face = MaxwellToGL::FrontFace(regs.cull.front_face);
        state.cull.mode = MaxwellToGL::CullFace(regs.cull.cull_face);

    const bool flip_triangles{regs.screen_y_control.triangle_rast_flip == 0 ||
                              regs.viewport_transform[0].scale_y < 0.0f};

    // If the GPU is configured to flip the rasterized triangles, then we need to flip the
    // notion of front and back. Note: We flip the triangles when the value of the register is 0
    // because OpenGL already does it for us.
    if (flip_triangles) {
        if (state.cull.front_face == GL_CCW)
            state.cull.front_face = GL_CW;
        else if (state.cull.front_face == GL_CW)
            state.cull.front_face = GL_CCW;
    }
}

void RasterizerOpenGL::SyncPrimitiveRestart() {
    auto& maxwell3d = system.GPU().Maxwell3D();
    const auto& regs = maxwell3d.regs;

    state.primitive_restart.enabled = regs.primitive_restart.enabled;
    state.primitive_restart.index = regs.primitive_restart.index;
}

void RasterizerOpenGL::SyncDepthTestState() {
    auto& maxwell3d = system.GPU().Maxwell3D();
    const auto& regs = maxwell3d.regs;

    state.depth.test_enabled = regs.depth_test_enable != 0;
    state.depth.write_mask = regs.depth_write_enabled ? GL_TRUE : GL_FALSE;

    if (!state.depth.test_enabled) {
        return;
    }

    state.depth.test_func = MaxwellToGL::ComparisonOp(regs.depth_test_func);
}

void RasterizerOpenGL::SyncStencilTestState() {
    auto& maxwell3d = system.GPU().Maxwell3D();
    if (!maxwell3d.dirty.stencil_test) {
        return;
    }
    const auto& regs = maxwell3d.regs;

    state.stencil.test_enabled = regs.stencil_enable != 0;
    if (!regs.stencil_enable) {
        return;
    }
    const auto& regs = maxwell3d.regs;

    state.stencil.test_enabled = regs.stencil_enable != 0;
    state.stencil.front.test_func = MaxwellToGL::ComparisonOp(regs.stencil_front_func_func);
    state.stencil.front.test_ref = regs.stencil_front_func_ref;
    state.stencil.front.test_mask = regs.stencil_front_func_mask;
    state.stencil.front.action_stencil_fail = MaxwellToGL::StencilOp(regs.stencil_front_op_fail);
    state.stencil.front.action_depth_fail = MaxwellToGL::StencilOp(regs.stencil_front_op_zfail);
    state.stencil.front.action_depth_pass = MaxwellToGL::StencilOp(regs.stencil_front_op_zpass);
    state.stencil.front.write_mask = regs.stencil_front_mask;
    if (regs.stencil_two_side_enable) {
        state.stencil.back.test_func = MaxwellToGL::ComparisonOp(regs.stencil_back_func_func);
        state.stencil.back.test_ref = regs.stencil_back_func_ref;
        state.stencil.back.test_mask = regs.stencil_back_func_mask;
        state.stencil.back.action_stencil_fail = MaxwellToGL::StencilOp(regs.stencil_back_op_fail);
        state.stencil.back.action_depth_fail = MaxwellToGL::StencilOp(regs.stencil_back_op_zfail);
        state.stencil.back.action_depth_pass = MaxwellToGL::StencilOp(regs.stencil_back_op_zpass);
        state.stencil.back.write_mask = regs.stencil_back_mask;
    } else {
        state.stencil.back.test_func = GL_ALWAYS;
        state.stencil.back.test_ref = 0;
        state.stencil.back.test_mask = 0xFFFFFFFF;
        state.stencil.back.write_mask = 0xFFFFFFFF;
        state.stencil.back.action_stencil_fail = GL_KEEP;
        state.stencil.back.action_depth_fail = GL_KEEP;
        state.stencil.back.action_depth_pass = GL_KEEP;
    }
    state.MarkDirtyStencilState();
    maxwell3d.dirty.stencil_test = false;
}

void RasterizerOpenGL::SyncColorMask() {
    auto& maxwell3d = system.GPU().Maxwell3D();
    if (!maxwell3d.dirty.color_mask) {
        return;
    }
    const auto& regs = maxwell3d.regs;

    const std::size_t count =
        regs.independent_blend_enable ? Tegra::Engines::Maxwell3D::Regs::NumRenderTargets : 1;
    for (std::size_t i = 0; i < count; i++) {
        const auto& source = regs.color_mask[regs.color_mask_common ? 0 : i];
        auto& dest = state.color_mask[i];
        dest.red_enabled = (source.R == 0) ? GL_FALSE : GL_TRUE;
        dest.green_enabled = (source.G == 0) ? GL_FALSE : GL_TRUE;
        dest.blue_enabled = (source.B == 0) ? GL_FALSE : GL_TRUE;
        dest.alpha_enabled = (source.A == 0) ? GL_FALSE : GL_TRUE;
    }

    state.MarkDirtyColorMask();
    maxwell3d.dirty.color_mask = false;
}

void RasterizerOpenGL::SyncMultiSampleState() {
    const auto& regs = system.GPU().Maxwell3D().regs;
    state.multisample_control.alpha_to_coverage = regs.multisample_control.alpha_to_coverage != 0;
    state.multisample_control.alpha_to_one = regs.multisample_control.alpha_to_one != 0;
}

void RasterizerOpenGL::SyncFragmentColorClampState() {
    const auto& regs = system.GPU().Maxwell3D().regs;
    state.fragment_color_clamp.enabled = regs.frag_color_clamp != 0;
}

void RasterizerOpenGL::SyncBlendState() {
    auto& maxwell3d = system.GPU().Maxwell3D();
    if (!maxwell3d.dirty.blend_state) {
        return;
    }
    const auto& regs = maxwell3d.regs;

    state.blend_color.red = regs.blend_color.r;
    state.blend_color.green = regs.blend_color.g;
    state.blend_color.blue = regs.blend_color.b;
    state.blend_color.alpha = regs.blend_color.a;

    state.independant_blend.enabled = regs.independent_blend_enable;
    if (!state.independant_blend.enabled) {
        auto& blend = state.blend[0];
        const auto& src = regs.blend;
        blend.enabled = src.enable[0] != 0;
        if (blend.enabled) {
            blend.rgb_equation = MaxwellToGL::BlendEquation(src.equation_rgb);
            blend.src_rgb_func = MaxwellToGL::BlendFunc(src.factor_source_rgb);
            blend.dst_rgb_func = MaxwellToGL::BlendFunc(src.factor_dest_rgb);
            blend.a_equation = MaxwellToGL::BlendEquation(src.equation_a);
            blend.src_a_func = MaxwellToGL::BlendFunc(src.factor_source_a);
            blend.dst_a_func = MaxwellToGL::BlendFunc(src.factor_dest_a);
        }
        for (std::size_t i = 1; i < Tegra::Engines::Maxwell3D::Regs::NumRenderTargets; i++) {
            state.blend[i].enabled = false;
        }
        maxwell3d.dirty.blend_state = false;
        state.MarkDirtyBlendState();
        return;
    }

    for (std::size_t i = 0; i < Tegra::Engines::Maxwell3D::Regs::NumRenderTargets; i++) {
        auto& blend = state.blend[i];
        const auto& src = regs.independent_blend[i];
        blend.enabled = regs.blend.enable[i] != 0;
        if (!blend.enabled)
            continue;
        blend.rgb_equation = MaxwellToGL::BlendEquation(src.equation_rgb);
        blend.src_rgb_func = MaxwellToGL::BlendFunc(src.factor_source_rgb);
        blend.dst_rgb_func = MaxwellToGL::BlendFunc(src.factor_dest_rgb);
        blend.a_equation = MaxwellToGL::BlendEquation(src.equation_a);
        blend.src_a_func = MaxwellToGL::BlendFunc(src.factor_source_a);
        blend.dst_a_func = MaxwellToGL::BlendFunc(src.factor_dest_a);
    }

    state.MarkDirtyBlendState();
    maxwell3d.dirty.blend_state = false;
}

void RasterizerOpenGL::SyncLogicOpState() {
    const auto& regs = system.GPU().Maxwell3D().regs;

    state.logic_op.enabled = regs.logic_op.enable != 0;

    if (!state.logic_op.enabled)
        return;

    ASSERT_MSG(regs.blend.enable[0] == 0,
               "Blending and logic op can't be enabled at the same time.");

    state.logic_op.operation = MaxwellToGL::LogicOp(regs.logic_op.operation);
}

void RasterizerOpenGL::SyncScissorTest(OpenGLState& current_state) {
    const auto& regs = system.GPU().Maxwell3D().regs;
    const bool geometry_shaders_enabled =
        regs.IsShaderConfigEnabled(static_cast<size_t>(Maxwell::ShaderProgram::Geometry));
    const std::size_t viewport_count =
        geometry_shaders_enabled ? Tegra::Engines::Maxwell3D::Regs::NumViewports : 1;
    for (std::size_t i = 0; i < viewport_count; i++) {
        const auto& src = regs.scissor_test[i];
        auto& dst = current_state.viewports[i].scissor;
        dst.enabled = (src.enable != 0);
        if (dst.enabled == 0) {
            return;
        }
        const u32 width = src.max_x - src.min_x;
        const u32 height = src.max_y - src.min_y;
        dst.x = src.min_x;
        dst.y = src.min_y;
        dst.width = width;
        dst.height = height;
    }
}

void RasterizerOpenGL::SyncTransformFeedback() {
    const auto& regs = system.GPU().Maxwell3D().regs;
    UNIMPLEMENTED_IF_MSG(regs.tfb_enabled != 0, "Transform feedbacks are not implemented");
}

void RasterizerOpenGL::SyncPointState() {
    const auto& regs = system.GPU().Maxwell3D().regs;
    // Limit the point size to 1 since nouveau sometimes sets a point size of 0 (and that's invalid
    // in OpenGL).
    state.point.size = std::max(1.0f, regs.point_size);
}

void RasterizerOpenGL::SyncPolygonOffset() {
    auto& maxwell3d = system.GPU().Maxwell3D();
    if (!maxwell3d.dirty.polygon_offset) {
        return;
    }
    const auto& regs = maxwell3d.regs;

    state.polygon_offset.fill_enable = regs.polygon_offset_fill_enable != 0;
    state.polygon_offset.line_enable = regs.polygon_offset_line_enable != 0;
    state.polygon_offset.point_enable = regs.polygon_offset_point_enable != 0;
    state.polygon_offset.units = regs.polygon_offset_units;
    state.polygon_offset.factor = regs.polygon_offset_factor;
    state.polygon_offset.clamp = regs.polygon_offset_clamp;

    state.MarkDirtyPolygonOffset();
    maxwell3d.dirty.polygon_offset = false;
}

void RasterizerOpenGL::SyncAlphaTest() {
    const auto& regs = system.GPU().Maxwell3D().regs;
    UNIMPLEMENTED_IF_MSG(regs.alpha_test_enabled != 0 && regs.rt_control.count > 1,
                         "Alpha Testing is enabled with more than one rendertarget");

    state.alpha_test.enabled = regs.alpha_test_enabled;
    if (!state.alpha_test.enabled) {
        return;
    }
    state.alpha_test.func = MaxwellToGL::ComparisonOp(regs.alpha_test_func);
    state.alpha_test.ref = regs.alpha_test_ref;
}

} // namespace OpenGL<|MERGE_RESOLUTION|>--- conflicted
+++ resolved
@@ -796,17 +796,12 @@
     }
 
     auto kernel = shader_cache.GetComputeKernel(code_addr);
-<<<<<<< HEAD
     ProgramVariant variant;
     variant.texture_buffer_usage = SetupComputeTextures(kernel);
     SetupComputeImages(kernel);
 
-    const auto [program, next_bindings] = kernel->GetProgramHandle(variant);
-    state.draw.shader_program = program;
-=======
     const auto [program, next_bindings] = kernel->GetProgramHandle({});
     state.draw.shader_program = program.handle;
->>>>>>> ec306235
     state.draw.program_pipeline = 0;
 
     const std::size_t buffer_size =
