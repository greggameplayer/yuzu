// Copyright 2015 Citra Emulator Project
// Licensed under GPLv2 or any later version
// Refer to the license.txt file included.

#include <algorithm>
#include <array>
#include <bitset>
#include <memory>
#include <string>
#include <string_view>
#include <tuple>
#include <utility>
#include <glad/glad.h>
#include "common/alignment.h"
#include "common/assert.h"
#include "common/logging/log.h"
#include "common/math_util.h"
#include "common/microprofile.h"
#include "common/scope_exit.h"
#include "core/core.h"
#include "core/hle/kernel/process.h"
#include "core/settings.h"
#include "video_core/engines/kepler_compute.h"
#include "video_core/engines/maxwell_3d.h"
#include "video_core/memory_manager.h"
#include "video_core/renderer_opengl/gl_rasterizer.h"
#include "video_core/renderer_opengl/gl_shader_cache.h"
#include "video_core/renderer_opengl/gl_shader_gen.h"
#include "video_core/renderer_opengl/maxwell_to_gl.h"
#include "video_core/renderer_opengl/renderer_opengl.h"

namespace OpenGL {

using Maxwell = Tegra::Engines::Maxwell3D::Regs;

using VideoCore::Surface::PixelFormat;
using VideoCore::Surface::SurfaceTarget;
using VideoCore::Surface::SurfaceType;

MICROPROFILE_DEFINE(OpenGL_VAO, "OpenGL", "Vertex Format Setup", MP_RGB(128, 128, 192));
MICROPROFILE_DEFINE(OpenGL_VB, "OpenGL", "Vertex Buffer Setup", MP_RGB(128, 128, 192));
MICROPROFILE_DEFINE(OpenGL_Shader, "OpenGL", "Shader Setup", MP_RGB(128, 128, 192));
MICROPROFILE_DEFINE(OpenGL_UBO, "OpenGL", "Const Buffer Setup", MP_RGB(128, 128, 192));
MICROPROFILE_DEFINE(OpenGL_Index, "OpenGL", "Index Buffer Setup", MP_RGB(128, 128, 192));
MICROPROFILE_DEFINE(OpenGL_Texture, "OpenGL", "Texture Setup", MP_RGB(128, 128, 192));
MICROPROFILE_DEFINE(OpenGL_Framebuffer, "OpenGL", "Framebuffer Setup", MP_RGB(128, 128, 192));
MICROPROFILE_DEFINE(OpenGL_Drawing, "OpenGL", "Drawing", MP_RGB(128, 128, 192));
MICROPROFILE_DEFINE(OpenGL_Blits, "OpenGL", "Blits", MP_RGB(128, 128, 192));
MICROPROFILE_DEFINE(OpenGL_CacheManagement, "OpenGL", "Cache Mgmt", MP_RGB(100, 255, 100));
MICROPROFILE_DEFINE(OpenGL_PrimitiveAssembly, "OpenGL", "Prim Asmbl", MP_RGB(255, 100, 100));

static std::size_t GetConstBufferSize(const Tegra::Engines::ConstBufferInfo& buffer,
                                      const GLShader::ConstBufferEntry& entry) {
    if (!entry.IsIndirect()) {
        return entry.GetSize();
    }

    if (buffer.size > Maxwell::MaxConstBufferSize) {
        LOG_WARNING(Render_OpenGL, "Indirect constbuffer size {} exceeds maximum {}", buffer.size,
                    Maxwell::MaxConstBufferSize);
        return Maxwell::MaxConstBufferSize;
    }

    return buffer.size;
}

RasterizerOpenGL::RasterizerOpenGL(Core::System& system, Core::Frontend::EmuWindow& emu_window,
                                   ScreenInfo& info)
    : texture_cache{system, *this, device}, shader_cache{*this, system, emu_window, device},
      system{system}, screen_info{info}, buffer_cache{*this, system, STREAM_BUFFER_SIZE} {
    OpenGLState::ApplyDefaultState();

    shader_program_manager = std::make_unique<GLShader::ProgramManager>();
    state.draw.shader_program = 0;
    state.Apply();
    clear_framebuffer.Create();

    LOG_DEBUG(Render_OpenGL, "Sync fixed function OpenGL state here");
    CheckExtensions();
}

RasterizerOpenGL::~RasterizerOpenGL() {}

void RasterizerOpenGL::CheckExtensions() {
    if (!GLAD_GL_ARB_texture_filter_anisotropic && !GLAD_GL_EXT_texture_filter_anisotropic) {
        LOG_WARNING(
            Render_OpenGL,
            "Anisotropic filter is not supported! This can cause graphical issues in some games.");
    }
}

GLuint RasterizerOpenGL::SetupVertexFormat() {
    auto& gpu = system.GPU().Maxwell3D();
    const auto& regs = gpu.regs;

    if (!gpu.dirty.vertex_attrib_format) {
        return state.draw.vertex_array;
    }
    gpu.dirty.vertex_attrib_format = false;

    MICROPROFILE_SCOPE(OpenGL_VAO);

    auto [iter, is_cache_miss] = vertex_array_cache.try_emplace(regs.vertex_attrib_format);
    auto& vao_entry = iter->second;

    if (is_cache_miss) {
        vao_entry.Create();
        const GLuint vao = vao_entry.handle;

        // Eventhough we are using DSA to create this vertex array, there is a bug on Intel's blob
        // that fails to properly create the vertex array if it's not bound even after creating it
        // with glCreateVertexArrays
        state.draw.vertex_array = vao;
        state.ApplyVertexArrayState();

        // Use the vertex array as-is, assumes that the data is formatted correctly for OpenGL.
        // Enables the first 16 vertex attributes always, as we don't know which ones are actually
        // used until shader time. Note, Tegra technically supports 32, but we're capping this to 16
        // for now to avoid OpenGL errors.
        // TODO(Subv): Analyze the shader to identify which attributes are actually used and don't
        // assume every shader uses them all.
        for (u32 index = 0; index < 16; ++index) {
            const auto& attrib = regs.vertex_attrib_format[index];

            // Ignore invalid attributes.
            if (!attrib.IsValid())
                continue;

            const auto& buffer = regs.vertex_array[attrib.buffer];
            LOG_TRACE(Render_OpenGL,
                      "vertex attrib {}, count={}, size={}, type={}, offset={}, normalize={}",
                      index, attrib.ComponentCount(), attrib.SizeString(), attrib.TypeString(),
                      attrib.offset.Value(), attrib.IsNormalized());

            ASSERT(buffer.IsEnabled());

            glEnableVertexArrayAttrib(vao, index);
            if (attrib.type == Tegra::Engines::Maxwell3D::Regs::VertexAttribute::Type::SignedInt ||
                attrib.type ==
                    Tegra::Engines::Maxwell3D::Regs::VertexAttribute::Type::UnsignedInt) {
                glVertexArrayAttribIFormat(vao, index, attrib.ComponentCount(),
                                           MaxwellToGL::VertexType(attrib), attrib.offset);
            } else {
                glVertexArrayAttribFormat(
                    vao, index, attrib.ComponentCount(), MaxwellToGL::VertexType(attrib),
                    attrib.IsNormalized() ? GL_TRUE : GL_FALSE, attrib.offset);
            }
            glVertexArrayAttribBinding(vao, index, attrib.buffer);
        }
    }

    // Rebinding the VAO invalidates the vertex buffer bindings.
    gpu.dirty.ResetVertexArrays();

    state.draw.vertex_array = vao_entry.handle;
    return vao_entry.handle;
}

void RasterizerOpenGL::SetupVertexBuffer(GLuint vao) {
    auto& gpu = system.GPU().Maxwell3D();
    if (!gpu.dirty.vertex_array_buffers)
        return;
    gpu.dirty.vertex_array_buffers = false;

    const auto& regs = gpu.regs;

    MICROPROFILE_SCOPE(OpenGL_VB);

    // Upload all guest vertex arrays sequentially to our buffer
    for (u32 index = 0; index < Maxwell::NumVertexArrays; ++index) {
        if (!gpu.dirty.vertex_array[index])
            continue;
        gpu.dirty.vertex_array[index] = false;
        gpu.dirty.vertex_instance[index] = false;

        const auto& vertex_array = regs.vertex_array[index];
        if (!vertex_array.IsEnabled())
            continue;

        const GPUVAddr start = vertex_array.StartAddress();
        const GPUVAddr end = regs.vertex_array_limit[index].LimitAddress();

        ASSERT(end > start);
        const u64 size = end - start + 1;
        const auto [vertex_buffer, vertex_buffer_offset] = buffer_cache.UploadMemory(start, size);

        // Bind the vertex array to the buffer at the current offset.
        vertex_array_pushbuffer.SetVertexBuffer(index, vertex_buffer, vertex_buffer_offset,
                                                vertex_array.stride);

        if (regs.instanced_arrays.IsInstancingEnabled(index) && vertex_array.divisor != 0) {
            // Enable vertex buffer instancing with the specified divisor.
            glVertexArrayBindingDivisor(vao, index, vertex_array.divisor);
        } else {
            // Disable the vertex buffer instancing.
            glVertexArrayBindingDivisor(vao, index, 0);
        }
    }
}

void RasterizerOpenGL::SetupVertexInstances(GLuint vao) {
    auto& gpu = system.GPU().Maxwell3D();

    if (!gpu.dirty.vertex_instances)
        return;
    gpu.dirty.vertex_instances = false;

    const auto& regs = gpu.regs;
    // Upload all guest vertex arrays sequentially to our buffer
    for (u32 index = 0; index < Maxwell::NumVertexArrays; ++index) {
        if (!gpu.dirty.vertex_instance[index])
            continue;

        gpu.dirty.vertex_instance[index] = false;

        if (regs.instanced_arrays.IsInstancingEnabled(index) &&
            regs.vertex_array[index].divisor != 0) {
            // Enable vertex buffer instancing with the specified divisor.
            glVertexArrayBindingDivisor(vao, index, regs.vertex_array[index].divisor);
        } else {
            // Disable the vertex buffer instancing.
            glVertexArrayBindingDivisor(vao, index, 0);
        }
    }
}

GLintptr RasterizerOpenGL::SetupIndexBuffer() {
    if (accelerate_draw != AccelDraw::Indexed) {
        return 0;
    }
    MICROPROFILE_SCOPE(OpenGL_Index);
    const auto& regs = system.GPU().Maxwell3D().regs;
    const std::size_t size = CalculateIndexBufferSize();
    const auto [buffer, offset] = buffer_cache.UploadMemory(regs.index_array.IndexStart(), size);
    vertex_array_pushbuffer.SetIndexBuffer(buffer);
    return offset;
}

void RasterizerOpenGL::SetupShaders(GLenum primitive_mode) {
    MICROPROFILE_SCOPE(OpenGL_Shader);
    auto& gpu = system.GPU().Maxwell3D();

    BaseBindings base_bindings;
    std::array<bool, Maxwell::NumClipDistances> clip_distances{};

    for (std::size_t index = 0; index < Maxwell::MaxShaderProgram; ++index) {
        const auto& shader_config = gpu.regs.shader_config[index];
        const Maxwell::ShaderProgram program{static_cast<Maxwell::ShaderProgram>(index)};

        // Skip stages that are not enabled
        if (!gpu.regs.IsShaderConfigEnabled(index)) {
            switch (program) {
            case Maxwell::ShaderProgram::Geometry:
                shader_program_manager->BindGeometryShader(nullptr);
                break;
            case Maxwell::ShaderProgram::Fragment:
                shader_program_manager->BindFragmentShader(nullptr);
                break;
            default:
                break;
            }
            continue;
        }

        const std::size_t stage{index == 0 ? 0 : index - 1}; // Stage indices are 0 - 5

        Shader shader{shader_cache.GetStageProgram(program)};

        const auto stage_enum = static_cast<Maxwell::ShaderStage>(stage);
        SetupDrawConstBuffers(stage_enum, shader);
        SetupDrawGlobalMemory(stage_enum, shader);
        const auto texture_buffer_usage{SetupDrawTextures(stage_enum, shader, base_bindings)};

        const ProgramVariant variant{base_bindings, primitive_mode, texture_buffer_usage};
        const auto [program_handle, next_bindings] = shader->GetProgramHandle(variant);

        switch (program) {
        case Maxwell::ShaderProgram::VertexA:
        case Maxwell::ShaderProgram::VertexB:
            shader_program_manager->BindVertexShader(&program_handle);
            break;
        case Maxwell::ShaderProgram::Geometry:
            shader_program_manager->BindGeometryShader(&program_handle);
            break;
        case Maxwell::ShaderProgram::Fragment:
            shader_program_manager->BindFragmentShader(&program_handle);
            break;
        default:
            UNIMPLEMENTED_MSG("Unimplemented shader index={}, enable={}, offset=0x{:08X}", index,
                              shader_config.enable.Value(), shader_config.offset);
        }

        // Workaround for Intel drivers.
        // When a clip distance is enabled but not set in the shader it crops parts of the screen
        // (sometimes it's half the screen, sometimes three quarters). To avoid this, enable the
        // clip distances only when it's written by a shader stage.
        for (std::size_t i = 0; i < Maxwell::NumClipDistances; ++i) {
            clip_distances[i] = clip_distances[i] || shader->GetShaderEntries().clip_distances[i];
        }

        // When VertexA is enabled, we have dual vertex shaders
        if (program == Maxwell::ShaderProgram::VertexA) {
            // VertexB was combined with VertexA, so we skip the VertexB iteration
            index++;
        }

        base_bindings = next_bindings;
    }

    SyncClipEnabled(clip_distances);

    gpu.dirty.shaders = false;
}

std::size_t RasterizerOpenGL::CalculateVertexArraysSize() const {
    const auto& regs = system.GPU().Maxwell3D().regs;

    std::size_t size = 0;
    for (u32 index = 0; index < Maxwell::NumVertexArrays; ++index) {
        if (!regs.vertex_array[index].IsEnabled())
            continue;

        const GPUVAddr start = regs.vertex_array[index].StartAddress();
        const GPUVAddr end = regs.vertex_array_limit[index].LimitAddress();

        ASSERT(end > start);
        size += end - start + 1;
    }

    return size;
}

std::size_t RasterizerOpenGL::CalculateIndexBufferSize() const {
    const auto& regs = system.GPU().Maxwell3D().regs;

    return static_cast<std::size_t>(regs.index_array.count) *
           static_cast<std::size_t>(regs.index_array.FormatSizeInBytes());
}

template <typename Map, typename Interval>
static constexpr auto RangeFromInterval(Map& map, const Interval& interval) {
    return boost::make_iterator_range(map.equal_range(interval));
}

void RasterizerOpenGL::UpdatePagesCachedCount(VAddr addr, u64 size, int delta) {
    const u64 page_start{addr >> Memory::PAGE_BITS};
    const u64 page_end{(addr + size + Memory::PAGE_SIZE - 1) >> Memory::PAGE_BITS};

    // Interval maps will erase segments if count reaches 0, so if delta is negative we have to
    // subtract after iterating
    const auto pages_interval = CachedPageMap::interval_type::right_open(page_start, page_end);
    if (delta > 0)
        cached_pages.add({pages_interval, delta});

    for (const auto& pair : RangeFromInterval(cached_pages, pages_interval)) {
        const auto interval = pair.first & pages_interval;
        const int count = pair.second;

        const VAddr interval_start_addr = boost::icl::first(interval) << Memory::PAGE_BITS;
        const VAddr interval_end_addr = boost::icl::last_next(interval) << Memory::PAGE_BITS;
        const u64 interval_size = interval_end_addr - interval_start_addr;

        if (delta > 0 && count == delta)
            Memory::RasterizerMarkRegionCached(interval_start_addr, interval_size, true);
        else if (delta < 0 && count == -delta)
            Memory::RasterizerMarkRegionCached(interval_start_addr, interval_size, false);
        else
            ASSERT(count >= 0);
    }

    if (delta < 0)
        cached_pages.add({pages_interval, delta});
}

void RasterizerOpenGL::LoadDiskResources(const std::atomic_bool& stop_loading,
                                         const VideoCore::DiskResourceLoadCallback& callback) {
    shader_cache.LoadDiskCache(stop_loading, callback);
    texture_cache.LoadResources();
}

void RasterizerOpenGL::ConfigureFramebuffers() {
    MICROPROFILE_SCOPE(OpenGL_Framebuffer);
    auto& gpu = system.GPU().Maxwell3D();
    if (!gpu.dirty.render_settings) {
        return;
    }
    gpu.dirty.render_settings = false;

    texture_cache.GuardRenderTargets(true);

    View depth_surface = texture_cache.GetDepthBufferSurface(true);

    const auto& regs = gpu.regs;
    state.framebuffer_srgb.enabled = regs.framebuffer_srgb != 0;
    UNIMPLEMENTED_IF(regs.rt_separate_frag_data == 0);

    // Bind the framebuffer surfaces
    FramebufferCacheKey fbkey;
    for (std::size_t index = 0; index < Maxwell::NumRenderTargets; ++index) {
        View color_surface{texture_cache.GetColorBufferSurface(index, true)};

        if (color_surface) {
            // Assume that a surface will be written to if it is used as a framebuffer, even
            // if the shader doesn't actually write to it.
            texture_cache.MarkColorBufferInUse(index);
        }

        fbkey.color_attachments[index] = GL_COLOR_ATTACHMENT0 + regs.rt_control.GetMap(index);
        fbkey.colors[index] = std::move(color_surface);
    }
    fbkey.colors_count = regs.rt_control.count;

    if (depth_surface) {
        // Assume that a surface will be written to if it is used as a framebuffer, even if
        // the shader doesn't actually write to it.
        texture_cache.MarkDepthBufferInUse();

        fbkey.stencil_enable = depth_surface->GetSurfaceParams().type == SurfaceType::DepthStencil;
        fbkey.zeta = std::move(depth_surface);
    }

    texture_cache.GuardRenderTargets(false);

<<<<<<< HEAD
    state.draw.draw_framebuffer = framebuffer_cache.GetFramebuffer(fbkey);
    SyncViewport(state, false);
=======
    current_state.draw.draw_framebuffer = framebuffer_cache.GetFramebuffer(fbkey);

    return current_depth_stencil_usage = {static_cast<bool>(depth_surface), fbkey.stencil_enable};
>>>>>>> 552f4a8e
}

void RasterizerOpenGL::ConfigureClearFramebuffer(OpenGLState& current_state, bool using_color_fb,
                                                 bool using_depth_fb, bool using_stencil_fb) {
    auto& gpu = system.GPU().Maxwell3D();
    const auto& regs = gpu.regs;

    texture_cache.GuardRenderTargets(true);
    View color_surface{};
    if (using_color_fb) {
        color_surface = texture_cache.GetColorBufferSurface(regs.clear_buffers.RT, false);
    }
    View depth_surface{};
    if (using_depth_fb || using_stencil_fb) {
        depth_surface = texture_cache.GetDepthBufferSurface(false);
    }
    texture_cache.GuardRenderTargets(false);

    current_state.draw.draw_framebuffer = clear_framebuffer.handle;
    current_state.ApplyFramebufferState();

    if (color_surface) {
        color_surface->Attach(GL_COLOR_ATTACHMENT0, GL_DRAW_FRAMEBUFFER);
    } else {
        glFramebufferTexture2D(GL_DRAW_FRAMEBUFFER, GL_COLOR_ATTACHMENT0, GL_TEXTURE_2D, 0, 0);
    }

    if (depth_surface) {
        const auto& params = depth_surface->GetSurfaceParams();
        switch (params.type) {
        case VideoCore::Surface::SurfaceType::Depth:
            depth_surface->Attach(GL_DEPTH_ATTACHMENT, GL_DRAW_FRAMEBUFFER);
            glFramebufferTexture2D(GL_DRAW_FRAMEBUFFER, GL_STENCIL_ATTACHMENT, GL_TEXTURE_2D, 0, 0);
            break;
        case VideoCore::Surface::SurfaceType::DepthStencil:
            depth_surface->Attach(GL_DEPTH_STENCIL_ATTACHMENT, GL_DRAW_FRAMEBUFFER);
            break;
        default:
            UNIMPLEMENTED();
        }
    } else {
        glFramebufferTexture2D(GL_DRAW_FRAMEBUFFER, GL_DEPTH_STENCIL_ATTACHMENT, GL_TEXTURE_2D, 0,
                               0);
    }
}

void RasterizerOpenGL::Clear() {
    const auto& maxwell3d = system.GPU().Maxwell3D();

    if (!maxwell3d.ShouldExecute()) {
        return;
    }

    const auto& regs = maxwell3d.regs;
    bool use_color{};
    bool use_depth{};
    bool use_stencil{};

    OpenGLState prev_state{OpenGLState::GetCurState()};
    SCOPE_EXIT({
        prev_state.AllDirty();
        prev_state.Apply();
    });

    OpenGLState clear_state{OpenGLState::GetCurState()};
    clear_state.SetDefaultViewports();
    if (regs.clear_buffers.R || regs.clear_buffers.G || regs.clear_buffers.B ||
        regs.clear_buffers.A) {
        use_color = true;
    }
    if (use_color) {
        clear_state.color_mask[0].red_enabled = regs.clear_buffers.R ? GL_TRUE : GL_FALSE;
        clear_state.color_mask[0].green_enabled = regs.clear_buffers.G ? GL_TRUE : GL_FALSE;
        clear_state.color_mask[0].blue_enabled = regs.clear_buffers.B ? GL_TRUE : GL_FALSE;
        clear_state.color_mask[0].alpha_enabled = regs.clear_buffers.A ? GL_TRUE : GL_FALSE;
    }
    if (regs.clear_buffers.Z) {
        ASSERT_MSG(regs.zeta_enable != 0, "Tried to clear Z but buffer is not enabled!");
        use_depth = true;

        // Always enable the depth write when clearing the depth buffer. The depth write mask is
        // ignored when clearing the buffer in the Switch, but OpenGL obeys it so we set it to
        // true.
        clear_state.depth.test_enabled = true;
        clear_state.depth.test_func = GL_ALWAYS;
        clear_state.depth.write_mask = GL_TRUE;
    }
    if (regs.clear_buffers.S) {
        ASSERT_MSG(regs.zeta_enable != 0, "Tried to clear stencil but buffer is not enabled!");
        use_stencil = true;
        clear_state.stencil.test_enabled = true;

        if (regs.clear_flags.stencil) {
            // Stencil affects the clear so fill it with the used masks
            clear_state.stencil.front.test_func = GL_ALWAYS;
            clear_state.stencil.front.test_mask = regs.stencil_front_func_mask;
            clear_state.stencil.front.action_stencil_fail = GL_KEEP;
            clear_state.stencil.front.action_depth_fail = GL_KEEP;
            clear_state.stencil.front.action_depth_pass = GL_KEEP;
            clear_state.stencil.front.write_mask = regs.stencil_front_mask;
            if (regs.stencil_two_side_enable) {
                clear_state.stencil.back.test_func = GL_ALWAYS;
                clear_state.stencil.back.test_mask = regs.stencil_back_func_mask;
                clear_state.stencil.back.action_stencil_fail = GL_KEEP;
                clear_state.stencil.back.action_depth_fail = GL_KEEP;
                clear_state.stencil.back.action_depth_pass = GL_KEEP;
                clear_state.stencil.back.write_mask = regs.stencil_back_mask;
            } else {
                clear_state.stencil.back.test_func = GL_ALWAYS;
                clear_state.stencil.back.test_mask = 0xFFFFFFFF;
                clear_state.stencil.back.write_mask = 0xFFFFFFFF;
                clear_state.stencil.back.action_stencil_fail = GL_KEEP;
                clear_state.stencil.back.action_depth_fail = GL_KEEP;
                clear_state.stencil.back.action_depth_pass = GL_KEEP;
            }
        }
    }

    if (!use_color && !use_depth && !use_stencil) {
        // No color surface nor depth/stencil surface are enabled
        return;
    }

    ConfigureClearFramebuffer(clear_state, use_color, use_depth, use_stencil);

    bool res_scaling;
    if (use_color) {
        res_scaling = texture_cache.IsResolutionScalingEnabledRT(regs.clear_buffers.RT);
    } else {
        res_scaling = texture_cache.IsResolutionScalingEnabledDB();
    }

    SyncViewport(clear_state, res_scaling);
    if (regs.clear_flags.scissor) {
        SyncScissorTest(clear_state, res_scaling);
    }

    if (regs.clear_flags.viewport) {
        clear_state.EmulateViewportWithScissor();
    }

    clear_state.AllDirty();
    clear_state.Apply();

    if (use_color) {
        glClearBufferfv(GL_COLOR, 0, regs.clear_color);
    }

    if (use_depth && use_stencil) {
        glClearBufferfi(GL_DEPTH_STENCIL, 0, regs.clear_depth, regs.clear_stencil);
    } else if (use_depth) {
        glClearBufferfv(GL_DEPTH, 0, &regs.clear_depth);
    } else if (use_stencil) {
        glClearBufferiv(GL_STENCIL, 0, &regs.clear_stencil);
    }
}

void RasterizerOpenGL::DrawPrelude() {
    auto& gpu = system.GPU().Maxwell3D();

    SyncColorMask();
    SyncFragmentColorClampState();
    SyncMultiSampleState();
    SyncDepthTestState();
    SyncStencilTestState();
    SyncBlendState();
    SyncLogicOpState();
    SyncCullMode();
    SyncPrimitiveRestart();
    SyncTransformFeedback();
    SyncPointState();
    SyncPolygonOffset();
    SyncAlphaTest();

    // Draw the vertex batch
    const bool is_indexed = accelerate_draw == AccelDraw::Indexed;

    std::size_t buffer_size = CalculateVertexArraysSize();

    // Add space for index buffer
    if (is_indexed) {
        buffer_size = Common::AlignUp(buffer_size, 4) + CalculateIndexBufferSize();
    }

    // Add space for at least 18 constant buffers
    buffer_size += Maxwell::MaxConstBuffers *
                   (Maxwell::MaxConstBufferSize + device.GetUniformBufferAlignment());

    // Prepare the vertex array.
    buffer_cache.Map(buffer_size);

    // Prepare vertex array format.
    const GLuint vao = SetupVertexFormat();
    vertex_array_pushbuffer.Setup(vao);

    // Upload vertex and index data.
    SetupVertexBuffer(vao);
    SetupVertexInstances(vao);
    index_buffer_offset = SetupIndexBuffer();

    // Prepare packed bindings.
    bind_ubo_pushbuffer.Setup(0);
    bind_ssbo_pushbuffer.Setup(0);

    // Setup shaders and their used resources.
    texture_cache.GuardSamplers(true);
    const auto primitive_mode = MaxwellToGL::PrimitiveTopology(gpu.regs.draw.topology);
    SetupShaders(primitive_mode);
    texture_cache.GuardSamplers(false);

    ConfigureFramebuffers();

    // Signal the buffer cache that we are not going to upload more things.
    const bool invalidate = buffer_cache.Unmap();

    // Now that we are no longer uploading data, we can safely bind the buffers to OpenGL.
    vertex_array_pushbuffer.Bind();
    bind_ubo_pushbuffer.Bind();
    bind_ssbo_pushbuffer.Bind();

    if (invalidate) {
        // As all cached buffers are invalidated, we need to recheck their state.
        gpu.dirty.ResetVertexArrays();
    }

    const bool res_scaling = texture_cache.IsResolutionScalingEnabled();
    SyncViewport(state, res_scaling);
    SyncScissorTest(state, res_scaling);

    shader_program_manager->SetConstants(gpu, res_scaling);
    shader_program_manager->ApplyTo(state);
    state.Apply();

    if (texture_cache.TextureBarrier()) {
        glTextureBarrier();
    }
}

struct DrawParams {
    bool is_indexed{};
    bool is_instanced{};
    GLenum primitive_mode{};
    GLint count{};
    GLint base_vertex{};

    // Indexed settings
    GLenum index_format{};
    GLintptr index_buffer_offset{};

    // Instanced setting
    GLint num_instances{};
    GLint base_instance{};

    void DispatchDraw() {
        if (is_indexed) {
            const auto index_buffer_ptr = reinterpret_cast<const void*>(index_buffer_offset);
            if (is_instanced) {
                glDrawElementsInstancedBaseVertexBaseInstance(primitive_mode, count, index_format,
                                                              index_buffer_ptr, num_instances,
                                                              base_vertex, base_instance);
            } else {
                glDrawElementsBaseVertex(primitive_mode, count, index_format, index_buffer_ptr,
                                         base_vertex);
            }
        } else {
            if (is_instanced) {
                glDrawArraysInstancedBaseInstance(primitive_mode, base_vertex, count, num_instances,
                                                  base_instance);
            } else {
                glDrawArrays(primitive_mode, base_vertex, count);
            }
        }
    }
};

bool RasterizerOpenGL::DrawBatch(bool is_indexed) {
    accelerate_draw = is_indexed ? AccelDraw::Indexed : AccelDraw::Arrays;

    MICROPROFILE_SCOPE(OpenGL_Drawing);

    DrawPrelude();

    auto& maxwell3d = system.GPU().Maxwell3D();
    const auto& regs = maxwell3d.regs;
    const auto current_instance = maxwell3d.state.current_instance;
    DrawParams draw_call{};
    draw_call.is_indexed = is_indexed;
    draw_call.num_instances = static_cast<GLint>(1);
    draw_call.base_instance = static_cast<GLint>(current_instance);
    draw_call.is_instanced = current_instance > 0;
    draw_call.primitive_mode = MaxwellToGL::PrimitiveTopology(regs.draw.topology);
    if (draw_call.is_indexed) {
        draw_call.count = static_cast<GLint>(regs.index_array.count);
        draw_call.base_vertex = static_cast<GLint>(regs.vb_element_base);
        draw_call.index_format = MaxwellToGL::IndexFormat(regs.index_array.format);
        draw_call.index_buffer_offset = index_buffer_offset;
    } else {
        draw_call.count = static_cast<GLint>(regs.vertex_buffer.count);
        draw_call.base_vertex = static_cast<GLint>(regs.vertex_buffer.first);
    }
    draw_call.DispatchDraw();

    maxwell3d.dirty.memory_general = false;
    accelerate_draw = AccelDraw::Disabled;
    return true;
}

bool RasterizerOpenGL::DrawMultiBatch(bool is_indexed) {
    accelerate_draw = is_indexed ? AccelDraw::Indexed : AccelDraw::Arrays;

    MICROPROFILE_SCOPE(OpenGL_Drawing);

    DrawPrelude();

    auto& maxwell3d = system.GPU().Maxwell3D();
    const auto& regs = maxwell3d.regs;
    const auto& draw_setup = maxwell3d.mme_draw;
    DrawParams draw_call{};
    draw_call.is_indexed = is_indexed;
    draw_call.num_instances = static_cast<GLint>(draw_setup.instance_count);
    draw_call.base_instance = static_cast<GLint>(regs.vb_base_instance);
    draw_call.is_instanced = draw_setup.instance_count > 1;
    draw_call.primitive_mode = MaxwellToGL::PrimitiveTopology(regs.draw.topology);
    if (draw_call.is_indexed) {
        draw_call.count = static_cast<GLint>(regs.index_array.count);
        draw_call.base_vertex = static_cast<GLint>(regs.vb_element_base);
        draw_call.index_format = MaxwellToGL::IndexFormat(regs.index_array.format);
        draw_call.index_buffer_offset = index_buffer_offset;
    } else {
        draw_call.count = static_cast<GLint>(regs.vertex_buffer.count);
        draw_call.base_vertex = static_cast<GLint>(regs.vertex_buffer.first);
    }
    draw_call.DispatchDraw();

    maxwell3d.dirty.memory_general = false;
    accelerate_draw = AccelDraw::Disabled;
    return true;
}

void RasterizerOpenGL::DispatchCompute(GPUVAddr code_addr) {
    if (!GLAD_GL_ARB_compute_variable_group_size) {
        LOG_ERROR(Render_OpenGL, "Compute is currently not supported on this device due to the "
                                 "lack of GL_ARB_compute_variable_group_size");
        return;
    }

    auto kernel = shader_cache.GetComputeKernel(code_addr);
    ProgramVariant variant;
    variant.texture_buffer_usage = SetupComputeTextures(kernel);
    SetupComputeImages(kernel);

    const auto [program, next_bindings] = kernel->GetProgramHandle(variant);
    state.draw.shader_program = program.handle;
    state.draw.program_pipeline = 0;

    const std::size_t buffer_size =
        Tegra::Engines::KeplerCompute::NumConstBuffers *
        (Maxwell::MaxConstBufferSize + device.GetUniformBufferAlignment());
    buffer_cache.Map(buffer_size);

    bind_ubo_pushbuffer.Setup(0);
    bind_ssbo_pushbuffer.Setup(0);

    SetupComputeConstBuffers(kernel);
    SetupComputeGlobalMemory(kernel);

    buffer_cache.Unmap();

    bind_ubo_pushbuffer.Bind();
    bind_ssbo_pushbuffer.Bind();

    state.ApplyTextures();
    state.ApplyImages();
    state.ApplyShaderProgram();
    state.ApplyProgramPipeline();

    const auto& launch_desc = system.GPU().KeplerCompute().launch_description;
    glDispatchComputeGroupSizeARB(launch_desc.grid_dim_x, launch_desc.grid_dim_y,
                                  launch_desc.grid_dim_z, launch_desc.block_dim_x,
                                  launch_desc.block_dim_y, launch_desc.block_dim_z);
}

void RasterizerOpenGL::FlushAll() {}

void RasterizerOpenGL::FlushRegion(CacheAddr addr, u64 size) {
    MICROPROFILE_SCOPE(OpenGL_CacheManagement);
    if (!addr || !size) {
        return;
    }
    texture_cache.FlushRegion(addr, size);
    buffer_cache.FlushRegion(addr, size);
}

void RasterizerOpenGL::InvalidateRegion(CacheAddr addr, u64 size) {
    MICROPROFILE_SCOPE(OpenGL_CacheManagement);
    if (!addr || !size) {
        return;
    }
    texture_cache.InvalidateRegion(addr, size);
    shader_cache.InvalidateRegion(addr, size);
    buffer_cache.InvalidateRegion(addr, size);
}

void RasterizerOpenGL::FlushAndInvalidateRegion(CacheAddr addr, u64 size) {
    if (Settings::values.use_accurate_gpu_emulation) {
        FlushRegion(addr, size);
    }
    InvalidateRegion(addr, size);
}

void RasterizerOpenGL::FlushCommands() {
    glFlush();
}

void RasterizerOpenGL::TickFrame() {
    buffer_cache.TickFrame();
}

bool RasterizerOpenGL::AccelerateSurfaceCopy(const Tegra::Engines::Fermi2D::Regs::Surface& src,
                                             const Tegra::Engines::Fermi2D::Regs::Surface& dst,
                                             const Tegra::Engines::Fermi2D::Config& copy_config) {
    MICROPROFILE_SCOPE(OpenGL_Blits);
    texture_cache.DoFermiCopy(src, dst, copy_config);
    return true;
}

bool RasterizerOpenGL::AccelerateDisplay(const Tegra::FramebufferConfig& config,
                                         VAddr framebuffer_addr, u32 pixel_stride) {
    if (!framebuffer_addr) {
        return {};
    }

    MICROPROFILE_SCOPE(OpenGL_CacheManagement);

    const auto surface{
        texture_cache.TryFindFramebufferSurface(Memory::GetPointer(framebuffer_addr))};
    if (!surface) {
        return {};
    }

    // Verify that the cached surface is the same size and format as the requested framebuffer
    const auto& params{surface->GetSurfaceParams()};
    const auto& pixel_format{
        VideoCore::Surface::PixelFormatFromGPUPixelFormat(config.pixel_format)};
    ASSERT_MSG(params.width == config.width, "Framebuffer width is different");
    ASSERT_MSG(params.height == config.height, "Framebuffer height is different");

    if (params.pixel_format != pixel_format) {
        LOG_WARNING(Render_OpenGL, "Framebuffer pixel_format is different");
    }

    screen_info.display_texture = surface->GetTexture();
    screen_info.display_srgb = surface->GetSurfaceParams().srgb_conversion;

    return true;
}

void RasterizerOpenGL::SetupDrawConstBuffers(Tegra::Engines::Maxwell3D::Regs::ShaderStage stage,
                                             const Shader& shader) {
    MICROPROFILE_SCOPE(OpenGL_UBO);
    const auto& stages = system.GPU().Maxwell3D().state.shader_stages;
    const auto& shader_stage = stages[static_cast<std::size_t>(stage)];
    for (const auto& entry : shader->GetShaderEntries().const_buffers) {
        const auto& buffer = shader_stage.const_buffers[entry.GetIndex()];
        SetupConstBuffer(buffer, entry);
    }
}

void RasterizerOpenGL::SetupComputeConstBuffers(const Shader& kernel) {
    MICROPROFILE_SCOPE(OpenGL_UBO);
    const auto& launch_desc = system.GPU().KeplerCompute().launch_description;
    for (const auto& entry : kernel->GetShaderEntries().const_buffers) {
        const auto& config = launch_desc.const_buffer_config[entry.GetIndex()];
        const std::bitset<8> mask = launch_desc.const_buffer_enable_mask.Value();
        Tegra::Engines::ConstBufferInfo buffer;
        buffer.address = config.Address();
        buffer.size = config.size;
        buffer.enabled = mask[entry.GetIndex()];
        SetupConstBuffer(buffer, entry);
    }
}

void RasterizerOpenGL::SetupConstBuffer(const Tegra::Engines::ConstBufferInfo& buffer,
                                        const GLShader::ConstBufferEntry& entry) {
    if (!buffer.enabled) {
        // Set values to zero to unbind buffers
        bind_ubo_pushbuffer.Push(buffer_cache.GetEmptyBuffer(sizeof(float)), 0, sizeof(float));
        return;
    }

    // Align the actual size so it ends up being a multiple of vec4 to meet the OpenGL std140
    // UBO alignment requirements.
    const std::size_t size = Common::AlignUp(GetConstBufferSize(buffer, entry), sizeof(GLvec4));

    const auto alignment = device.GetUniformBufferAlignment();
    const auto [cbuf, offset] = buffer_cache.UploadMemory(buffer.address, size, alignment);
    bind_ubo_pushbuffer.Push(cbuf, offset, size);
}

void RasterizerOpenGL::SetupDrawGlobalMemory(Tegra::Engines::Maxwell3D::Regs::ShaderStage stage,
                                             const Shader& shader) {
    auto& gpu{system.GPU()};
    auto& memory_manager{gpu.MemoryManager()};
    const auto cbufs{gpu.Maxwell3D().state.shader_stages[static_cast<std::size_t>(stage)]};
    for (const auto& entry : shader->GetShaderEntries().global_memory_entries) {
        const auto addr{cbufs.const_buffers[entry.GetCbufIndex()].address + entry.GetCbufOffset()};
        const auto gpu_addr{memory_manager.Read<u64>(addr)};
        const auto size{memory_manager.Read<u32>(addr + 8)};
        SetupGlobalMemory(entry, gpu_addr, size);
    }
}

void RasterizerOpenGL::SetupComputeGlobalMemory(const Shader& kernel) {
    auto& gpu{system.GPU()};
    auto& memory_manager{gpu.MemoryManager()};
    const auto cbufs{gpu.KeplerCompute().launch_description.const_buffer_config};
    for (const auto& entry : kernel->GetShaderEntries().global_memory_entries) {
        const auto addr{cbufs[entry.GetCbufIndex()].Address() + entry.GetCbufOffset()};
        const auto gpu_addr{memory_manager.Read<u64>(addr)};
        const auto size{memory_manager.Read<u32>(addr + 8)};
        SetupGlobalMemory(entry, gpu_addr, size);
    }
}

void RasterizerOpenGL::SetupGlobalMemory(const GLShader::GlobalMemoryEntry& entry,
                                         GPUVAddr gpu_addr, std::size_t size) {
    const auto alignment{device.GetShaderStorageBufferAlignment()};
    const auto [ssbo, buffer_offset] =
        buffer_cache.UploadMemory(gpu_addr, size, alignment, entry.IsWritten());
    bind_ssbo_pushbuffer.Push(ssbo, buffer_offset, static_cast<GLsizeiptr>(size));
}

TextureBufferUsage RasterizerOpenGL::SetupDrawTextures(Maxwell::ShaderStage stage,
                                                       const Shader& shader,
                                                       BaseBindings base_bindings) {
    MICROPROFILE_SCOPE(OpenGL_Texture);
    const auto& gpu = system.GPU();
    const auto& maxwell3d = gpu.Maxwell3D();
    const auto& entries = shader->GetShaderEntries().samplers;

    ASSERT_MSG(base_bindings.sampler + entries.size() <= std::size(state.textures),
               "Exceeded the number of active textures.");

    TextureBufferUsage texture_buffer_usage{0};

    for (u32 bindpoint = 0; bindpoint < entries.size(); ++bindpoint) {
        const auto& entry = entries[bindpoint];
        const auto texture = [&]() {
            if (!entry.IsBindless()) {
                return maxwell3d.GetStageTexture(stage, entry.GetOffset());
            }
            const auto cbuf = entry.GetBindlessCBuf();
            Tegra::Texture::TextureHandle tex_handle;
            tex_handle.raw = maxwell3d.AccessConstBuffer32(stage, cbuf.first, cbuf.second);
            return maxwell3d.GetTextureInfo(tex_handle, entry.GetOffset());
        }();

        if (SetupTexture(base_bindings.sampler + bindpoint, texture, entry)) {
            texture_buffer_usage.set(bindpoint);
        }
    }

    return texture_buffer_usage;
}

TextureBufferUsage RasterizerOpenGL::SetupComputeTextures(const Shader& kernel) {
    MICROPROFILE_SCOPE(OpenGL_Texture);
    const auto& compute = system.GPU().KeplerCompute();
    const auto& entries = kernel->GetShaderEntries().samplers;

    ASSERT_MSG(entries.size() <= std::size(state.textures),
               "Exceeded the number of active textures.");

    TextureBufferUsage texture_buffer_usage{0};

    for (u32 bindpoint = 0; bindpoint < entries.size(); ++bindpoint) {
        const auto& entry = entries[bindpoint];
        const auto texture = [&]() {
            if (!entry.IsBindless()) {
                return compute.GetTexture(entry.GetOffset());
            }
            const auto cbuf = entry.GetBindlessCBuf();
            Tegra::Texture::TextureHandle tex_handle;
            tex_handle.raw = compute.AccessConstBuffer32(cbuf.first, cbuf.second);
            return compute.GetTextureInfo(tex_handle, entry.GetOffset());
        }();

        if (SetupTexture(bindpoint, texture, entry)) {
            texture_buffer_usage.set(bindpoint);
        }
    }

    return texture_buffer_usage;
}

bool RasterizerOpenGL::SetupTexture(u32 binding, const Tegra::Texture::FullTextureInfo& texture,
                                    const GLShader::SamplerEntry& entry) {
    state.samplers[binding] = sampler_cache.GetSampler(texture.tsc);

    const auto view = texture_cache.GetTextureSurface(texture.tic, entry);
    if (!view) {
        // Can occur when texture addr is null or its memory is unmapped/invalid
        state.textures[binding] = 0;
        return false;
    }
    state.textures[binding] = view->GetTexture();

    if (view->GetSurfaceParams().IsBuffer()) {
        return true;
    }

    // Apply swizzle to textures that are not buffers.
    view->ApplySwizzle(texture.tic.x_source, texture.tic.y_source, texture.tic.z_source,
                       texture.tic.w_source);
    return false;
}

void RasterizerOpenGL::SetupComputeImages(const Shader& shader) {
    const auto& compute = system.GPU().KeplerCompute();
    const auto& entries = shader->GetShaderEntries().images;
    for (u32 bindpoint = 0; bindpoint < entries.size(); ++bindpoint) {
        const auto& entry = entries[bindpoint];
        const auto tic = [&]() {
            if (!entry.IsBindless()) {
                return compute.GetTexture(entry.GetOffset()).tic;
            }
            const auto cbuf = entry.GetBindlessCBuf();
            Tegra::Texture::TextureHandle tex_handle;
            tex_handle.raw = compute.AccessConstBuffer32(cbuf.first, cbuf.second);
            return compute.GetTextureInfo(tex_handle, entry.GetOffset()).tic;
        }();
        SetupImage(bindpoint, tic, entry);
    }
}

void RasterizerOpenGL::SetupImage(u32 binding, const Tegra::Texture::TICEntry& tic,
                                  const GLShader::ImageEntry& entry) {
    const auto view = texture_cache.GetImageSurface(tic, entry);
    if (!view) {
        state.images[binding] = 0;
        return;
    }
    if (!tic.IsBuffer()) {
        view->ApplySwizzle(tic.x_source, tic.y_source, tic.z_source, tic.w_source);
    }
    if (entry.IsWritten()) {
        view->MarkAsModified(texture_cache.Tick());
    }
    state.images[binding] = view->GetTexture();
}

void RasterizerOpenGL::SyncViewport(OpenGLState& current_state, bool rescaling) {
    const auto& regs = system.GPU().Maxwell3D().regs;
    const bool geometry_shaders_enabled =
        regs.IsShaderConfigEnabled(static_cast<size_t>(Maxwell::ShaderProgram::Geometry));
    const std::size_t viewport_count =
        geometry_shaders_enabled ? Tegra::Engines::Maxwell3D::Regs::NumViewports : 1;
    const float factor = rescaling ? Settings::values.resolution_factor : 1.0f;
    for (std::size_t i = 0; i < viewport_count; i++) {
        auto& viewport = current_state.viewports[i];
        const auto& src = regs.viewports[i];
        const Common::Rectangle<s32> viewport_rect{regs.viewport_transform[i].GetRect()};
<<<<<<< HEAD
        viewport.x = viewport_rect.left * factor;
        viewport.y = viewport_rect.bottom * factor;
        viewport.width = viewport_rect.GetWidth() * factor;
        viewport.height = viewport_rect.GetHeight() * factor;
=======
        viewport.x = static_cast<GLint>(viewport_rect.left * factor);
        viewport.y = static_cast<GLint>(viewport_rect.bottom * factor);
        viewport.width = static_cast<GLint>(viewport_rect.GetWidth() * factor);
        viewport.height = static_cast<GLint>(viewport_rect.GetHeight() * factor);
>>>>>>> 552f4a8e
        viewport.depth_range_far = src.depth_range_far;
        viewport.depth_range_near = src.depth_range_near;
    }
    state.depth_clamp.far_plane = regs.view_volume_clip_control.depth_clamp_far != 0;
    state.depth_clamp.near_plane = regs.view_volume_clip_control.depth_clamp_near != 0;
}

void RasterizerOpenGL::SyncClipEnabled(
    const std::array<bool, Maxwell::Regs::NumClipDistances>& clip_mask) {

    const auto& regs = system.GPU().Maxwell3D().regs;
    const std::array<bool, Maxwell::Regs::NumClipDistances> reg_state{
        regs.clip_distance_enabled.c0 != 0, regs.clip_distance_enabled.c1 != 0,
        regs.clip_distance_enabled.c2 != 0, regs.clip_distance_enabled.c3 != 0,
        regs.clip_distance_enabled.c4 != 0, regs.clip_distance_enabled.c5 != 0,
        regs.clip_distance_enabled.c6 != 0, regs.clip_distance_enabled.c7 != 0};

    for (std::size_t i = 0; i < Maxwell::Regs::NumClipDistances; ++i) {
        state.clip_distance[i] = reg_state[i] && clip_mask[i];
    }
}

void RasterizerOpenGL::SyncClipCoef() {
    UNIMPLEMENTED();
}

void RasterizerOpenGL::SyncCullMode() {
    auto& maxwell3d = system.GPU().Maxwell3D();

    const auto& regs = maxwell3d.regs;

    state.cull.enabled = regs.cull.enabled != 0;
    if (state.cull.enabled) {
        state.cull.front_face = MaxwellToGL::FrontFace(regs.cull.front_face);
        state.cull.mode = MaxwellToGL::CullFace(regs.cull.cull_face);

        const bool flip_triangles{regs.screen_y_control.triangle_rast_flip == 0 ||
                                  regs.viewport_transform[0].scale_y < 0.0f};

        // If the GPU is configured to flip the rasterized triangles, then we need to flip the
        // notion of front and back. Note: We flip the triangles when the value of the register is 0
        // because OpenGL already does it for us.
        if (flip_triangles) {
            if (state.cull.front_face == GL_CCW)
                state.cull.front_face = GL_CW;
            else if (state.cull.front_face == GL_CW)
                state.cull.front_face = GL_CCW;
        }
    }
}

void RasterizerOpenGL::SyncPrimitiveRestart() {
    const auto& regs = system.GPU().Maxwell3D().regs;

    state.primitive_restart.enabled = regs.primitive_restart.enabled;
    state.primitive_restart.index = regs.primitive_restart.index;
}

void RasterizerOpenGL::SyncDepthTestState() {
    const auto& regs = system.GPU().Maxwell3D().regs;

    state.depth.test_enabled = regs.depth_test_enable != 0;
    state.depth.write_mask = regs.depth_write_enabled ? GL_TRUE : GL_FALSE;

    if (!state.depth.test_enabled) {
        return;
    }

    state.depth.test_func = MaxwellToGL::ComparisonOp(regs.depth_test_func);
}

void RasterizerOpenGL::SyncStencilTestState() {
    auto& maxwell3d = system.GPU().Maxwell3D();
    if (!maxwell3d.dirty.stencil_test) {
        return;
    }
    maxwell3d.dirty.stencil_test = false;

    const auto& regs = maxwell3d.regs;
    state.stencil.test_enabled = regs.stencil_enable != 0;
    state.MarkDirtyStencilState();

    if (!regs.stencil_enable) {
        return;
    }

    state.stencil.front.test_func = MaxwellToGL::ComparisonOp(regs.stencil_front_func_func);
    state.stencil.front.test_ref = regs.stencil_front_func_ref;
    state.stencil.front.test_mask = regs.stencil_front_func_mask;
    state.stencil.front.action_stencil_fail = MaxwellToGL::StencilOp(regs.stencil_front_op_fail);
    state.stencil.front.action_depth_fail = MaxwellToGL::StencilOp(regs.stencil_front_op_zfail);
    state.stencil.front.action_depth_pass = MaxwellToGL::StencilOp(regs.stencil_front_op_zpass);
    state.stencil.front.write_mask = regs.stencil_front_mask;
    if (regs.stencil_two_side_enable) {
        state.stencil.back.test_func = MaxwellToGL::ComparisonOp(regs.stencil_back_func_func);
        state.stencil.back.test_ref = regs.stencil_back_func_ref;
        state.stencil.back.test_mask = regs.stencil_back_func_mask;
        state.stencil.back.action_stencil_fail = MaxwellToGL::StencilOp(regs.stencil_back_op_fail);
        state.stencil.back.action_depth_fail = MaxwellToGL::StencilOp(regs.stencil_back_op_zfail);
        state.stencil.back.action_depth_pass = MaxwellToGL::StencilOp(regs.stencil_back_op_zpass);
        state.stencil.back.write_mask = regs.stencil_back_mask;
    } else {
        state.stencil.back.test_func = GL_ALWAYS;
        state.stencil.back.test_ref = 0;
        state.stencil.back.test_mask = 0xFFFFFFFF;
        state.stencil.back.write_mask = 0xFFFFFFFF;
        state.stencil.back.action_stencil_fail = GL_KEEP;
        state.stencil.back.action_depth_fail = GL_KEEP;
        state.stencil.back.action_depth_pass = GL_KEEP;
    }
}

void RasterizerOpenGL::SyncColorMask() {
    auto& maxwell3d = system.GPU().Maxwell3D();
    if (!maxwell3d.dirty.color_mask) {
        return;
    }
    const auto& regs = maxwell3d.regs;

    const std::size_t count =
        regs.independent_blend_enable ? Tegra::Engines::Maxwell3D::Regs::NumRenderTargets : 1;
    for (std::size_t i = 0; i < count; i++) {
        const auto& source = regs.color_mask[regs.color_mask_common ? 0 : i];
        auto& dest = state.color_mask[i];
        dest.red_enabled = (source.R == 0) ? GL_FALSE : GL_TRUE;
        dest.green_enabled = (source.G == 0) ? GL_FALSE : GL_TRUE;
        dest.blue_enabled = (source.B == 0) ? GL_FALSE : GL_TRUE;
        dest.alpha_enabled = (source.A == 0) ? GL_FALSE : GL_TRUE;
    }

    state.MarkDirtyColorMask();
    maxwell3d.dirty.color_mask = false;
}

void RasterizerOpenGL::SyncMultiSampleState() {
    const auto& regs = system.GPU().Maxwell3D().regs;
    state.multisample_control.alpha_to_coverage = regs.multisample_control.alpha_to_coverage != 0;
    state.multisample_control.alpha_to_one = regs.multisample_control.alpha_to_one != 0;
}

void RasterizerOpenGL::SyncFragmentColorClampState() {
    const auto& regs = system.GPU().Maxwell3D().regs;
    state.fragment_color_clamp.enabled = regs.frag_color_clamp != 0;
}

void RasterizerOpenGL::SyncBlendState() {
    auto& maxwell3d = system.GPU().Maxwell3D();
    if (!maxwell3d.dirty.blend_state) {
        return;
    }
    const auto& regs = maxwell3d.regs;

    state.blend_color.red = regs.blend_color.r;
    state.blend_color.green = regs.blend_color.g;
    state.blend_color.blue = regs.blend_color.b;
    state.blend_color.alpha = regs.blend_color.a;

    state.independant_blend.enabled = regs.independent_blend_enable;
    if (!state.independant_blend.enabled) {
        auto& blend = state.blend[0];
        const auto& src = regs.blend;
        blend.enabled = src.enable[0] != 0;
        if (blend.enabled) {
            blend.rgb_equation = MaxwellToGL::BlendEquation(src.equation_rgb);
            blend.src_rgb_func = MaxwellToGL::BlendFunc(src.factor_source_rgb);
            blend.dst_rgb_func = MaxwellToGL::BlendFunc(src.factor_dest_rgb);
            blend.a_equation = MaxwellToGL::BlendEquation(src.equation_a);
            blend.src_a_func = MaxwellToGL::BlendFunc(src.factor_source_a);
            blend.dst_a_func = MaxwellToGL::BlendFunc(src.factor_dest_a);
        }
        for (std::size_t i = 1; i < Tegra::Engines::Maxwell3D::Regs::NumRenderTargets; i++) {
            state.blend[i].enabled = false;
        }
        maxwell3d.dirty.blend_state = false;
        state.MarkDirtyBlendState();
        return;
    }

    for (std::size_t i = 0; i < Tegra::Engines::Maxwell3D::Regs::NumRenderTargets; i++) {
        auto& blend = state.blend[i];
        const auto& src = regs.independent_blend[i];
        blend.enabled = regs.blend.enable[i] != 0;
        if (!blend.enabled)
            continue;
        blend.rgb_equation = MaxwellToGL::BlendEquation(src.equation_rgb);
        blend.src_rgb_func = MaxwellToGL::BlendFunc(src.factor_source_rgb);
        blend.dst_rgb_func = MaxwellToGL::BlendFunc(src.factor_dest_rgb);
        blend.a_equation = MaxwellToGL::BlendEquation(src.equation_a);
        blend.src_a_func = MaxwellToGL::BlendFunc(src.factor_source_a);
        blend.dst_a_func = MaxwellToGL::BlendFunc(src.factor_dest_a);
    }

    state.MarkDirtyBlendState();
    maxwell3d.dirty.blend_state = false;
}

void RasterizerOpenGL::SyncLogicOpState() {
    const auto& regs = system.GPU().Maxwell3D().regs;

    state.logic_op.enabled = regs.logic_op.enable != 0;

    if (!state.logic_op.enabled)
        return;

    ASSERT_MSG(regs.blend.enable[0] == 0,
               "Blending and logic op can't be enabled at the same time.");

    state.logic_op.operation = MaxwellToGL::LogicOp(regs.logic_op.operation);
}

void RasterizerOpenGL::SyncScissorTest(OpenGLState& current_state, bool rescaling) {
    const auto& regs = system.GPU().Maxwell3D().regs;
    const bool geometry_shaders_enabled =
        regs.IsShaderConfigEnabled(static_cast<size_t>(Maxwell::ShaderProgram::Geometry));
    const std::size_t viewport_count =
        geometry_shaders_enabled ? Tegra::Engines::Maxwell3D::Regs::NumViewports : 1;
    const float factor = rescaling ? Settings::values.resolution_factor : 1.0f;
    for (std::size_t i = 0; i < viewport_count; i++) {
        const auto& src = regs.scissor_test[i];
        auto& dst = current_state.viewports[i].scissor;
        dst.enabled = (src.enable != 0);
        if (dst.enabled == 0) {
            return;
        }
        const u32 width = src.max_x - src.min_x;
        const u32 height = src.max_y - src.min_y;
        dst.x = static_cast<u32>(src.min_x * factor);
        dst.y = static_cast<u32>(src.min_y * factor);
        dst.width = static_cast<u32>(width * factor);
        dst.height = static_cast<u32>(height * factor);
    }
}

void RasterizerOpenGL::SyncTransformFeedback() {
    const auto& regs = system.GPU().Maxwell3D().regs;
    UNIMPLEMENTED_IF_MSG(regs.tfb_enabled != 0, "Transform feedbacks are not implemented");
}

void RasterizerOpenGL::SyncPointState() {
    const auto& regs = system.GPU().Maxwell3D().regs;
    // Limit the point size to 1 since nouveau sometimes sets a point size of 0 (and that's invalid
    // in OpenGL).
    state.point.size = std::max(1.0f, regs.point_size);
}

void RasterizerOpenGL::SyncPolygonOffset() {
    auto& maxwell3d = system.GPU().Maxwell3D();
    if (!maxwell3d.dirty.polygon_offset) {
        return;
    }
    const auto& regs = maxwell3d.regs;

    state.polygon_offset.fill_enable = regs.polygon_offset_fill_enable != 0;
    state.polygon_offset.line_enable = regs.polygon_offset_line_enable != 0;
    state.polygon_offset.point_enable = regs.polygon_offset_point_enable != 0;
    state.polygon_offset.units = regs.polygon_offset_units;
    state.polygon_offset.factor = regs.polygon_offset_factor;
    state.polygon_offset.clamp = regs.polygon_offset_clamp;

    state.MarkDirtyPolygonOffset();
    maxwell3d.dirty.polygon_offset = false;
}

void RasterizerOpenGL::SyncAlphaTest() {
    const auto& regs = system.GPU().Maxwell3D().regs;
    UNIMPLEMENTED_IF_MSG(regs.alpha_test_enabled != 0 && regs.rt_control.count > 1,
                         "Alpha Testing is enabled with more than one rendertarget");

    state.alpha_test.enabled = regs.alpha_test_enabled;
    if (!state.alpha_test.enabled) {
        return;
    }
    state.alpha_test.func = MaxwellToGL::ComparisonOp(regs.alpha_test_func);
    state.alpha_test.ref = regs.alpha_test_ref;
}

} // namespace OpenGL<|MERGE_RESOLUTION|>--- conflicted
+++ resolved
@@ -421,14 +421,9 @@
 
     texture_cache.GuardRenderTargets(false);
 
-<<<<<<< HEAD
-    state.draw.draw_framebuffer = framebuffer_cache.GetFramebuffer(fbkey);
-    SyncViewport(state, false);
-=======
     current_state.draw.draw_framebuffer = framebuffer_cache.GetFramebuffer(fbkey);
 
     return current_depth_stencil_usage = {static_cast<bool>(depth_surface), fbkey.stencil_enable};
->>>>>>> 552f4a8e
 }
 
 void RasterizerOpenGL::ConfigureClearFramebuffer(OpenGLState& current_state, bool using_color_fb,
@@ -1091,17 +1086,10 @@
         auto& viewport = current_state.viewports[i];
         const auto& src = regs.viewports[i];
         const Common::Rectangle<s32> viewport_rect{regs.viewport_transform[i].GetRect()};
-<<<<<<< HEAD
-        viewport.x = viewport_rect.left * factor;
-        viewport.y = viewport_rect.bottom * factor;
-        viewport.width = viewport_rect.GetWidth() * factor;
-        viewport.height = viewport_rect.GetHeight() * factor;
-=======
         viewport.x = static_cast<GLint>(viewport_rect.left * factor);
         viewport.y = static_cast<GLint>(viewport_rect.bottom * factor);
         viewport.width = static_cast<GLint>(viewport_rect.GetWidth() * factor);
         viewport.height = static_cast<GLint>(viewport_rect.GetHeight() * factor);
->>>>>>> 552f4a8e
         viewport.depth_range_far = src.depth_range_far;
         viewport.depth_range_near = src.depth_range_near;
     }
