// Copyright 2015 Citra Emulator Project
// Licensed under GPLv2 or any later version
// Refer to the license.txt file included.

#include <algorithm>
#include <array>
#include <bitset>
#include <memory>
#include <string>
#include <string_view>
#include <tuple>
#include <utility>
#include <glad/glad.h>
#include "common/alignment.h"
#include "common/assert.h"
#include "common/logging/log.h"
#include "common/math_util.h"
#include "common/microprofile.h"
#include "common/scope_exit.h"
#include "core/core.h"
#include "core/hle/kernel/process.h"
#include "core/settings.h"
#include "video_core/engines/kepler_compute.h"
#include "video_core/engines/maxwell_3d.h"
#include "video_core/memory_manager.h"
#include "video_core/renderer_opengl/gl_rasterizer.h"
#include "video_core/renderer_opengl/gl_shader_cache.h"
#include "video_core/renderer_opengl/gl_shader_gen.h"
#include "video_core/renderer_opengl/maxwell_to_gl.h"
#include "video_core/renderer_opengl/renderer_opengl.h"

namespace OpenGL {

using Maxwell = Tegra::Engines::Maxwell3D::Regs;

using VideoCore::Surface::PixelFormat;
using VideoCore::Surface::SurfaceTarget;
using VideoCore::Surface::SurfaceType;

MICROPROFILE_DEFINE(OpenGL_VAO, "OpenGL", "Vertex Format Setup", MP_RGB(128, 128, 192));
MICROPROFILE_DEFINE(OpenGL_VB, "OpenGL", "Vertex Buffer Setup", MP_RGB(128, 128, 192));
MICROPROFILE_DEFINE(OpenGL_Shader, "OpenGL", "Shader Setup", MP_RGB(128, 128, 192));
MICROPROFILE_DEFINE(OpenGL_UBO, "OpenGL", "Const Buffer Setup", MP_RGB(128, 128, 192));
MICROPROFILE_DEFINE(OpenGL_Index, "OpenGL", "Index Buffer Setup", MP_RGB(128, 128, 192));
MICROPROFILE_DEFINE(OpenGL_Texture, "OpenGL", "Texture Setup", MP_RGB(128, 128, 192));
MICROPROFILE_DEFINE(OpenGL_Framebuffer, "OpenGL", "Framebuffer Setup", MP_RGB(128, 128, 192));
MICROPROFILE_DEFINE(OpenGL_Drawing, "OpenGL", "Drawing", MP_RGB(128, 128, 192));
MICROPROFILE_DEFINE(OpenGL_Blits, "OpenGL", "Blits", MP_RGB(128, 128, 192));
MICROPROFILE_DEFINE(OpenGL_CacheManagement, "OpenGL", "Cache Mgmt", MP_RGB(100, 255, 100));
MICROPROFILE_DEFINE(OpenGL_PrimitiveAssembly, "OpenGL", "Prim Asmbl", MP_RGB(255, 100, 100));

struct DrawParameters {
    GLenum primitive_mode;
    GLsizei count;
    GLint current_instance;
    bool use_indexed;

    GLint vertex_first;

    GLenum index_format;
    GLint base_vertex;
    GLintptr index_buffer_offset;

    void DispatchDraw() const {
        if (use_indexed) {
            const auto index_buffer_ptr = reinterpret_cast<const void*>(index_buffer_offset);
            if (current_instance > 0) {
                glDrawElementsInstancedBaseVertexBaseInstance(primitive_mode, count, index_format,
                                                              index_buffer_ptr, 1, base_vertex,
                                                              current_instance);
            } else {
                glDrawElementsBaseVertex(primitive_mode, count, index_format, index_buffer_ptr,
                                         base_vertex);
            }
        } else {
            if (current_instance > 0) {
                glDrawArraysInstancedBaseInstance(primitive_mode, vertex_first, count, 1,
                                                  current_instance);
            } else {
                glDrawArrays(primitive_mode, vertex_first, count);
            }
        }
    }
};

static std::size_t GetConstBufferSize(const Tegra::Engines::ConstBufferInfo& buffer,
                                      const GLShader::ConstBufferEntry& entry) {
    if (!entry.IsIndirect()) {
        return entry.GetSize();
    }

    if (buffer.size > Maxwell::MaxConstBufferSize) {
        LOG_WARNING(Render_OpenGL, "Indirect constbuffer size {} exceeds maximum {}", buffer.size,
                    Maxwell::MaxConstBufferSize);
        return Maxwell::MaxConstBufferSize;
    }

    return buffer.size;
}

RasterizerOpenGL::RasterizerOpenGL(Core::System& system, Core::Frontend::EmuWindow& emu_window,
                                   ScreenInfo& info)
    : texture_cache{system, *this, device}, shader_cache{*this, system, emu_window, device},
      system{system}, screen_info{info}, buffer_cache{*this, system, STREAM_BUFFER_SIZE} {
    OpenGLState::ApplyDefaultState();

    shader_program_manager = std::make_unique<GLShader::ProgramManager>();
    state.draw.shader_program = 0;
    state.Apply();
    clear_framebuffer.Create();

    LOG_DEBUG(Render_OpenGL, "Sync fixed function OpenGL state here");
    CheckExtensions();
}

RasterizerOpenGL::~RasterizerOpenGL() {}

void RasterizerOpenGL::CheckExtensions() {
    if (!GLAD_GL_ARB_texture_filter_anisotropic && !GLAD_GL_EXT_texture_filter_anisotropic) {
        LOG_WARNING(
            Render_OpenGL,
            "Anisotropic filter is not supported! This can cause graphical issues in some games.");
    }
}

GLuint RasterizerOpenGL::SetupVertexFormat() {
    auto& gpu = system.GPU().Maxwell3D();
    const auto& regs = gpu.regs;

    if (!gpu.dirty.vertex_attrib_format) {
        return state.draw.vertex_array;
    }
    gpu.dirty.vertex_attrib_format = false;

    MICROPROFILE_SCOPE(OpenGL_VAO);

    auto [iter, is_cache_miss] = vertex_array_cache.try_emplace(regs.vertex_attrib_format);
    auto& vao_entry = iter->second;

    if (is_cache_miss) {
        vao_entry.Create();
        const GLuint vao = vao_entry.handle;

        // Eventhough we are using DSA to create this vertex array, there is a bug on Intel's blob
        // that fails to properly create the vertex array if it's not bound even after creating it
        // with glCreateVertexArrays
        state.draw.vertex_array = vao;
        state.ApplyVertexArrayState();

        // Use the vertex array as-is, assumes that the data is formatted correctly for OpenGL.
        // Enables the first 16 vertex attributes always, as we don't know which ones are actually
        // used until shader time. Note, Tegra technically supports 32, but we're capping this to 16
        // for now to avoid OpenGL errors.
        // TODO(Subv): Analyze the shader to identify which attributes are actually used and don't
        // assume every shader uses them all.
        for (u32 index = 0; index < 16; ++index) {
            const auto& attrib = regs.vertex_attrib_format[index];

            // Ignore invalid attributes.
            if (!attrib.IsValid())
                continue;

            const auto& buffer = regs.vertex_array[attrib.buffer];
            LOG_TRACE(Render_OpenGL,
                      "vertex attrib {}, count={}, size={}, type={}, offset={}, normalize={}",
                      index, attrib.ComponentCount(), attrib.SizeString(), attrib.TypeString(),
                      attrib.offset.Value(), attrib.IsNormalized());

            ASSERT(buffer.IsEnabled());

            glEnableVertexArrayAttrib(vao, index);
            if (attrib.type == Tegra::Engines::Maxwell3D::Regs::VertexAttribute::Type::SignedInt ||
                attrib.type ==
                    Tegra::Engines::Maxwell3D::Regs::VertexAttribute::Type::UnsignedInt) {
                glVertexArrayAttribIFormat(vao, index, attrib.ComponentCount(),
                                           MaxwellToGL::VertexType(attrib), attrib.offset);
            } else {
                glVertexArrayAttribFormat(
                    vao, index, attrib.ComponentCount(), MaxwellToGL::VertexType(attrib),
                    attrib.IsNormalized() ? GL_TRUE : GL_FALSE, attrib.offset);
            }
            glVertexArrayAttribBinding(vao, index, attrib.buffer);
        }
    }

    // Rebinding the VAO invalidates the vertex buffer bindings.
    gpu.dirty.ResetVertexArrays();

    state.draw.vertex_array = vao_entry.handle;
    return vao_entry.handle;
}

void RasterizerOpenGL::SetupVertexBuffer(GLuint vao) {
    auto& gpu = system.GPU().Maxwell3D();
    if (!gpu.dirty.vertex_array_buffers)
        return;
    gpu.dirty.vertex_array_buffers = false;

    const auto& regs = gpu.regs;

    MICROPROFILE_SCOPE(OpenGL_VB);

    // Upload all guest vertex arrays sequentially to our buffer
    for (u32 index = 0; index < Maxwell::NumVertexArrays; ++index) {
        if (!gpu.dirty.vertex_array[index])
            continue;
        gpu.dirty.vertex_array[index] = false;
        gpu.dirty.vertex_instance[index] = false;

        const auto& vertex_array = regs.vertex_array[index];
        if (!vertex_array.IsEnabled())
            continue;

        const GPUVAddr start = vertex_array.StartAddress();
        const GPUVAddr end = regs.vertex_array_limit[index].LimitAddress();

        ASSERT(end > start);
        const u64 size = end - start + 1;
        const auto [vertex_buffer, vertex_buffer_offset] = buffer_cache.UploadMemory(start, size);

        // Bind the vertex array to the buffer at the current offset.
        vertex_array_pushbuffer.SetVertexBuffer(index, vertex_buffer, vertex_buffer_offset,
                                                vertex_array.stride);

        if (regs.instanced_arrays.IsInstancingEnabled(index) && vertex_array.divisor != 0) {
            // Enable vertex buffer instancing with the specified divisor.
            glVertexArrayBindingDivisor(vao, index, vertex_array.divisor);
        } else {
            // Disable the vertex buffer instancing.
            glVertexArrayBindingDivisor(vao, index, 0);
        }
    }
}

void RasterizerOpenGL::SetupVertexInstances(GLuint vao) {
    auto& gpu = system.GPU().Maxwell3D();

    if (!gpu.dirty.vertex_instances)
        return;
    gpu.dirty.vertex_instances = false;
<<<<<<< HEAD

    const auto& regs = gpu.regs;
    // Upload all guest vertex arrays sequentially to our buffer
    for (u32 index = 0; index < Maxwell::NumVertexArrays; ++index) {
        if (!gpu.dirty.vertex_instance[index])
            continue;

=======

    const auto& regs = gpu.regs;
    // Upload all guest vertex arrays sequentially to our buffer
    for (u32 index = 0; index < Maxwell::NumVertexArrays; ++index) {
        if (!gpu.dirty.vertex_instance[index])
            continue;

>>>>>>> 7a35178e
        gpu.dirty.vertex_instance[index] = false;

        if (regs.instanced_arrays.IsInstancingEnabled(index) &&
            regs.vertex_array[index].divisor != 0) {
            // Enable vertex buffer instancing with the specified divisor.
            glVertexArrayBindingDivisor(vao, index, regs.vertex_array[index].divisor);
        } else {
            // Disable the vertex buffer instancing.
            glVertexArrayBindingDivisor(vao, index, 0);
        }
    }
}

GLintptr RasterizerOpenGL::SetupIndexBuffer() {
    if (accelerate_draw != AccelDraw::Indexed) {
        return 0;
    }
    MICROPROFILE_SCOPE(OpenGL_Index);
    const auto& regs = system.GPU().Maxwell3D().regs;
    const std::size_t size = CalculateIndexBufferSize();
    const auto [buffer, offset] = buffer_cache.UploadMemory(regs.index_array.IndexStart(), size);
    vertex_array_pushbuffer.SetIndexBuffer(buffer);
    return offset;
}

DrawParameters RasterizerOpenGL::SetupDraw(GLintptr index_buffer_offset) {
    const auto& gpu = system.GPU().Maxwell3D();
    const auto& regs = gpu.regs;
    const bool is_indexed = accelerate_draw == AccelDraw::Indexed;

    DrawParameters params{};
    params.current_instance = gpu.state.current_instance;

    params.use_indexed = is_indexed;
    params.primitive_mode = MaxwellToGL::PrimitiveTopology(regs.draw.topology);

    if (is_indexed) {
        params.index_format = MaxwellToGL::IndexFormat(regs.index_array.format);
        params.count = regs.index_array.count;
        params.index_buffer_offset = index_buffer_offset;
        params.base_vertex = static_cast<GLint>(regs.vb_element_base);
    } else {
        params.count = regs.vertex_buffer.count;
        params.vertex_first = regs.vertex_buffer.first;
    }
    return params;
}

void RasterizerOpenGL::SetupShaders(GLenum primitive_mode) {
    MICROPROFILE_SCOPE(OpenGL_Shader);
    auto& gpu = system.GPU().Maxwell3D();

    BaseBindings base_bindings;
    std::array<bool, Maxwell::NumClipDistances> clip_distances{};

    for (std::size_t index = 0; index < Maxwell::MaxShaderProgram; ++index) {
        const auto& shader_config = gpu.regs.shader_config[index];
        const Maxwell::ShaderProgram program{static_cast<Maxwell::ShaderProgram>(index)};

        // Skip stages that are not enabled
        if (!gpu.regs.IsShaderConfigEnabled(index)) {
            switch (program) {
            case Maxwell::ShaderProgram::Geometry:
                shader_program_manager->UseTrivialGeometryShader();
                break;
            default:
                break;
            }
            continue;
        }

        const std::size_t stage{index == 0 ? 0 : index - 1}; // Stage indices are 0 - 5

        GLShader::MaxwellUniformData ubo{};
        ubo.SetFromRegs(gpu, stage);
        const auto [buffer, offset] =
            buffer_cache.UploadHostMemory(&ubo, sizeof(ubo), device.GetUniformBufferAlignment());

        // Bind the emulation info buffer
        bind_ubo_pushbuffer.Push(buffer, offset, static_cast<GLsizeiptr>(sizeof(ubo)));

        Shader shader{shader_cache.GetStageProgram(program)};

        const auto stage_enum = static_cast<Maxwell::ShaderStage>(stage);
        SetupDrawConstBuffers(stage_enum, shader);
        SetupDrawGlobalMemory(stage_enum, shader);
        const auto texture_buffer_usage{SetupTextures(stage_enum, shader, base_bindings)};

        const ProgramVariant variant{base_bindings, primitive_mode, texture_buffer_usage};
        const auto [program_handle, next_bindings] = shader->GetProgramHandle(variant);

        switch (program) {
        case Maxwell::ShaderProgram::VertexA:
        case Maxwell::ShaderProgram::VertexB:
            shader_program_manager->UseProgrammableVertexShader(program_handle);
            break;
        case Maxwell::ShaderProgram::Geometry:
            shader_program_manager->UseProgrammableGeometryShader(program_handle);
            break;
        case Maxwell::ShaderProgram::Fragment:
            shader_program_manager->UseProgrammableFragmentShader(program_handle);
            break;
        default:
            UNIMPLEMENTED_MSG("Unimplemented shader index={}, enable={}, offset=0x{:08X}", index,
                              shader_config.enable.Value(), shader_config.offset);
        }

        // Workaround for Intel drivers.
        // When a clip distance is enabled but not set in the shader it crops parts of the screen
        // (sometimes it's half the screen, sometimes three quarters). To avoid this, enable the
        // clip distances only when it's written by a shader stage.
        for (std::size_t i = 0; i < Maxwell::NumClipDistances; ++i) {
            clip_distances[i] = clip_distances[i] || shader->GetShaderEntries().clip_distances[i];
        }

        // When VertexA is enabled, we have dual vertex shaders
        if (program == Maxwell::ShaderProgram::VertexA) {
            // VertexB was combined with VertexA, so we skip the VertexB iteration
            index++;
        }

        base_bindings = next_bindings;
    }

    SyncClipEnabled(clip_distances);

    gpu.dirty.shaders = false;
}

std::size_t RasterizerOpenGL::CalculateVertexArraysSize() const {
    const auto& regs = system.GPU().Maxwell3D().regs;

    std::size_t size = 0;
    for (u32 index = 0; index < Maxwell::NumVertexArrays; ++index) {
        if (!regs.vertex_array[index].IsEnabled())
            continue;

        const GPUVAddr start = regs.vertex_array[index].StartAddress();
        const GPUVAddr end = regs.vertex_array_limit[index].LimitAddress();

        ASSERT(end > start);
        size += end - start + 1;
    }

    return size;
}

std::size_t RasterizerOpenGL::CalculateIndexBufferSize() const {
    const auto& regs = system.GPU().Maxwell3D().regs;

    return static_cast<std::size_t>(regs.index_array.count) *
           static_cast<std::size_t>(regs.index_array.FormatSizeInBytes());
}

bool RasterizerOpenGL::AccelerateDrawBatch(bool is_indexed) {
    accelerate_draw = is_indexed ? AccelDraw::Indexed : AccelDraw::Arrays;
    DrawArrays();
    return true;
}

template <typename Map, typename Interval>
static constexpr auto RangeFromInterval(Map& map, const Interval& interval) {
    return boost::make_iterator_range(map.equal_range(interval));
}

void RasterizerOpenGL::UpdatePagesCachedCount(VAddr addr, u64 size, int delta) {
    const u64 page_start{addr >> Memory::PAGE_BITS};
    const u64 page_end{(addr + size + Memory::PAGE_SIZE - 1) >> Memory::PAGE_BITS};

    // Interval maps will erase segments if count reaches 0, so if delta is negative we have to
    // subtract after iterating
    const auto pages_interval = CachedPageMap::interval_type::right_open(page_start, page_end);
    if (delta > 0)
        cached_pages.add({pages_interval, delta});

    for (const auto& pair : RangeFromInterval(cached_pages, pages_interval)) {
        const auto interval = pair.first & pages_interval;
        const int count = pair.second;

        const VAddr interval_start_addr = boost::icl::first(interval) << Memory::PAGE_BITS;
        const VAddr interval_end_addr = boost::icl::last_next(interval) << Memory::PAGE_BITS;
        const u64 interval_size = interval_end_addr - interval_start_addr;

        if (delta > 0 && count == delta)
            Memory::RasterizerMarkRegionCached(interval_start_addr, interval_size, true);
        else if (delta < 0 && count == -delta)
            Memory::RasterizerMarkRegionCached(interval_start_addr, interval_size, false);
        else
            ASSERT(count >= 0);
    }

    if (delta < 0)
        cached_pages.add({pages_interval, delta});
}

void RasterizerOpenGL::LoadDiskResources(const std::atomic_bool& stop_loading,
                                         const VideoCore::DiskResourceLoadCallback& callback) {
    shader_cache.LoadDiskCache(stop_loading, callback);
}

std::pair<bool, bool> RasterizerOpenGL::ConfigureFramebuffers(
    OpenGLState& current_state, bool using_color_fb, bool using_depth_fb, bool preserve_contents,
    std::optional<std::size_t> single_color_target) {
    MICROPROFILE_SCOPE(OpenGL_Framebuffer);
    auto& gpu = system.GPU().Maxwell3D();
    const auto& regs = gpu.regs;

    const FramebufferConfigState fb_config_state{using_color_fb, using_depth_fb, preserve_contents,
                                                 single_color_target};
    if (fb_config_state == current_framebuffer_config_state && !gpu.dirty.render_settings) {
        // Only skip if the previous ConfigureFramebuffers call was from the same kind (multiple or
        // single color targets). This is done because the guest registers may not change but the
        // host framebuffer may contain different attachments
        return current_depth_stencil_usage;
    }
    gpu.dirty.render_settings = false;
    current_framebuffer_config_state = fb_config_state;

    texture_cache.GuardRenderTargets(true);

    View depth_surface{};
    if (using_depth_fb) {
        depth_surface = texture_cache.GetDepthBufferSurface(preserve_contents);
    } else {
        texture_cache.SetEmptyDepthBuffer();
    }

    UNIMPLEMENTED_IF(regs.rt_separate_frag_data == 0);

    // Bind the framebuffer surfaces
    current_state.framebuffer_srgb.enabled = regs.framebuffer_srgb != 0;

    FramebufferCacheKey fbkey;

    if (using_color_fb) {
        if (single_color_target) {
            // Used when just a single color attachment is enabled, e.g. for clearing a color buffer
            View color_surface{
                texture_cache.GetColorBufferSurface(*single_color_target, preserve_contents)};

            if (color_surface) {
                // Assume that a surface will be written to if it is used as a framebuffer, even if
                // the shader doesn't actually write to it.
                texture_cache.MarkColorBufferInUse(*single_color_target);
                // Workaround for and issue in nvidia drivers
                // https://devtalk.nvidia.com/default/topic/776591/opengl/gl_framebuffer_srgb-functions-incorrectly/
                state.framebuffer_srgb.enabled |= color_surface->GetSurfaceParams().srgb_conversion;
            }

            fbkey.is_single_buffer = true;
            fbkey.color_attachments[0] = GL_COLOR_ATTACHMENT0;
            fbkey.colors[0] = color_surface;
            for (std::size_t index = 0; index < Maxwell::NumRenderTargets; ++index) {
                if (index != *single_color_target) {
                    texture_cache.SetEmptyColorBuffer(index);
                }
            }
        } else {
            // Multiple color attachments are enabled
            for (std::size_t index = 0; index < Maxwell::NumRenderTargets; ++index) {
                View color_surface{texture_cache.GetColorBufferSurface(index, preserve_contents)};

                if (color_surface) {
                    // Assume that a surface will be written to if it is used as a framebuffer, even
                    // if the shader doesn't actually write to it.
                    texture_cache.MarkColorBufferInUse(index);
                    // Enable sRGB only for supported formats
                    // Workaround for and issue in nvidia drivers
                    // https://devtalk.nvidia.com/default/topic/776591/opengl/gl_framebuffer_srgb-functions-incorrectly/
                    state.framebuffer_srgb.enabled |=
                        color_surface->GetSurfaceParams().srgb_conversion;
                }

                fbkey.color_attachments[index] =
                    GL_COLOR_ATTACHMENT0 + regs.rt_control.GetMap(index);
                fbkey.colors[index] = color_surface;
            }
            fbkey.is_single_buffer = false;
            fbkey.colors_count = regs.rt_control.count;
        }
    } else {
        // No color attachments are enabled - leave them as zero
        fbkey.is_single_buffer = true;
    }

    if (depth_surface) {
        // Assume that a surface will be written to if it is used as a framebuffer, even if
        // the shader doesn't actually write to it.
        texture_cache.MarkDepthBufferInUse();

        fbkey.zeta = depth_surface;
        fbkey.stencil_enable = regs.stencil_enable &&
                               depth_surface->GetSurfaceParams().type == SurfaceType::DepthStencil;
    }

    texture_cache.GuardRenderTargets(false);

    current_state.draw.draw_framebuffer = framebuffer_cache.GetFramebuffer(fbkey);
    SyncViewport(current_state);

    return current_depth_stencil_usage = {static_cast<bool>(depth_surface), fbkey.stencil_enable};
}

void RasterizerOpenGL::ConfigureClearFramebuffer(OpenGLState& current_state, bool using_color_fb,
                                                 bool using_depth_fb, bool using_stencil_fb) {
    auto& gpu = system.GPU().Maxwell3D();
    const auto& regs = gpu.regs;

    texture_cache.GuardRenderTargets(true);
<<<<<<< HEAD
    FramebufferCacheKey fbkey;
    View color_surface{};

    if (using_color_fb) {
        fbkey.is_single_buffer = true;
        fbkey.colors[0] = texture_cache.GetColorBufferSurface(regs.clear_buffers.RT, false);
        fbkey.color_attachments[0] = GL_COLOR_ATTACHMENT0;
    }
    View depth_surface{};
    if (using_depth_fb || using_stencil_fb) {
        fbkey.zeta = texture_cache.GetDepthBufferSurface(false);
        fbkey.stencil_enable = using_stencil_fb;
    }
    texture_cache.GuardRenderTargets(false);

    current_state.draw.draw_framebuffer = framebuffer_cache.GetFramebuffer(fbkey);
    current_state.ApplyFramebufferState();
=======
    View color_surface{};
    if (using_color_fb) {
        color_surface = texture_cache.GetColorBufferSurface(regs.clear_buffers.RT, false);
    }
    View depth_surface{};
    if (using_depth_fb || using_stencil_fb) {
        depth_surface = texture_cache.GetDepthBufferSurface(false);
    }
    texture_cache.GuardRenderTargets(false);

    current_state.draw.draw_framebuffer = clear_framebuffer.handle;
    current_state.ApplyFramebufferState();

    if (color_surface) {
        color_surface->Attach(GL_COLOR_ATTACHMENT0, GL_DRAW_FRAMEBUFFER);
    } else {
        glFramebufferTexture2D(GL_DRAW_FRAMEBUFFER, GL_COLOR_ATTACHMENT0, GL_TEXTURE_2D, 0, 0);
    }

    if (depth_surface) {
        const auto& params = depth_surface->GetSurfaceParams();
        switch (params.type) {
        case VideoCore::Surface::SurfaceType::Depth: {
            depth_surface->Attach(GL_DEPTH_ATTACHMENT, GL_DRAW_FRAMEBUFFER);
            glFramebufferTexture2D(GL_DRAW_FRAMEBUFFER, GL_STENCIL_ATTACHMENT, GL_TEXTURE_2D, 0, 0);
            break;
        }
        case VideoCore::Surface::SurfaceType::DepthStencil: {
            depth_surface->Attach(GL_DEPTH_ATTACHMENT, GL_DRAW_FRAMEBUFFER);
            break;
        }
        default: { UNIMPLEMENTED(); }
        }
    } else {
        glFramebufferTexture2D(GL_DRAW_FRAMEBUFFER, GL_DEPTH_STENCIL_ATTACHMENT, GL_TEXTURE_2D, 0,
                               0);
    }
>>>>>>> 7a35178e
}

void RasterizerOpenGL::Clear() {
    const auto& maxwell3d = system.GPU().Maxwell3D();

    if (!maxwell3d.ShouldExecute()) {
        return;
    }

    const auto& regs = maxwell3d.regs;
    bool use_color{};
    bool use_depth{};
    bool use_stencil{};

    OpenGLState prev_state{OpenGLState::GetCurState()};
    SCOPE_EXIT({
        prev_state.AllDirty();
        prev_state.Apply();
    });

    OpenGLState clear_state{OpenGLState::GetCurState()};
    clear_state.SetDefaultViewports();
    if (regs.clear_buffers.R || regs.clear_buffers.G || regs.clear_buffers.B ||
        regs.clear_buffers.A) {
        use_color = true;
    }
    if (use_color) {
        clear_state.color_mask[0].red_enabled = regs.clear_buffers.R ? GL_TRUE : GL_FALSE;
        clear_state.color_mask[0].green_enabled = regs.clear_buffers.G ? GL_TRUE : GL_FALSE;
        clear_state.color_mask[0].blue_enabled = regs.clear_buffers.B ? GL_TRUE : GL_FALSE;
        clear_state.color_mask[0].alpha_enabled = regs.clear_buffers.A ? GL_TRUE : GL_FALSE;
    }
    if (regs.clear_buffers.Z) {
        ASSERT_MSG(regs.zeta_enable != 0, "Tried to clear Z but buffer is not enabled!");
        use_depth = true;

        // Always enable the depth write when clearing the depth buffer. The depth write mask is
        // ignored when clearing the buffer in the Switch, but OpenGL obeys it so we set it to
        // true.
        clear_state.depth.test_enabled = true;
        clear_state.depth.test_func = GL_ALWAYS;
        clear_state.depth.write_mask = GL_TRUE;
    }
    if (regs.clear_buffers.S) {
        ASSERT_MSG(regs.zeta_enable != 0, "Tried to clear stencil but buffer is not enabled!");
        use_stencil = true;
        clear_state.stencil.test_enabled = true;
        if (regs.clear_flags.stencil) {
            // Stencil affects the clear so fill it with the used masks
            clear_state.stencil.front.test_func = GL_ALWAYS;
            clear_state.stencil.front.test_mask = regs.stencil_front_func_mask;
            clear_state.stencil.front.action_stencil_fail = GL_KEEP;
            clear_state.stencil.front.action_depth_fail = GL_KEEP;
            clear_state.stencil.front.action_depth_pass = GL_KEEP;
            clear_state.stencil.front.write_mask = regs.stencil_front_mask;
            if (regs.stencil_two_side_enable) {
                clear_state.stencil.back.test_func = GL_ALWAYS;
                clear_state.stencil.back.test_mask = regs.stencil_back_func_mask;
                clear_state.stencil.back.action_stencil_fail = GL_KEEP;
                clear_state.stencil.back.action_depth_fail = GL_KEEP;
                clear_state.stencil.back.action_depth_pass = GL_KEEP;
                clear_state.stencil.back.write_mask = regs.stencil_back_mask;
            } else {
                clear_state.stencil.back.test_func = GL_ALWAYS;
                clear_state.stencil.back.test_mask = 0xFFFFFFFF;
                clear_state.stencil.back.write_mask = 0xFFFFFFFF;
                clear_state.stencil.back.action_stencil_fail = GL_KEEP;
                clear_state.stencil.back.action_depth_fail = GL_KEEP;
                clear_state.stencil.back.action_depth_pass = GL_KEEP;
            }
        }
    }

    if (!use_color && !use_depth && !use_stencil) {
        // No color surface nor depth/stencil surface are enabled
        return;
    }

    ConfigureClearFramebuffer(clear_state, use_color, use_depth, use_stencil);

    SyncViewport(clear_state);
    if (regs.clear_flags.scissor) {
        SyncScissorTest(clear_state);
    }

    if (regs.clear_flags.viewport) {
        clear_state.EmulateViewportWithScissor();
    }

    clear_state.AllDirty();
    clear_state.Apply();

    if (use_color) {
        glClearBufferfv(GL_COLOR, 0, regs.clear_color);
    }

    if (use_depth && use_stencil) {
        glClearBufferfi(GL_DEPTH_STENCIL, 0, regs.clear_depth, regs.clear_stencil);
    } else if (use_depth) {
        glClearBufferfv(GL_DEPTH, 0, &regs.clear_depth);
    } else if (use_stencil) {
        glClearBufferiv(GL_STENCIL, 0, &regs.clear_stencil);
    }
}

void RasterizerOpenGL::DrawArrays() {
    if (accelerate_draw == AccelDraw::Disabled)
        return;

    MICROPROFILE_SCOPE(OpenGL_Drawing);
    auto& gpu = system.GPU().Maxwell3D();

    if (!gpu.ShouldExecute()) {
        return;
    }

    const auto& regs = gpu.regs;

    SyncColorMask();
    SyncFragmentColorClampState();
    SyncMultiSampleState();
    SyncDepthTestState();
    SyncStencilTestState();
    SyncBlendState();
    SyncLogicOpState();
    SyncCullMode();
    SyncPrimitiveRestart();
    SyncScissorTest(state);
    SyncTransformFeedback();
    SyncPointState();
    SyncPolygonOffset();
    SyncAlphaTest();

    // Draw the vertex batch
    const bool is_indexed = accelerate_draw == AccelDraw::Indexed;

    std::size_t buffer_size = CalculateVertexArraysSize();

    // Add space for index buffer
    if (is_indexed) {
        buffer_size = Common::AlignUp(buffer_size, 4) + CalculateIndexBufferSize();
    }

    // Uniform space for the 5 shader stages
    buffer_size = Common::AlignUp<std::size_t>(buffer_size, 4) +
                  (sizeof(GLShader::MaxwellUniformData) + device.GetUniformBufferAlignment()) *
                      Maxwell::MaxShaderStage;

    // Add space for at least 18 constant buffers
    buffer_size += Maxwell::MaxConstBuffers *
                   (Maxwell::MaxConstBufferSize + device.GetUniformBufferAlignment());

    // Prepare the vertex array.
    buffer_cache.Map(buffer_size);

    // Prepare vertex array format.
    const GLuint vao = SetupVertexFormat();
    vertex_array_pushbuffer.Setup(vao);

    // Upload vertex and index data.
    SetupVertexBuffer(vao);
    SetupVertexInstances(vao);
    const GLintptr index_buffer_offset = SetupIndexBuffer();

    // Setup draw parameters. It will automatically choose what glDraw* method to use.
    const DrawParameters params = SetupDraw(index_buffer_offset);

    // Prepare packed bindings.
    bind_ubo_pushbuffer.Setup(0);
    bind_ssbo_pushbuffer.Setup(0);

    // Setup shaders and their used resources.
    texture_cache.GuardSamplers(true);
    SetupShaders(params.primitive_mode);
    texture_cache.GuardSamplers(false);

    ConfigureFramebuffers(state);

    // Signal the buffer cache that we are not going to upload more things.
    const bool invalidate = buffer_cache.Unmap();

    // Now that we are no longer uploading data, we can safely bind the buffers to OpenGL.
    vertex_array_pushbuffer.Bind();
    bind_ubo_pushbuffer.Bind();
    bind_ssbo_pushbuffer.Bind();

    if (invalidate) {
        // As all cached buffers are invalidated, we need to recheck their state.
        gpu.dirty.ResetVertexArrays();
    }

    shader_program_manager->ApplyTo(state);
    state.Apply();

    if (texture_cache.TextureBarrier()) {
        glTextureBarrier();
    }

    params.DispatchDraw();

    accelerate_draw = AccelDraw::Disabled;
    gpu.dirty.memory_general = false;
<<<<<<< HEAD
}

void RasterizerOpenGL::DispatchCompute(GPUVAddr code_addr) {
    if (!GLAD_GL_ARB_compute_variable_group_size) {
        LOG_ERROR(Render_OpenGL, "Compute is currently not supported on this device due to the "
                                 "lack of GL_ARB_compute_variable_group_size");
        return;
    }

    auto kernel = shader_cache.GetComputeKernel(code_addr);
    const auto [program, next_bindings] = kernel->GetProgramHandle({});
    state.draw.shader_program = program;
    state.draw.program_pipeline = 0;

    const std::size_t buffer_size =
        Tegra::Engines::KeplerCompute::NumConstBuffers *
        (Maxwell::MaxConstBufferSize + device.GetUniformBufferAlignment());
    buffer_cache.Map(buffer_size);

    bind_ubo_pushbuffer.Setup(0);
    bind_ssbo_pushbuffer.Setup(0);

    SetupComputeConstBuffers(kernel);
    SetupComputeGlobalMemory(kernel);

    // TODO(Rodrigo): Bind images and samplers

    buffer_cache.Unmap();

    bind_ubo_pushbuffer.Bind();
    bind_ssbo_pushbuffer.Bind();

    state.ApplyShaderProgram();
    state.ApplyProgramPipeline();

    const auto& launch_desc = system.GPU().KeplerCompute().launch_description;
    glDispatchComputeGroupSizeARB(launch_desc.grid_dim_x, launch_desc.grid_dim_y,
                                  launch_desc.grid_dim_z, launch_desc.block_dim_x,
                                  launch_desc.block_dim_y, launch_desc.block_dim_z);
=======
>>>>>>> 7a35178e
}

void RasterizerOpenGL::FlushAll() {}

void RasterizerOpenGL::FlushRegion(CacheAddr addr, u64 size) {
    MICROPROFILE_SCOPE(OpenGL_CacheManagement);
    if (!addr || !size) {
        return;
    }
    texture_cache.FlushRegion(addr, size);
    buffer_cache.FlushRegion(addr, size);
}

void RasterizerOpenGL::InvalidateRegion(CacheAddr addr, u64 size) {
    MICROPROFILE_SCOPE(OpenGL_CacheManagement);
    if (!addr || !size) {
        return;
    }
    texture_cache.InvalidateRegion(addr, size);
    shader_cache.InvalidateRegion(addr, size);
    buffer_cache.InvalidateRegion(addr, size);
}

void RasterizerOpenGL::FlushAndInvalidateRegion(CacheAddr addr, u64 size) {
    if (Settings::values.use_accurate_gpu_emulation) {
        FlushRegion(addr, size);
    }
    InvalidateRegion(addr, size);
}

void RasterizerOpenGL::TickFrame() {
    buffer_cache.TickFrame();
}

bool RasterizerOpenGL::AccelerateSurfaceCopy(const Tegra::Engines::Fermi2D::Regs::Surface& src,
                                             const Tegra::Engines::Fermi2D::Regs::Surface& dst,
                                             const Tegra::Engines::Fermi2D::Config& copy_config) {
    MICROPROFILE_SCOPE(OpenGL_Blits);
    texture_cache.DoFermiCopy(src, dst, copy_config);
    return true;
}

bool RasterizerOpenGL::AccelerateDisplay(const Tegra::FramebufferConfig& config,
                                         VAddr framebuffer_addr, u32 pixel_stride) {
    if (!framebuffer_addr) {
        return {};
    }

    MICROPROFILE_SCOPE(OpenGL_CacheManagement);

    const auto surface{
        texture_cache.TryFindFramebufferSurface(Memory::GetPointer(framebuffer_addr))};
    if (!surface) {
        return {};
    }

    // Verify that the cached surface is the same size and format as the requested framebuffer
    const auto& params{surface->GetSurfaceParams()};
    const auto& pixel_format{
        VideoCore::Surface::PixelFormatFromGPUPixelFormat(config.pixel_format)};
    ASSERT_MSG(params.width == config.width, "Framebuffer width is different");
    ASSERT_MSG(params.height == config.height, "Framebuffer height is different");

    if (params.pixel_format != pixel_format) {
        LOG_WARNING(Render_OpenGL, "Framebuffer pixel_format is different");
    }

    screen_info.display_texture = surface->GetTexture();

    return true;
}

void RasterizerOpenGL::SetupDrawConstBuffers(Tegra::Engines::Maxwell3D::Regs::ShaderStage stage,
                                             const Shader& shader) {
    MICROPROFILE_SCOPE(OpenGL_UBO);
    const auto& stages = system.GPU().Maxwell3D().state.shader_stages;
    const auto& shader_stage = stages[static_cast<std::size_t>(stage)];
    for (const auto& entry : shader->GetShaderEntries().const_buffers) {
        const auto& buffer = shader_stage.const_buffers[entry.GetIndex()];
        SetupConstBuffer(buffer, entry);
    }
}

void RasterizerOpenGL::SetupComputeConstBuffers(const Shader& kernel) {
    MICROPROFILE_SCOPE(OpenGL_UBO);
    const auto& launch_desc = system.GPU().KeplerCompute().launch_description;
    for (const auto& entry : kernel->GetShaderEntries().const_buffers) {
        const auto& config = launch_desc.const_buffer_config[entry.GetIndex()];
        const std::bitset<8> mask = launch_desc.memory_config.const_buffer_enable_mask.Value();
        Tegra::Engines::ConstBufferInfo buffer;
        buffer.address = config.Address();
        buffer.size = config.size;
        buffer.enabled = mask[entry.GetIndex()];
        SetupConstBuffer(buffer, entry);
    }
}

void RasterizerOpenGL::SetupConstBuffer(const Tegra::Engines::ConstBufferInfo& buffer,
                                        const GLShader::ConstBufferEntry& entry) {
    if (!buffer.enabled) {
        // Set values to zero to unbind buffers
        bind_ubo_pushbuffer.Push(buffer_cache.GetEmptyBuffer(sizeof(float)), 0, sizeof(float));
        return;
    }

    // Align the actual size so it ends up being a multiple of vec4 to meet the OpenGL std140
    // UBO alignment requirements.
    const std::size_t size = Common::AlignUp(GetConstBufferSize(buffer, entry), sizeof(GLvec4));

    const auto alignment = device.GetUniformBufferAlignment();
    const auto [cbuf, offset] = buffer_cache.UploadMemory(buffer.address, size, alignment);
    bind_ubo_pushbuffer.Push(cbuf, offset, size);
}

void RasterizerOpenGL::SetupDrawGlobalMemory(Tegra::Engines::Maxwell3D::Regs::ShaderStage stage,
                                             const Shader& shader) {
    auto& gpu{system.GPU()};
    auto& memory_manager{gpu.MemoryManager()};
    const auto cbufs{gpu.Maxwell3D().state.shader_stages[static_cast<std::size_t>(stage)]};
    for (const auto& entry : shader->GetShaderEntries().global_memory_entries) {
        const auto addr{cbufs.const_buffers[entry.GetCbufIndex()].address + entry.GetCbufOffset()};
        const auto gpu_addr{memory_manager.Read<u64>(addr)};
        const auto size{memory_manager.Read<u32>(addr + 8)};
        SetupGlobalMemory(entry, gpu_addr, size);
    }
}

void RasterizerOpenGL::SetupComputeGlobalMemory(const Shader& kernel) {
    auto& gpu{system.GPU()};
    auto& memory_manager{gpu.MemoryManager()};
    const auto cbufs{gpu.KeplerCompute().launch_description.const_buffer_config};
    for (const auto& entry : kernel->GetShaderEntries().global_memory_entries) {
        const auto addr{cbufs[entry.GetCbufIndex()].Address() + entry.GetCbufOffset()};
        const auto gpu_addr{memory_manager.Read<u64>(addr)};
        const auto size{memory_manager.Read<u32>(addr + 8)};
        SetupGlobalMemory(entry, gpu_addr, size);
    }
}

void RasterizerOpenGL::SetupGlobalMemory(const GLShader::GlobalMemoryEntry& entry,
                                         GPUVAddr gpu_addr, std::size_t size) {
    const auto alignment{device.GetShaderStorageBufferAlignment()};
    const auto [ssbo, buffer_offset] =
        buffer_cache.UploadMemory(gpu_addr, size, alignment, true, entry.IsWritten());
    bind_ssbo_pushbuffer.Push(ssbo, buffer_offset, static_cast<GLsizeiptr>(size));
}

TextureBufferUsage RasterizerOpenGL::SetupTextures(Maxwell::ShaderStage stage, const Shader& shader,
                                                   BaseBindings base_bindings) {
    MICROPROFILE_SCOPE(OpenGL_Texture);
    const auto& gpu = system.GPU();
    const auto& maxwell3d = gpu.Maxwell3D();
    const auto& entries = shader->GetShaderEntries().samplers;

    ASSERT_MSG(base_bindings.sampler + entries.size() <= std::size(state.texture_units),
               "Exceeded the number of active textures.");

    TextureBufferUsage texture_buffer_usage{0};

    for (u32 bindpoint = 0; bindpoint < entries.size(); ++bindpoint) {
        const auto& entry = entries[bindpoint];
        Tegra::Texture::FullTextureInfo texture;
        if (entry.IsBindless()) {
            const auto cbuf = entry.GetBindlessCBuf();
            Tegra::Texture::TextureHandle tex_handle;
            tex_handle.raw = maxwell3d.AccessConstBuffer32(stage, cbuf.first, cbuf.second);
            texture = maxwell3d.GetTextureInfo(tex_handle, entry.GetOffset());
        } else {
            texture = maxwell3d.GetStageTexture(stage, entry.GetOffset());
        }
        const u32 current_bindpoint = base_bindings.sampler + bindpoint;

        auto& unit{state.texture_units[current_bindpoint]};
        unit.sampler = sampler_cache.GetSampler(texture.tsc);

        if (const auto view{texture_cache.GetTextureSurface(texture, entry)}; view) {
            if (view->GetSurfaceParams().IsBuffer()) {
                // Record that this texture is a texture buffer.
                texture_buffer_usage.set(bindpoint);
            } else {
                // Apply swizzle to textures that are not buffers.
                view->ApplySwizzle(texture.tic.x_source, texture.tic.y_source, texture.tic.z_source,
                                   texture.tic.w_source);
            }
            state.texture_units[current_bindpoint].texture = view->GetTexture();
        } else {
            // Can occur when texture addr is null or its memory is unmapped/invalid
            unit.texture = 0;
        }
    }

    return texture_buffer_usage;
}

void RasterizerOpenGL::SyncViewport(OpenGLState& current_state) {
    const auto& regs = system.GPU().Maxwell3D().regs;
    const bool geometry_shaders_enabled =
        regs.IsShaderConfigEnabled(static_cast<size_t>(Maxwell::ShaderProgram::Geometry));
    const std::size_t viewport_count =
        geometry_shaders_enabled ? Tegra::Engines::Maxwell3D::Regs::NumViewports : 1;
    for (std::size_t i = 0; i < viewport_count; i++) {
        auto& viewport = current_state.viewports[i];
        const auto& src = regs.viewports[i];
        const Common::Rectangle<s32> viewport_rect{regs.viewport_transform[i].GetRect()};
        viewport.x = viewport_rect.left;
        viewport.y = viewport_rect.bottom;
        viewport.width = viewport_rect.GetWidth();
        viewport.height = viewport_rect.GetHeight();
        viewport.depth_range_far = src.depth_range_far;
        viewport.depth_range_near = src.depth_range_near;
    }
    state.depth_clamp.far_plane = regs.view_volume_clip_control.depth_clamp_far != 0;
    state.depth_clamp.near_plane = regs.view_volume_clip_control.depth_clamp_near != 0;
}

void RasterizerOpenGL::SyncClipEnabled(
    const std::array<bool, Maxwell::Regs::NumClipDistances>& clip_mask) {

    const auto& regs = system.GPU().Maxwell3D().regs;
    const std::array<bool, Maxwell::Regs::NumClipDistances> reg_state{
        regs.clip_distance_enabled.c0 != 0, regs.clip_distance_enabled.c1 != 0,
        regs.clip_distance_enabled.c2 != 0, regs.clip_distance_enabled.c3 != 0,
        regs.clip_distance_enabled.c4 != 0, regs.clip_distance_enabled.c5 != 0,
        regs.clip_distance_enabled.c6 != 0, regs.clip_distance_enabled.c7 != 0};

    for (std::size_t i = 0; i < Maxwell::Regs::NumClipDistances; ++i) {
        state.clip_distance[i] = reg_state[i] && clip_mask[i];
    }
}

void RasterizerOpenGL::SyncClipCoef() {
    UNIMPLEMENTED();
}

void RasterizerOpenGL::SyncCullMode() {
    auto& maxwell3d = system.GPU().Maxwell3D();

    const auto& regs = maxwell3d.regs;

    state.cull.enabled = regs.cull.enabled != 0;
    if (state.cull.enabled) {
        state.cull.front_face = MaxwellToGL::FrontFace(regs.cull.front_face);
        state.cull.mode = MaxwellToGL::CullFace(regs.cull.cull_face);

    const bool flip_triangles{regs.screen_y_control.triangle_rast_flip == 0 ||
                              regs.viewport_transform[0].scale_y < 0.0f};

    // If the GPU is configured to flip the rasterized triangles, then we need to flip the
    // notion of front and back. Note: We flip the triangles when the value of the register is 0
    // because OpenGL already does it for us.
    if (flip_triangles) {
        if (state.cull.front_face == GL_CCW)
            state.cull.front_face = GL_CW;
        else if (state.cull.front_face == GL_CW)
            state.cull.front_face = GL_CCW;
    }
}

void RasterizerOpenGL::SyncPrimitiveRestart() {
    auto& maxwell3d = system.GPU().Maxwell3D();
    const auto& regs = maxwell3d.regs;

    state.primitive_restart.enabled = regs.primitive_restart.enabled;
    state.primitive_restart.index = regs.primitive_restart.index;
}

void RasterizerOpenGL::SyncDepthTestState() {
    auto& maxwell3d = system.GPU().Maxwell3D();
    const auto& regs = maxwell3d.regs;

    state.depth.test_enabled = regs.depth_test_enable != 0;
    state.depth.write_mask = regs.depth_write_enabled ? GL_TRUE : GL_FALSE;

    if (!state.depth.test_enabled) {
        return;
    }

    state.depth.test_func = MaxwellToGL::ComparisonOp(regs.depth_test_func);
}

void RasterizerOpenGL::SyncStencilTestState() {
    auto& maxwell3d = system.GPU().Maxwell3D();
    if (!maxwell3d.dirty.stencil_test) {
        return;
    }
    const auto& regs = maxwell3d.regs;

    state.stencil.test_enabled = regs.stencil_enable != 0;
    if (!regs.stencil_enable) {
        return;
    }
    const auto& regs = maxwell3d.regs;

    state.stencil.test_enabled = regs.stencil_enable != 0;
    state.stencil.front.test_func = MaxwellToGL::ComparisonOp(regs.stencil_front_func_func);
    state.stencil.front.test_ref = regs.stencil_front_func_ref;
    state.stencil.front.test_mask = regs.stencil_front_func_mask;
    state.stencil.front.action_stencil_fail = MaxwellToGL::StencilOp(regs.stencil_front_op_fail);
    state.stencil.front.action_depth_fail = MaxwellToGL::StencilOp(regs.stencil_front_op_zfail);
    state.stencil.front.action_depth_pass = MaxwellToGL::StencilOp(regs.stencil_front_op_zpass);
    state.stencil.front.write_mask = regs.stencil_front_mask;
    if (regs.stencil_two_side_enable) {
        state.stencil.back.test_func = MaxwellToGL::ComparisonOp(regs.stencil_back_func_func);
        state.stencil.back.test_ref = regs.stencil_back_func_ref;
        state.stencil.back.test_mask = regs.stencil_back_func_mask;
        state.stencil.back.action_stencil_fail = MaxwellToGL::StencilOp(regs.stencil_back_op_fail);
        state.stencil.back.action_depth_fail = MaxwellToGL::StencilOp(regs.stencil_back_op_zfail);
        state.stencil.back.action_depth_pass = MaxwellToGL::StencilOp(regs.stencil_back_op_zpass);
        state.stencil.back.write_mask = regs.stencil_back_mask;
    } else {
        state.stencil.back.test_func = GL_ALWAYS;
        state.stencil.back.test_ref = 0;
        state.stencil.back.test_mask = 0xFFFFFFFF;
        state.stencil.back.write_mask = 0xFFFFFFFF;
        state.stencil.back.action_stencil_fail = GL_KEEP;
        state.stencil.back.action_depth_fail = GL_KEEP;
        state.stencil.back.action_depth_pass = GL_KEEP;
    }
    state.MarkDirtyStencilState();
    maxwell3d.dirty.stencil_test = false;
}

void RasterizerOpenGL::SyncColorMask() {
    auto& maxwell3d = system.GPU().Maxwell3D();
    if (!maxwell3d.dirty.color_mask) {
        return;
    }
    const auto& regs = maxwell3d.regs;

    const std::size_t count =
        regs.independent_blend_enable ? Tegra::Engines::Maxwell3D::Regs::NumRenderTargets : 1;
    for (std::size_t i = 0; i < count; i++) {
        const auto& source = regs.color_mask[regs.color_mask_common ? 0 : i];
        auto& dest = state.color_mask[i];
        dest.red_enabled = (source.R == 0) ? GL_FALSE : GL_TRUE;
        dest.green_enabled = (source.G == 0) ? GL_FALSE : GL_TRUE;
        dest.blue_enabled = (source.B == 0) ? GL_FALSE : GL_TRUE;
        dest.alpha_enabled = (source.A == 0) ? GL_FALSE : GL_TRUE;
    }

    state.MarkDirtyColorMask();
    maxwell3d.dirty.color_mask = false;
}

void RasterizerOpenGL::SyncMultiSampleState() {
    const auto& regs = system.GPU().Maxwell3D().regs;
    state.multisample_control.alpha_to_coverage = regs.multisample_control.alpha_to_coverage != 0;
    state.multisample_control.alpha_to_one = regs.multisample_control.alpha_to_one != 0;
}

void RasterizerOpenGL::SyncFragmentColorClampState() {
    const auto& regs = system.GPU().Maxwell3D().regs;
    state.fragment_color_clamp.enabled = regs.frag_color_clamp != 0;
}

void RasterizerOpenGL::SyncBlendState() {
    auto& maxwell3d = system.GPU().Maxwell3D();
    if (!maxwell3d.dirty.blend_state) {
        return;
    }
    const auto& regs = maxwell3d.regs;

    state.blend_color.red = regs.blend_color.r;
    state.blend_color.green = regs.blend_color.g;
    state.blend_color.blue = regs.blend_color.b;
    state.blend_color.alpha = regs.blend_color.a;

    state.independant_blend.enabled = regs.independent_blend_enable;
    if (!state.independant_blend.enabled) {
        auto& blend = state.blend[0];
        const auto& src = regs.blend;
        blend.enabled = src.enable[0] != 0;
        if (blend.enabled) {
            blend.rgb_equation = MaxwellToGL::BlendEquation(src.equation_rgb);
            blend.src_rgb_func = MaxwellToGL::BlendFunc(src.factor_source_rgb);
            blend.dst_rgb_func = MaxwellToGL::BlendFunc(src.factor_dest_rgb);
            blend.a_equation = MaxwellToGL::BlendEquation(src.equation_a);
            blend.src_a_func = MaxwellToGL::BlendFunc(src.factor_source_a);
            blend.dst_a_func = MaxwellToGL::BlendFunc(src.factor_dest_a);
        }
        for (std::size_t i = 1; i < Tegra::Engines::Maxwell3D::Regs::NumRenderTargets; i++) {
            state.blend[i].enabled = false;
        }
        maxwell3d.dirty.blend_state = false;
        state.MarkDirtyBlendState();
        return;
    }

    for (std::size_t i = 0; i < Tegra::Engines::Maxwell3D::Regs::NumRenderTargets; i++) {
        auto& blend = state.blend[i];
        const auto& src = regs.independent_blend[i];
        blend.enabled = regs.blend.enable[i] != 0;
        if (!blend.enabled)
            continue;
        blend.rgb_equation = MaxwellToGL::BlendEquation(src.equation_rgb);
        blend.src_rgb_func = MaxwellToGL::BlendFunc(src.factor_source_rgb);
        blend.dst_rgb_func = MaxwellToGL::BlendFunc(src.factor_dest_rgb);
        blend.a_equation = MaxwellToGL::BlendEquation(src.equation_a);
        blend.src_a_func = MaxwellToGL::BlendFunc(src.factor_source_a);
        blend.dst_a_func = MaxwellToGL::BlendFunc(src.factor_dest_a);
    }

    state.MarkDirtyBlendState();
    maxwell3d.dirty.blend_state = false;
}

void RasterizerOpenGL::SyncLogicOpState() {
    const auto& regs = system.GPU().Maxwell3D().regs;

    state.logic_op.enabled = regs.logic_op.enable != 0;

    if (!state.logic_op.enabled)
        return;

    ASSERT_MSG(regs.blend.enable[0] == 0,
               "Blending and logic op can't be enabled at the same time.");

    state.logic_op.operation = MaxwellToGL::LogicOp(regs.logic_op.operation);
}

void RasterizerOpenGL::SyncScissorTest(OpenGLState& current_state) {
    const auto& regs = system.GPU().Maxwell3D().regs;
    const bool geometry_shaders_enabled =
        regs.IsShaderConfigEnabled(static_cast<size_t>(Maxwell::ShaderProgram::Geometry));
    const std::size_t viewport_count =
        geometry_shaders_enabled ? Tegra::Engines::Maxwell3D::Regs::NumViewports : 1;
    for (std::size_t i = 0; i < viewport_count; i++) {
        const auto& src = regs.scissor_test[i];
        auto& dst = current_state.viewports[i].scissor;
        dst.enabled = (src.enable != 0);
        if (dst.enabled == 0) {
            return;
        }
        const u32 width = src.max_x - src.min_x;
        const u32 height = src.max_y - src.min_y;
        dst.x = src.min_x;
        dst.y = src.min_y;
        dst.width = width;
        dst.height = height;
    }
}

void RasterizerOpenGL::SyncTransformFeedback() {
    const auto& regs = system.GPU().Maxwell3D().regs;
    UNIMPLEMENTED_IF_MSG(regs.tfb_enabled != 0, "Transform feedbacks are not implemented");
}

void RasterizerOpenGL::SyncPointState() {
    const auto& regs = system.GPU().Maxwell3D().regs;
    // Limit the point size to 1 since nouveau sometimes sets a point size of 0 (and that's invalid
    // in OpenGL).
    state.point.size = std::max(1.0f, regs.point_size);
}

void RasterizerOpenGL::SyncPolygonOffset() {
    auto& maxwell3d = system.GPU().Maxwell3D();
    if (!maxwell3d.dirty.polygon_offset) {
        return;
    }
    const auto& regs = maxwell3d.regs;

    state.polygon_offset.fill_enable = regs.polygon_offset_fill_enable != 0;
    state.polygon_offset.line_enable = regs.polygon_offset_line_enable != 0;
    state.polygon_offset.point_enable = regs.polygon_offset_point_enable != 0;
    state.polygon_offset.units = regs.polygon_offset_units;
    state.polygon_offset.factor = regs.polygon_offset_factor;
    state.polygon_offset.clamp = regs.polygon_offset_clamp;

    state.MarkDirtyPolygonOffset();
    maxwell3d.dirty.polygon_offset = false;
}

void RasterizerOpenGL::SyncAlphaTest() {
    const auto& regs = system.GPU().Maxwell3D().regs;
    UNIMPLEMENTED_IF_MSG(regs.alpha_test_enabled != 0 && regs.rt_control.count > 1,
                         "Alpha Testing is enabled with more than one rendertarget");

    state.alpha_test.enabled = regs.alpha_test_enabled;
    if (!state.alpha_test.enabled) {
        return;
    }
    state.alpha_test.func = MaxwellToGL::ComparisonOp(regs.alpha_test_func);
    state.alpha_test.ref = regs.alpha_test_ref;
}

} // namespace OpenGL<|MERGE_RESOLUTION|>--- conflicted
+++ resolved
@@ -238,7 +238,6 @@
     if (!gpu.dirty.vertex_instances)
         return;
     gpu.dirty.vertex_instances = false;
-<<<<<<< HEAD
 
     const auto& regs = gpu.regs;
     // Upload all guest vertex arrays sequentially to our buffer
@@ -246,15 +245,6 @@
         if (!gpu.dirty.vertex_instance[index])
             continue;
 
-=======
-
-    const auto& regs = gpu.regs;
-    // Upload all guest vertex arrays sequentially to our buffer
-    for (u32 index = 0; index < Maxwell::NumVertexArrays; ++index) {
-        if (!gpu.dirty.vertex_instance[index])
-            continue;
-
->>>>>>> 7a35178e
         gpu.dirty.vertex_instance[index] = false;
 
         if (regs.instanced_arrays.IsInstancingEnabled(index) &&
@@ -564,25 +554,6 @@
     const auto& regs = gpu.regs;
 
     texture_cache.GuardRenderTargets(true);
-<<<<<<< HEAD
-    FramebufferCacheKey fbkey;
-    View color_surface{};
-
-    if (using_color_fb) {
-        fbkey.is_single_buffer = true;
-        fbkey.colors[0] = texture_cache.GetColorBufferSurface(regs.clear_buffers.RT, false);
-        fbkey.color_attachments[0] = GL_COLOR_ATTACHMENT0;
-    }
-    View depth_surface{};
-    if (using_depth_fb || using_stencil_fb) {
-        fbkey.zeta = texture_cache.GetDepthBufferSurface(false);
-        fbkey.stencil_enable = using_stencil_fb;
-    }
-    texture_cache.GuardRenderTargets(false);
-
-    current_state.draw.draw_framebuffer = framebuffer_cache.GetFramebuffer(fbkey);
-    current_state.ApplyFramebufferState();
-=======
     View color_surface{};
     if (using_color_fb) {
         color_surface = texture_cache.GetColorBufferSurface(regs.clear_buffers.RT, false);
@@ -620,7 +591,6 @@
         glFramebufferTexture2D(GL_DRAW_FRAMEBUFFER, GL_DEPTH_STENCIL_ATTACHMENT, GL_TEXTURE_2D, 0,
                                0);
     }
->>>>>>> 7a35178e
 }
 
 void RasterizerOpenGL::Clear() {
@@ -823,7 +793,6 @@
 
     accelerate_draw = AccelDraw::Disabled;
     gpu.dirty.memory_general = false;
-<<<<<<< HEAD
 }
 
 void RasterizerOpenGL::DispatchCompute(GPUVAddr code_addr) {
@@ -863,8 +832,6 @@
     glDispatchComputeGroupSizeARB(launch_desc.grid_dim_x, launch_desc.grid_dim_y,
                                   launch_desc.grid_dim_z, launch_desc.block_dim_x,
                                   launch_desc.block_dim_y, launch_desc.block_dim_z);
-=======
->>>>>>> 7a35178e
 }
 
 void RasterizerOpenGL::FlushAll() {}
