--- conflicted
+++ resolved
@@ -15,167 +15,7 @@
 
 namespace OpenGL::GLShader {
 
-<<<<<<< HEAD
-constexpr std::size_t MAX_PROGRAM_CODE_LENGTH{0x1000};
-using ProgramCode = std::vector<u64>;
-
-enum : u32 { POSITION_VARYING_LOCATION = 0, GENERIC_VARYING_START_LOCATION = 1 };
-
-class ConstBufferEntry {
-    using Maxwell = Tegra::Engines::Maxwell3D::Regs;
-
-public:
-    void MarkAsUsed(u64 index, u64 offset, Maxwell::ShaderStage stage) {
-        is_used = true;
-        this->index = static_cast<unsigned>(index);
-        this->stage = stage;
-        max_offset = std::max(max_offset, static_cast<unsigned>(offset));
-    }
-
-    void MarkAsUsedIndirect(u64 index, Maxwell::ShaderStage stage) {
-        is_used = true;
-        is_indirect = true;
-        this->index = static_cast<unsigned>(index);
-        this->stage = stage;
-    }
-
-    bool IsUsed() const {
-        return is_used;
-    }
-
-    bool IsIndirect() const {
-        return is_indirect;
-    }
-
-    unsigned GetIndex() const {
-        return index;
-    }
-
-    unsigned GetSize() const {
-        return max_offset + 1;
-    }
-
-    std::string GetName() const {
-        return BufferBaseNames[static_cast<std::size_t>(stage)] + std::to_string(index);
-    }
-
-    u32 GetHash() const {
-        // This needs to be unique from CachedGlobalRegionUniform::GetHash
-        return (static_cast<u32>(stage) << 12) | index;
-    }
-
-private:
-    static constexpr std::array<const char*, Maxwell::MaxShaderStage> BufferBaseNames = {
-        "buffer_vs_c", "buffer_tessc_c", "buffer_tesse_c", "buffer_gs_c", "buffer_fs_c",
-    };
-
-    bool is_used{};
-    bool is_indirect{};
-    unsigned index{};
-    unsigned max_offset{};
-    Maxwell::ShaderStage stage;
-};
-
-class SamplerEntry {
-    using Maxwell = Tegra::Engines::Maxwell3D::Regs;
-
-public:
-    SamplerEntry(Maxwell::ShaderStage stage, std::size_t offset, std::size_t index,
-                 Tegra::Shader::TextureType type, bool is_array, bool is_shadow)
-        : offset(offset), stage(stage), sampler_index(index), type(type), is_array(is_array),
-          is_shadow(is_shadow) {}
-
-    std::size_t GetOffset() const {
-        return offset;
-    }
-
-    std::size_t GetIndex() const {
-        return sampler_index;
-    }
-
-    Maxwell::ShaderStage GetStage() const {
-        return stage;
-    }
-
-    std::string GetName() const {
-        return std::string(TextureSamplerNames[static_cast<std::size_t>(stage)]) + '_' +
-               std::to_string(sampler_index);
-    }
-
-    std::string GetTypeString() const {
-        using Tegra::Shader::TextureType;
-        std::string glsl_type;
-
-        switch (type) {
-        case TextureType::Texture1D:
-            glsl_type = "sampler1D";
-            break;
-        case TextureType::Texture2D:
-            glsl_type = "sampler2D";
-            break;
-        case TextureType::Texture3D:
-            glsl_type = "sampler3D";
-            break;
-        case TextureType::TextureCube:
-            glsl_type = "samplerCube";
-            break;
-        default:
-            UNIMPLEMENTED();
-        }
-        if (is_array)
-            glsl_type += "Array";
-        if (is_shadow)
-            glsl_type += "Shadow";
-        return glsl_type;
-    }
-
-    Tegra::Shader::TextureType GetType() const {
-        return type;
-    }
-
-    bool IsArray() const {
-        return is_array;
-    }
-
-    bool IsShadow() const {
-        return is_shadow;
-    }
-
-    u32 GetHash() const {
-        // This needs to be unique from CachedGlobalRegionUniform::GetHash
-        return (static_cast<u32>(stage) << 12) | static_cast<u32>(sampler_index);
-    }
-
-    static std::string GetArrayName(Maxwell::ShaderStage stage) {
-        return TextureSamplerNames[static_cast<std::size_t>(stage)];
-    }
-
-private:
-    static constexpr std::array<const char*, Maxwell::MaxShaderStage> TextureSamplerNames = {
-        "tex_vs", "tex_tessc", "tex_tesse", "tex_gs", "tex_fs",
-    };
-
-    /// Offset in TSC memory from which to read the sampler object, as specified by the sampling
-    /// instruction.
-    std::size_t offset;
-    Maxwell::ShaderStage stage;      ///< Shader stage where this sampler was used.
-    std::size_t sampler_index;       ///< Value used to index into the generated GLSL sampler array.
-    Tegra::Shader::TextureType type; ///< The type used to sample this texture (Texture2D, etc)
-    bool is_array;  ///< Whether the texture is being sampled as an array texture or not.
-    bool is_shadow; ///< Whether the texture is being sampled as a depth texture or not.
-};
-
-struct ShaderEntries {
-    std::vector<ConstBufferEntry> const_buffer_entries;
-    std::vector<SamplerEntry> texture_samplers;
-    std::array<bool, Tegra::Engines::Maxwell3D::Regs::NumClipDistances> clip_distances;
-    std::size_t shader_length;
-};
-
-using ProgramResult = std::pair<std::string, ShaderEntries>;
-=======
 using VideoCommon::Shader::ProgramCode;
->>>>>>> c1d77ce0
 
 struct ShaderSetup {
     explicit ShaderSetup(ProgramCode program_code) {
