// Copyright 2015 Citra Emulator Project
// Licensed under GPLv2 or any later version
// Refer to the license.txt file included.

#include <iterator>
#include <glad/glad.h>
#include "common/assert.h"
#include "common/logging/log.h"
#include "video_core/renderer_opengl/gl_state.h"

namespace OpenGL {

OpenGLState OpenGLState::cur_state;
bool OpenGLState::s_rgb_used;
OpenGLState::OpenGLState() {
    // These all match default OpenGL values
    framebuffer_srgb.enabled = false;
    cull.enabled = false;
    cull.mode = GL_BACK;
    cull.front_face = GL_CCW;

    depth.test_enabled = false;
    depth.test_func = GL_LESS;
    depth.write_mask = GL_TRUE;
    depth.depth_range_near = 0.0f;
    depth.depth_range_far = 1.0f;

    primitive_restart.enabled = false;
    primitive_restart.index = 0;

    color_mask.red_enabled = GL_TRUE;
    color_mask.green_enabled = GL_TRUE;
    color_mask.blue_enabled = GL_TRUE;
    color_mask.alpha_enabled = GL_TRUE;

    stencil.test_enabled = false;
    auto reset_stencil = [](auto& config) {
        config.test_func = GL_ALWAYS;
        config.test_ref = 0;
        config.test_mask = 0xFFFFFFFF;
        config.write_mask = 0xFFFFFFFF;
        config.action_depth_fail = GL_KEEP;
        config.action_depth_pass = GL_KEEP;
        config.action_stencil_fail = GL_KEEP;
    };
    reset_stencil(stencil.front);
    reset_stencil(stencil.back);

    blend.enabled = true;
    blend.rgb_equation = GL_FUNC_ADD;
    blend.a_equation = GL_FUNC_ADD;
    blend.src_rgb_func = GL_ONE;
    blend.dst_rgb_func = GL_ZERO;
    blend.src_a_func = GL_ONE;
    blend.dst_a_func = GL_ZERO;
    blend.color.red = 0.0f;
    blend.color.green = 0.0f;
    blend.color.blue = 0.0f;
    blend.color.alpha = 0.0f;

    logic_op.enabled = false;
    logic_op.operation = GL_COPY;

    for (auto& texture_unit : texture_units) {
        texture_unit.Reset();
    }

    draw.read_framebuffer = 0;
    draw.draw_framebuffer = 0;
    draw.vertex_array = 0;
    draw.vertex_buffer = 0;
    draw.uniform_buffer = 0;
    draw.shader_program = 0;
    draw.program_pipeline = 0;

    scissor.enabled = false;
    scissor.x = 0;
    scissor.y = 0;
    scissor.width = 0;
    scissor.height = 0;

    viewport.x = 0;
    viewport.y = 0;
    viewport.width = 0;
    viewport.height = 0;

    clip_distance = {};

    point.size = 1;
}

void OpenGLState::ApplyDefaultState() {
    glDisable(GL_FRAMEBUFFER_SRGB);
    glDisable(GL_CULL_FACE);
    glDisable(GL_DEPTH_TEST);
    glDisable(GL_PRIMITIVE_RESTART);
    glDisable(GL_STENCIL_TEST);
<<<<<<< HEAD
    glDisable(GL_BLEND);
=======
    glEnable(GL_BLEND);
>>>>>>> 1069eced
    glDisable(GL_COLOR_LOGIC_OP);
    glDisable(GL_SCISSOR_TEST);
}

void OpenGLState::ApplySRgb() const {
    // sRGB
    if (framebuffer_srgb.enabled != cur_state.framebuffer_srgb.enabled) {
        if (framebuffer_srgb.enabled) {
            // Track if sRGB is used
            s_rgb_used = true;
            glEnable(GL_FRAMEBUFFER_SRGB);
        } else {
            glDisable(GL_FRAMEBUFFER_SRGB);
        }
    }
}

void OpenGLState::ApplyCulling() const {
    // Culling
    const bool cull_changed = cull.enabled != cur_state.cull.enabled;
    if (cull_changed) {
        if (cull.enabled) {
            glEnable(GL_CULL_FACE);
        } else {
            glDisable(GL_CULL_FACE);
        }
    }
    if (cull.enabled) {
        if (cull_changed || cull.mode != cur_state.cull.mode) {
            glCullFace(cull.mode);
        }

        if (cull_changed || cull.front_face != cur_state.cull.front_face) {
            glFrontFace(cull.front_face);
        }
    }
}

void OpenGLState::ApplyDepth() const {
    // Depth test
    const bool depth_test_changed = depth.test_enabled != cur_state.depth.test_enabled;
    if (depth_test_changed) {
        if (depth.test_enabled) {
            glEnable(GL_DEPTH_TEST);
        } else {
            glDisable(GL_DEPTH_TEST);
        }
    }
    if (depth.test_enabled &&
        (depth_test_changed || depth.test_func != cur_state.depth.test_func)) {
        glDepthFunc(depth.test_func);
    }
    // Depth mask
    if (depth.write_mask != cur_state.depth.write_mask) {
        glDepthMask(depth.write_mask);
    }
    // Depth range
    if (depth.depth_range_near != cur_state.depth.depth_range_near ||
        depth.depth_range_far != cur_state.depth.depth_range_far) {
        glDepthRange(depth.depth_range_near, depth.depth_range_far);
    }
}

void OpenGLState::ApplyPrimitiveRestart() const {
    const bool primitive_restart_changed =
        primitive_restart.enabled != cur_state.primitive_restart.enabled;
    if (primitive_restart_changed) {
        if (primitive_restart.enabled) {
            glEnable(GL_PRIMITIVE_RESTART);
        } else {
            glDisable(GL_PRIMITIVE_RESTART);
        }
    }
    if (primitive_restart_changed ||
        (primitive_restart.enabled &&
         primitive_restart.index != cur_state.primitive_restart.index)) {
        glPrimitiveRestartIndex(primitive_restart.index);
    }
}

void OpenGLState::ApplyStencilTest() const {
    const bool stencil_test_changed = stencil.test_enabled != cur_state.stencil.test_enabled;
    if (stencil_test_changed) {
        if (stencil.test_enabled) {
            glEnable(GL_STENCIL_TEST);
        } else {
            glDisable(GL_STENCIL_TEST);
        }
    }
    if (stencil.test_enabled) {
        auto config_stencil = [stencil_test_changed](GLenum face, const auto& config,
                                                     const auto& prev_config) {
            if (stencil_test_changed || config.test_func != prev_config.test_func ||
                config.test_ref != prev_config.test_ref ||
                config.test_mask != prev_config.test_mask) {
                glStencilFuncSeparate(face, config.test_func, config.test_ref, config.test_mask);
            }
            if (stencil_test_changed || config.action_depth_fail != prev_config.action_depth_fail ||
                config.action_depth_pass != prev_config.action_depth_pass ||
                config.action_stencil_fail != prev_config.action_stencil_fail) {
                glStencilOpSeparate(face, config.action_stencil_fail, config.action_depth_fail,
                                    config.action_depth_pass);
            }
            if (config.write_mask != prev_config.write_mask) {
                glStencilMaskSeparate(face, config.write_mask);
            }
        };
        config_stencil(GL_FRONT, stencil.front, cur_state.stencil.front);
        config_stencil(GL_BACK, stencil.back, cur_state.stencil.back);
    }
}

void OpenGLState::ApplyScissorTest() const {
    const bool scissor_changed = scissor.enabled != cur_state.scissor.enabled;
    if (scissor_changed) {
        if (scissor.enabled) {
            glEnable(GL_SCISSOR_TEST);
        } else {
            glDisable(GL_SCISSOR_TEST);
        }
    }
    if (scissor_changed || scissor_changed || scissor.x != cur_state.scissor.x ||
        scissor.y != cur_state.scissor.y || scissor.width != cur_state.scissor.width ||
        scissor.height != cur_state.scissor.height) {
        glScissor(scissor.x, scissor.y, scissor.width, scissor.height);
    }
}

void OpenGLState::ApplyBlending() const {
    const bool blend_changed = blend.enabled != cur_state.blend.enabled;
    if (blend_changed) {
        if (blend.enabled) {
            ASSERT(!logic_op.enabled);
            glEnable(GL_BLEND);
        } else {
            glDisable(GL_BLEND);
        }
    }
    if (blend.enabled) {
        if (blend_changed || blend.color.red != cur_state.blend.color.red ||
            blend.color.green != cur_state.blend.color.green ||
            blend.color.blue != cur_state.blend.color.blue ||
            blend.color.alpha != cur_state.blend.color.alpha) {
            glBlendColor(blend.color.red, blend.color.green, blend.color.blue, blend.color.alpha);
        }

        if (blend_changed || blend.src_rgb_func != cur_state.blend.src_rgb_func ||
            blend.dst_rgb_func != cur_state.blend.dst_rgb_func ||
            blend.src_a_func != cur_state.blend.src_a_func ||
            blend.dst_a_func != cur_state.blend.dst_a_func) {
            glBlendFuncSeparate(blend.src_rgb_func, blend.dst_rgb_func, blend.src_a_func,
                                blend.dst_a_func);
        }

        if (blend_changed || blend.rgb_equation != cur_state.blend.rgb_equation ||
            blend.a_equation != cur_state.blend.a_equation) {
            glBlendEquationSeparate(blend.rgb_equation, blend.a_equation);
        }
    }
}

void OpenGLState::ApplyLogicOp() const {
    const bool logic_op_changed = logic_op.enabled != cur_state.logic_op.enabled;
    if (logic_op_changed) {
        if (logic_op.enabled) {
            ASSERT(!blend.enabled);
            glEnable(GL_COLOR_LOGIC_OP);
        } else {
            glDisable(GL_COLOR_LOGIC_OP);
        }
    }

    if (logic_op.enabled &&
        (logic_op_changed || logic_op.operation != cur_state.logic_op.operation)) {
        glLogicOp(logic_op.operation);
    }
}

void OpenGLState::ApplyTextures() const {
    for (std::size_t i = 0; i < std::size(texture_units); ++i) {
        const auto& texture_unit = texture_units[i];
        const auto& cur_state_texture_unit = cur_state.texture_units[i];

        if (texture_unit.texture != cur_state_texture_unit.texture) {
            glActiveTexture(TextureUnits::MaxwellTexture(static_cast<int>(i)).Enum());
            glBindTexture(texture_unit.target, texture_unit.texture);
        }
        // Update the texture swizzle
        if (texture_unit.swizzle.r != cur_state_texture_unit.swizzle.r ||
            texture_unit.swizzle.g != cur_state_texture_unit.swizzle.g ||
            texture_unit.swizzle.b != cur_state_texture_unit.swizzle.b ||
            texture_unit.swizzle.a != cur_state_texture_unit.swizzle.a) {
            std::array<GLint, 4> mask = {texture_unit.swizzle.r, texture_unit.swizzle.g,
                                         texture_unit.swizzle.b, texture_unit.swizzle.a};
            glTexParameteriv(texture_unit.target, GL_TEXTURE_SWIZZLE_RGBA, mask.data());
        }
    }
}

void OpenGLState::ApplySamplers() const {
    bool has_delta{};
    std::size_t first{}, last{};
    std::array<GLuint, Tegra::Engines::Maxwell3D::Regs::NumTextureSamplers> samplers;
    for (std::size_t i = 0; i < std::size(samplers); ++i) {
        samplers[i] = texture_units[i].sampler;
        if (samplers[i] != cur_state.texture_units[i].sampler) {
            if (!has_delta) {
                first = i;
                has_delta = true;
            }
            last = i;
        }
    }
    if (has_delta) {
        glBindSamplers(static_cast<GLuint>(first), static_cast<GLsizei>(last - first + 1),
                       samplers.data());
    }
}

void OpenGLState::Apply() const {
    // Framebuffer
    if (draw.read_framebuffer != cur_state.draw.read_framebuffer) {
        glBindFramebuffer(GL_READ_FRAMEBUFFER, draw.read_framebuffer);
    }
    if (draw.draw_framebuffer != cur_state.draw.draw_framebuffer) {
        glBindFramebuffer(GL_DRAW_FRAMEBUFFER, draw.draw_framebuffer);
    }

    // Vertex array
    if (draw.vertex_array != cur_state.draw.vertex_array) {
        glBindVertexArray(draw.vertex_array);
    }

    // Vertex buffer
    if (draw.vertex_buffer != cur_state.draw.vertex_buffer) {
        glBindBuffer(GL_ARRAY_BUFFER, draw.vertex_buffer);
    }

    // Uniform buffer
    if (draw.uniform_buffer != cur_state.draw.uniform_buffer) {
        glBindBuffer(GL_UNIFORM_BUFFER, draw.uniform_buffer);
    }

    // Shader program
    if (draw.shader_program != cur_state.draw.shader_program) {
        glUseProgram(draw.shader_program);
    }

    // Program pipeline
    if (draw.program_pipeline != cur_state.draw.program_pipeline) {
        glBindProgramPipeline(draw.program_pipeline);
    }
    // Viewport
    if (viewport.x != cur_state.viewport.x || viewport.y != cur_state.viewport.y ||
        viewport.width != cur_state.viewport.width ||
        viewport.height != cur_state.viewport.height) {
        glViewport(viewport.x, viewport.y, viewport.width, viewport.height);
    }
    // Clip distance
    for (std::size_t i = 0; i < clip_distance.size(); ++i) {
        if (clip_distance[i] != cur_state.clip_distance[i]) {
            if (clip_distance[i]) {
                glEnable(GL_CLIP_DISTANCE0 + static_cast<GLenum>(i));
            } else {
                glDisable(GL_CLIP_DISTANCE0 + static_cast<GLenum>(i));
            }
        }
    }
    // Color mask
    if (color_mask.red_enabled != cur_state.color_mask.red_enabled ||
        color_mask.green_enabled != cur_state.color_mask.green_enabled ||
        color_mask.blue_enabled != cur_state.color_mask.blue_enabled ||
        color_mask.alpha_enabled != cur_state.color_mask.alpha_enabled) {
        glColorMask(color_mask.red_enabled, color_mask.green_enabled, color_mask.blue_enabled,
                    color_mask.alpha_enabled);
    }
    // Point
    if (point.size != cur_state.point.size) {
        glPointSize(point.size);
    }
    ApplyScissorTest();
    ApplyStencilTest();
    ApplySRgb();
    ApplyCulling();
    ApplyDepth();
    ApplyPrimitiveRestart();
    ApplyBlending();
    ApplyLogicOp();
    ApplyTextures();
    ApplySamplers();
    cur_state = *this;
}

OpenGLState& OpenGLState::UnbindTexture(GLuint handle) {
    for (auto& unit : texture_units) {
        if (unit.texture == handle) {
            unit.Unbind();
        }
    }
    return *this;
}

OpenGLState& OpenGLState::ResetSampler(GLuint handle) {
    for (auto& unit : texture_units) {
        if (unit.sampler == handle) {
            unit.sampler = 0;
        }
    }
    return *this;
}

OpenGLState& OpenGLState::ResetProgram(GLuint handle) {
    if (draw.shader_program == handle) {
        draw.shader_program = 0;
    }
    return *this;
}

OpenGLState& OpenGLState::ResetPipeline(GLuint handle) {
    if (draw.program_pipeline == handle) {
        draw.program_pipeline = 0;
    }
    return *this;
}

OpenGLState& OpenGLState::ResetBuffer(GLuint handle) {
    if (draw.vertex_buffer == handle) {
        draw.vertex_buffer = 0;
    }
    if (draw.uniform_buffer == handle) {
        draw.uniform_buffer = 0;
    }
    return *this;
}

OpenGLState& OpenGLState::ResetVertexArray(GLuint handle) {
    if (draw.vertex_array == handle) {
        draw.vertex_array = 0;
    }
    return *this;
}

OpenGLState& OpenGLState::ResetFramebuffer(GLuint handle) {
    if (draw.read_framebuffer == handle) {
        draw.read_framebuffer = 0;
    }
    if (draw.draw_framebuffer == handle) {
        draw.draw_framebuffer = 0;
    }
    return *this;
}

} // namespace OpenGL<|MERGE_RESOLUTION|>--- conflicted
+++ resolved
@@ -95,11 +95,7 @@
     glDisable(GL_DEPTH_TEST);
     glDisable(GL_PRIMITIVE_RESTART);
     glDisable(GL_STENCIL_TEST);
-<<<<<<< HEAD
-    glDisable(GL_BLEND);
-=======
     glEnable(GL_BLEND);
->>>>>>> 1069eced
     glDisable(GL_COLOR_LOGIC_OP);
     glDisable(GL_SCISSOR_TEST);
 }
