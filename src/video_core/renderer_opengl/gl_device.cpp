// Copyright 2019 yuzu Emulator Project
// Licensed under GPLv2 or any later version
// Refer to the license.txt file included.

#include <cstddef>
#include <glad/glad.h>

#include "common/logging/log.h"
#include "video_core/renderer_opengl/gl_device.h"

namespace OpenGL {

namespace {
template <typename T>
T GetInteger(GLenum pname) {
    GLint temporary;
    glGetIntegerv(pname, &temporary);
    return static_cast<T>(temporary);
}
} // Anonymous namespace

Device::Device() {
    uniform_buffer_alignment = GetInteger<std::size_t>(GL_UNIFORM_BUFFER_OFFSET_ALIGNMENT);
    max_vertex_attributes = GetInteger<u32>(GL_MAX_VERTEX_ATTRIBS);
    max_varyings = GetInteger<u32>(GL_MAX_VARYING_VECTORS);
    has_variable_aoffi = TestVariableAoffi();
}

Device::Device(std::nullptr_t) {
    uniform_buffer_alignment = 0;
<<<<<<< HEAD
=======
    max_vertex_attributes = 16;
    max_varyings = 15;
>>>>>>> c601cdeb
    has_variable_aoffi = true;
}

bool Device::TestVariableAoffi() {
    const GLchar* AOFFI_TEST = R"(#version 430 core
uniform sampler2D tex;
uniform ivec2 variable_offset;
void main() {
    gl_Position = textureOffset(tex, vec2(0), variable_offset);
}
)";
    const GLuint shader{glCreateShaderProgramv(GL_VERTEX_SHADER, 1, &AOFFI_TEST)};
    GLint link_status{};
    glGetProgramiv(shader, GL_LINK_STATUS, &link_status);
    glDeleteProgram(shader);

    const bool supported{link_status == GL_TRUE};
    LOG_INFO(Render_OpenGL, "Renderer_VariableAOFFI: {}", supported);
    return supported;
}

} // namespace OpenGL<|MERGE_RESOLUTION|>--- conflicted
+++ resolved
@@ -28,11 +28,8 @@
 
 Device::Device(std::nullptr_t) {
     uniform_buffer_alignment = 0;
-<<<<<<< HEAD
-=======
     max_vertex_attributes = 16;
     max_varyings = 15;
->>>>>>> c601cdeb
     has_variable_aoffi = true;
 }
 
