--- conflicted
+++ resolved
@@ -55,23 +55,14 @@
 public:
     static Shader CreateStageFromMemory(const ShaderParameters& params,
                                         Maxwell::ShaderProgram program_type,
-<<<<<<< HEAD
-                                        const ProgramCode& program_code,
-                                        const ProgramCode& program_code_b);
-=======
                                         ProgramCode&& program_code,
                                         ProgramCode&& program_code_b);
->>>>>>> 6b0d0176
 
     static Shader CreateStageFromCache(const ShaderParameters& params,
                                        Maxwell::ShaderProgram program_type,
                                        GLShader::ProgramResult result);
 
-<<<<<<< HEAD
-    static Shader CreateKernelFromMemory(const ShaderParameters& params, const ProgramCode& code);
-=======
     static Shader CreateKernelFromMemory(const ShaderParameters& params, ProgramCode&& code);
->>>>>>> 6b0d0176
 
     static Shader CreateKernelFromCache(const ShaderParameters& params,
                                         GLShader::ProgramResult result);
