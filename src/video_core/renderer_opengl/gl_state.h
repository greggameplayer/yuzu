// Copyright 2015 Citra Emulator Project
// Licensed under GPLv2 or any later version
// Refer to the license.txt file included.

#pragma once

#include <array>
#include <glad/glad.h>
#include "video_core/engines/maxwell_3d.h"

namespace OpenGL {

namespace TextureUnits {

struct TextureUnit {
    GLint id;
    constexpr GLenum Enum() const {
        return static_cast<GLenum>(GL_TEXTURE0 + id);
    }
};

constexpr TextureUnit MaxwellTexture(int unit) {
    return TextureUnit{unit};
}

constexpr TextureUnit LightingLUT{3};
constexpr TextureUnit FogLUT{4};
constexpr TextureUnit ProcTexNoiseLUT{5};
constexpr TextureUnit ProcTexColorMap{6};
constexpr TextureUnit ProcTexAlphaMap{7};
constexpr TextureUnit ProcTexLUT{8};
constexpr TextureUnit ProcTexDiffLUT{9};

} // namespace TextureUnits

class OpenGLState {
public:
    struct {
        bool enabled; // GL_FRAMEBUFFER_SRGB
    } framebuffer_srgb;

    struct {
        bool alpha_to_coverage; // GL_ALPHA_TO_COVERAGE
        bool alpha_to_one;      // GL_ALPHA_TO_ONE
    } multisample_control;

    struct {
        bool enabled; // GL_CLAMP_FRAGMENT_COLOR_ARB
    } fragment_color_clamp;

    struct {
        bool far_plane;
        bool near_plane;
    } depth_clamp; // GL_DEPTH_CLAMP

    struct {
        bool enabled;      // GL_CULL_FACE
        GLenum mode;       // GL_CULL_FACE_MODE
        GLenum front_face; // GL_FRONT_FACE
    } cull;

    struct {
        bool test_enabled;    // GL_DEPTH_TEST
        GLenum test_func;     // GL_DEPTH_FUNC
        GLboolean write_mask; // GL_DEPTH_WRITEMASK
    } depth;

    struct {
        bool enabled;
        GLuint index;
    } primitive_restart; // GL_PRIMITIVE_RESTART

    struct ColorMask {
        GLboolean red_enabled;
        GLboolean green_enabled;
        GLboolean blue_enabled;
        GLboolean alpha_enabled;
    };
    std::array<ColorMask, Tegra::Engines::Maxwell3D::Regs::NumRenderTargets>
        color_mask; // GL_COLOR_WRITEMASK
    struct {
        bool test_enabled; // GL_STENCIL_TEST
        struct {
            GLenum test_func;           // GL_STENCIL_FUNC
            GLint test_ref;             // GL_STENCIL_REF
            GLuint test_mask;           // GL_STENCIL_VALUE_MASK
            GLuint write_mask;          // GL_STENCIL_WRITEMASK
            GLenum action_stencil_fail; // GL_STENCIL_FAIL
            GLenum action_depth_fail;   // GL_STENCIL_PASS_DEPTH_FAIL
            GLenum action_depth_pass;   // GL_STENCIL_PASS_DEPTH_PASS
        } front, back;
    } stencil;

    struct Blend {
        bool enabled;        // GL_BLEND
        GLenum rgb_equation; // GL_BLEND_EQUATION_RGB
        GLenum a_equation;   // GL_BLEND_EQUATION_ALPHA
        GLenum src_rgb_func; // GL_BLEND_SRC_RGB
        GLenum dst_rgb_func; // GL_BLEND_DST_RGB
        GLenum src_a_func;   // GL_BLEND_SRC_ALPHA
        GLenum dst_a_func;   // GL_BLEND_DST_ALPHA
    };
    std::array<Blend, Tegra::Engines::Maxwell3D::Regs::NumRenderTargets> blend;

    struct {
        bool enabled;
    } independant_blend;

    struct {
        GLclampf red;
        GLclampf green;
        GLclampf blue;
        GLclampf alpha;
    } blend_color; // GL_BLEND_COLOR

    struct {
        bool enabled; // GL_LOGIC_OP_MODE
        GLenum operation;
    } logic_op;

    // 3 texture units - one for each that is used in PICA fragment shader emulation
    struct TextureUnit {
        GLuint texture; // GL_TEXTURE_BINDING_2D
        GLuint sampler; // GL_SAMPLER_BINDING

        void Unbind() {
            texture = 0;
        }

        void Reset() {
            Unbind();
            sampler = 0;
        }
    };
    std::array<TextureUnit, Tegra::Engines::Maxwell3D::Regs::NumTextureSamplers> texture_units;

    struct {
        GLuint read_framebuffer; // GL_READ_FRAMEBUFFER_BINDING
        GLuint draw_framebuffer; // GL_DRAW_FRAMEBUFFER_BINDING
        GLuint vertex_array;     // GL_VERTEX_ARRAY_BINDING
        GLuint shader_program;   // GL_CURRENT_PROGRAM
        GLuint program_pipeline; // GL_PROGRAM_PIPELINE_BINDING
    } draw;

    struct viewport {
        GLint x;
        GLint y;
        GLint width;
        GLint height;
        GLfloat depth_range_near; // GL_DEPTH_RANGE
        GLfloat depth_range_far;  // GL_DEPTH_RANGE
        struct {
            bool enabled; // GL_SCISSOR_TEST
            GLint x;
            GLint y;
            GLsizei width;
            GLsizei height;
        } scissor;
    };
    std::array<viewport, Tegra::Engines::Maxwell3D::Regs::NumViewports> viewports;

    struct {
        float size; // GL_POINT_SIZE
    } point;

    struct {
        bool point_enable;
        bool line_enable;
        bool fill_enable;
        GLfloat units;
        GLfloat factor;
        GLfloat clamp;
    } polygon_offset;

    struct {
        bool enabled; // GL_ALPHA_TEST
        GLenum func;  // GL_ALPHA_TEST_FUNC
        GLfloat ref;  // GL_ALPHA_TEST_REF
    } alpha_test;

    std::array<bool, 8> clip_distance; // GL_CLIP_DISTANCE

    OpenGLState();

    /// Get the currently active OpenGL state
    static OpenGLState GetCurState() {
        return cur_state;
    }

    static bool GetsRGBUsed() {
        return s_rgb_used;
    }

    static void ClearsRGBUsed() {
        s_rgb_used = false;
    }

    void SetDefaultViewports();
    /// Apply this state as the current OpenGL state
    void Apply();

    void ApplyFramebufferState() const;
    void ApplyVertexArrayState() const;
    void ApplyShaderProgram() const;
    void ApplyProgramPipeline() const;
    void ApplyClipDistances() const;
    void ApplyPointSize() const;
    void ApplyFragmentColorClamp() const;
    void ApplyMultisample() const;
    void ApplySRgb() const;
    void ApplyCulling() const;
    void ApplyColorMask() const;
    void ApplyDepth() const;
    void ApplyPrimitiveRestart() const;
    void ApplyStencilTest() const;
    void ApplyViewport() const;
    void ApplyTargetBlending(std::size_t target, bool force) const;
    void ApplyGlobalBlending() const;
    void ApplyBlending() const;
    void ApplyLogicOp() const;
    void ApplyTextures() const;
    void ApplySamplers() const;
    void ApplyDepthClamp() const;
    void ApplyPolygonOffset() const;
    void ApplyAlphaTest() const;

    /// Set the initial OpenGL state
    static void ApplyDefaultState();

    /// Resets any references to the given resource
    OpenGLState& UnbindTexture(GLuint handle);
    OpenGLState& ResetSampler(GLuint handle);
    OpenGLState& ResetProgram(GLuint handle);
    OpenGLState& ResetPipeline(GLuint handle);
    OpenGLState& ResetVertexArray(GLuint handle);
    OpenGLState& ResetFramebuffer(GLuint handle);

    /// Viewport does not affects glClearBuffer so emulate viewport using scissor test
    void EmulateViewportWithScissor();

<<<<<<< HEAD
    void MarkDirtyBlendState(const bool is_dirty) {
        dirty.blend_state = is_dirty;
    }

    void MarkDirtyStencilState(const bool is_dirty) {
        dirty.stencil_state = is_dirty;
    }

    void MarkDirtyPolygonOffset(const bool is_dirty) {
        dirty.polygon_offset = is_dirty;
    }

    void MarkDirtyColorMask(const bool is_dirty) {
        dirty.color_mask = is_dirty;
=======
    void MarkDirtyBlendState() {
        dirty.blend_state = true;
    }

    void MarkDirtyStencilState() {
        dirty.stencil_state = true;
    }

    void MarkDirtyPolygonOffset() {
        dirty.polygon_offset = true;
    }

    void MarkDirtyColorMask() {
        dirty.color_mask = true;
>>>>>>> 386e2e0d
    }

    void AllDirty() {
        dirty.blend_state = true;
        dirty.stencil_state = true;
        dirty.polygon_offset = true;
        dirty.color_mask = true;
    }

private:
    static OpenGLState cur_state;

    // Workaround for sRGB problems caused by QT not supporting srgb output
    static bool s_rgb_used;
    struct {
        bool blend_state;
        bool stencil_state;
        bool viewport_state;
        bool polygon_offset;
        bool color_mask;
    } dirty{};
};

} // namespace OpenGL<|MERGE_RESOLUTION|>--- conflicted
+++ resolved
@@ -238,22 +238,6 @@
     /// Viewport does not affects glClearBuffer so emulate viewport using scissor test
     void EmulateViewportWithScissor();
 
-<<<<<<< HEAD
-    void MarkDirtyBlendState(const bool is_dirty) {
-        dirty.blend_state = is_dirty;
-    }
-
-    void MarkDirtyStencilState(const bool is_dirty) {
-        dirty.stencil_state = is_dirty;
-    }
-
-    void MarkDirtyPolygonOffset(const bool is_dirty) {
-        dirty.polygon_offset = is_dirty;
-    }
-
-    void MarkDirtyColorMask(const bool is_dirty) {
-        dirty.color_mask = is_dirty;
-=======
     void MarkDirtyBlendState() {
         dirty.blend_state = true;
     }
@@ -268,7 +252,6 @@
 
     void MarkDirtyColorMask() {
         dirty.color_mask = true;
->>>>>>> 386e2e0d
     }
 
     void AllDirty() {
