// Copyright 2015 Citra Emulator Project
// Licensed under GPLv2 or any later version
// Refer to the license.txt file included.

#pragma once

#include <array>
#include <glad/glad.h>
#include "video_core/engines/maxwell_3d.h"

namespace OpenGL {

namespace TextureUnits {

struct TextureUnit {
    GLint id;
    constexpr GLenum Enum() const {
        return static_cast<GLenum>(GL_TEXTURE0 + id);
    }
};

constexpr TextureUnit MaxwellTexture(int unit) {
    return TextureUnit{unit};
}

constexpr TextureUnit LightingLUT{3};
constexpr TextureUnit FogLUT{4};
constexpr TextureUnit ProcTexNoiseLUT{5};
constexpr TextureUnit ProcTexColorMap{6};
constexpr TextureUnit ProcTexAlphaMap{7};
constexpr TextureUnit ProcTexLUT{8};
constexpr TextureUnit ProcTexDiffLUT{9};

} // namespace TextureUnits

class OpenGLState {
public:
    struct {
        bool enabled; // GL_FRAMEBUFFER_SRGB
    } framebuffer_srgb;

    struct {
        bool alpha_to_coverage; // GL_ALPHA_TO_COVERAGE
        bool alpha_to_one;      // GL_ALPHA_TO_ONE
    } multisample_control;

    struct {
        bool enabled; // GL_CLAMP_FRAGMENT_COLOR_ARB
    } fragment_color_clamp;

    struct {
        bool far_plane;
        bool near_plane;
    } depth_clamp; // GL_DEPTH_CLAMP

    struct {
        bool enabled; // viewports arrays are only supported when geometry shaders are enabled.
    } geometry_shaders;

    struct {
        bool enabled;      // GL_CULL_FACE
        GLenum mode;       // GL_CULL_FACE_MODE
        GLenum front_face; // GL_FRONT_FACE
    } cull;

    struct {
        bool test_enabled;    // GL_DEPTH_TEST
        GLenum test_func;     // GL_DEPTH_FUNC
        GLboolean write_mask; // GL_DEPTH_WRITEMASK
    } depth;

    struct {
        bool enabled;
        GLuint index;
    } primitive_restart; // GL_PRIMITIVE_RESTART

    struct ColorMask {
        GLboolean red_enabled;
        GLboolean green_enabled;
        GLboolean blue_enabled;
        GLboolean alpha_enabled;
    };
    std::array<ColorMask, Tegra::Engines::Maxwell3D::Regs::NumRenderTargets>
        color_mask; // GL_COLOR_WRITEMASK
    struct {
        bool test_enabled; // GL_STENCIL_TEST
        struct {
            GLenum test_func;           // GL_STENCIL_FUNC
            GLint test_ref;             // GL_STENCIL_REF
            GLuint test_mask;           // GL_STENCIL_VALUE_MASK
            GLuint write_mask;          // GL_STENCIL_WRITEMASK
            GLenum action_stencil_fail; // GL_STENCIL_FAIL
            GLenum action_depth_fail;   // GL_STENCIL_PASS_DEPTH_FAIL
            GLenum action_depth_pass;   // GL_STENCIL_PASS_DEPTH_PASS
        } front, back;
    } stencil;

    struct Blend {
        bool enabled;        // GL_BLEND
        GLenum rgb_equation; // GL_BLEND_EQUATION_RGB
        GLenum a_equation;   // GL_BLEND_EQUATION_ALPHA
        GLenum src_rgb_func; // GL_BLEND_SRC_RGB
        GLenum dst_rgb_func; // GL_BLEND_DST_RGB
        GLenum src_a_func;   // GL_BLEND_SRC_ALPHA
        GLenum dst_a_func;   // GL_BLEND_DST_ALPHA
    };
    std::array<Blend, Tegra::Engines::Maxwell3D::Regs::NumRenderTargets> blend;

    struct {
        bool enabled;
    } independant_blend;

    struct {
        GLclampf red;
        GLclampf green;
        GLclampf blue;
        GLclampf alpha;
    } blend_color; // GL_BLEND_COLOR

    struct {
        bool enabled; // GL_LOGIC_OP_MODE
        GLenum operation;
    } logic_op;

    // 3 texture units - one for each that is used in PICA fragment shader emulation
    struct TextureUnit {
        GLuint texture; // GL_TEXTURE_BINDING_2D
        GLuint sampler; // GL_SAMPLER_BINDING
        GLenum target;
        struct {
            GLint r; // GL_TEXTURE_SWIZZLE_R
            GLint g; // GL_TEXTURE_SWIZZLE_G
            GLint b; // GL_TEXTURE_SWIZZLE_B
            GLint a; // GL_TEXTURE_SWIZZLE_A
        } swizzle;

        void Unbind() {
            texture = 0;
            swizzle.r = GL_RED;
            swizzle.g = GL_GREEN;
            swizzle.b = GL_BLUE;
            swizzle.a = GL_ALPHA;
        }

        void Reset() {
            Unbind();
            sampler = 0;
            target = GL_TEXTURE_2D;
        }
    };
    std::array<TextureUnit, Tegra::Engines::Maxwell3D::Regs::NumTextureSamplers> texture_units;

    struct {
        GLuint read_framebuffer; // GL_READ_FRAMEBUFFER_BINDING
        GLuint draw_framebuffer; // GL_DRAW_FRAMEBUFFER_BINDING
        GLuint vertex_array;     // GL_VERTEX_ARRAY_BINDING
        GLuint vertex_buffer;    // GL_ARRAY_BUFFER_BINDING
        GLuint uniform_buffer;   // GL_UNIFORM_BUFFER_BINDING
        GLuint shader_program;   // GL_CURRENT_PROGRAM
        GLuint program_pipeline; // GL_PROGRAM_PIPELINE_BINDING
    } draw;

    struct viewport {
        GLint x;
        GLint y;
        GLint width;
        GLint height;
        GLfloat depth_range_near; // GL_DEPTH_RANGE
        GLfloat depth_range_far;  // GL_DEPTH_RANGE
        struct {
            bool enabled; // GL_SCISSOR_TEST
            GLint x;
            GLint y;
            GLsizei width;
            GLsizei height;
        } scissor;
    };
    std::array<viewport, Tegra::Engines::Maxwell3D::Regs::NumViewports> viewports;

    struct {
        float size; // GL_POINT_SIZE
    } point;

    struct {
        bool point_enable;
        bool line_enable;
        bool fill_enable;
        GLfloat units;
        GLfloat factor;
        GLfloat clamp;
    } polygon_offset;

<<<<<<< HEAD
    std::array<bool, 2> clip_distance; // GL_CLIP_DISTANCE
=======
    std::array<bool, 8> clip_distance; // GL_CLIP_DISTANCE
>>>>>>> 3bddd535

    OpenGLState();

    /// Get the currently active OpenGL state
    static OpenGLState GetCurState() {
        return cur_state;
    }
    static bool GetsRGBUsed() {
        return s_rgb_used;
    }
    static void ClearsRGBUsed() {
        s_rgb_used = false;
    }
    /// Apply this state as the current OpenGL state
    void Apply() const;
    /// Apply only the state afecting the framebuffer
    void ApplyFramebufferState() const;
    /// Apply only the state afecting the vertex buffer
    void ApplyVertexBufferState() const;
    /// Set the initial OpenGL state
    static void ApplyDefaultState();
    /// Resets any references to the given resource
    OpenGLState& UnbindTexture(GLuint handle);
    OpenGLState& ResetSampler(GLuint handle);
    OpenGLState& ResetProgram(GLuint handle);
    OpenGLState& ResetPipeline(GLuint handle);
    OpenGLState& ResetBuffer(GLuint handle);
    OpenGLState& ResetVertexArray(GLuint handle);
    OpenGLState& ResetFramebuffer(GLuint handle);
    void EmulateViewportWithScissor();

private:
    static OpenGLState cur_state;
    // Workaround for sRGB problems caused by
    // QT not supporting srgb output
    static bool s_rgb_used;
    void ApplySRgb() const;
    void ApplyCulling() const;
    void ApplyColorMask() const;
    void ApplyDepth() const;
    void ApplyPrimitiveRestart() const;
    void ApplyStencilTest() const;
    void ApplyViewport() const;
    void ApplyTargetBlending(std::size_t target, bool force) const;
    void ApplyGlobalBlending() const;
    void ApplyBlending() const;
    void ApplyLogicOp() const;
    void ApplyTextures() const;
    void ApplySamplers() const;
<<<<<<< HEAD
=======
    void ApplyDepthClamp() const;
>>>>>>> 3bddd535
    void ApplyPolygonOffset() const;
};

} // namespace OpenGL<|MERGE_RESOLUTION|>--- conflicted
+++ resolved
@@ -190,11 +190,7 @@
         GLfloat clamp;
     } polygon_offset;
 
-<<<<<<< HEAD
-    std::array<bool, 2> clip_distance; // GL_CLIP_DISTANCE
-=======
     std::array<bool, 8> clip_distance; // GL_CLIP_DISTANCE
->>>>>>> 3bddd535
 
     OpenGLState();
 
@@ -244,10 +240,7 @@
     void ApplyLogicOp() const;
     void ApplyTextures() const;
     void ApplySamplers() const;
-<<<<<<< HEAD
-=======
     void ApplyDepthClamp() const;
->>>>>>> 3bddd535
     void ApplyPolygonOffset() const;
 };
 
