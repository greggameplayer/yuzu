--- conflicted
+++ resolved
@@ -5,11 +5,7 @@
 #pragma once
 
 #include <cstddef>
-<<<<<<< HEAD
-#include <glad/glad.h>
-=======
 #include "common/common_types.h"
->>>>>>> c601cdeb
 
 namespace OpenGL {
 
