--- conflicted
+++ resolved
@@ -23,70 +23,51 @@
 
 struct SurfaceParams {
     enum class PixelFormat {
-<<<<<<< HEAD
         ABGR8U = 0,
         ABGR8S = 1,
         B5G6R5 = 2,
         A2B10G10R10 = 3,
         A1B5G5R5 = 4,
         R8 = 5,
-=======
-        ABGR8 = 0,
-        B5G6R5 = 1,
-        A2B10G10R10 = 2,
-        A1B5G5R5 = 3,
-        R8 = 4,
-        R8UI = 5,
->>>>>>> db303250
-        RGBA16F = 6,
-        R11FG11FB10F = 7,
-        RGBA32UI = 8,
-        DXT1 = 9,
-        DXT23 = 10,
-        DXT45 = 11,
-        DXN1 = 12, // This is also known as BC4
-        DXN2UNORM = 13,
-        DXN2SNORM = 14,
-        BC7U = 15,
-        ASTC_2D_4X4 = 16,
-        G8R8 = 17,
-        BGRA8 = 18,
-        RGBA32F = 19,
-        RG32F = 20,
-        R32F = 21,
-        R16F = 22,
-        R16UNORM = 23,
-        R16S = 24,
-        R16UI = 25,
-        R16I = 26,
-        RG16 = 27,
-        RG16F = 28,
-        RG16UI = 29,
-        RG16I = 30,
-        RG16S = 31,
-        RGB32F = 32,
-        SRGBA8 = 33,
-<<<<<<< HEAD
-        RG8S = 34,
-=======
->>>>>>> db303250
+        R8UI = 6,
+        RGBA16F = 7,
+        R11FG11FB10F = 8,
+        RGBA32UI = 9,
+        DXT1 = 10,
+        DXT23 = 11,
+        DXT45 = 12,
+        DXN1 = 13, // This is also known as BC4
+        DXN2UNORM = 14,
+        DXN2SNORM = 15,
+        BC7U = 16,
+        ASTC_2D_4X4 = 17,
+        G8R8 = 18,
+        BGRA8 = 19,
+        RGBA32F = 20,
+        RG32F = 21,
+        R32F = 22,
+        R16F = 23,
+        R16UNORM = 24,
+        R16S = 25,
+        R16UI = 26,
+        R16I = 27,
+        RG16 = 28,
+        RG16F = 29,
+        RG16UI = 30,
+        RG16I = 31,
+        RG16S = 32,
+        RGB32F = 33,
+        SRGBA8 = 34,
+        RG8S = 35,
 
         MaxColorFormat,
 
         // DepthStencil formats
-<<<<<<< HEAD
-        Z24S8 = 35,
-        S8Z24 = 36,
-        Z32F = 37,
-        Z16 = 38,
+        Z24S8 = 36,
+        S8Z24 = 37,
+        Z32F = 38,
         Z32FS8 = 39,
-=======
-        Z24S8 = 34,
-        S8Z24 = 35,
-        Z32F = 36,
-        Z32FS8 = 37,
-        Z16 = 38,
->>>>>>> db303250
+        Z16 = 40,
 
         MaxDepthStencilFormat,
 
@@ -456,10 +437,7 @@
         case Tegra::RenderTargetFormat::RGBA8_SNORM:
         case Tegra::RenderTargetFormat::RG16_SNORM:
         case Tegra::RenderTargetFormat::R16_SNORM:
-<<<<<<< HEAD
         case Tegra::RenderTargetFormat::RG8_SNORM:
-=======
->>>>>>> db303250
             return ComponentType::SNorm;
         case Tegra::RenderTargetFormat::RGBA16_FLOAT:
         case Tegra::RenderTargetFormat::R11G11B10_FLOAT:
@@ -472,10 +450,7 @@
         case Tegra::RenderTargetFormat::RGBA32_UINT:
         case Tegra::RenderTargetFormat::RG16_UINT:
         case Tegra::RenderTargetFormat::R16_UINT:
-<<<<<<< HEAD
-=======
         case Tegra::RenderTargetFormat::R8_UINT:
->>>>>>> db303250
             return ComponentType::UInt;
         case Tegra::RenderTargetFormat::RG16_SINT:
         case Tegra::RenderTargetFormat::R16_SINT:
