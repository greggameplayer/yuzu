--- conflicted
+++ resolved
@@ -343,11 +343,7 @@
         return GL_TEXTURE_2D_ARRAY;
     case SurfaceTarget::TextureCubemap:
         return GL_TEXTURE_CUBE_MAP;
-<<<<<<< HEAD
-    case SurfaceParams::SurfaceTarget::TextureCubeArray:
-=======
     case SurfaceTarget::TextureCubeArray:
->>>>>>> 678c18aa
         return GL_TEXTURE_CUBE_MAP_ARRAY_ARB;
     }
     LOG_CRITICAL(Render_OpenGL, "Unimplemented texture target={}", static_cast<u32>(target));
