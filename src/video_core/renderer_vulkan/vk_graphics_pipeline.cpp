--- conflicted
+++ resolved
@@ -281,11 +281,7 @@
     rasterization_ci.pNext = nullptr;
     rasterization_ci.flags = 0;
     rasterization_ci.depthClampEnable = rs.depth_clamp_disabled == 0 ? VK_TRUE : VK_FALSE;
-<<<<<<< HEAD
-    rasterization_ci.rasterizerDiscardEnable = VK_FALSE;
-=======
     rasterization_ci.rasterizerDiscardEnable = rs.rasterize_enable == 0 ? VK_TRUE : VK_FALSE;
->>>>>>> 5ead55df
     rasterization_ci.polygonMode = VK_POLYGON_MODE_FILL;
     rasterization_ci.cullMode =
         rs.cull_enable ? MaxwellToVK::CullFace(rs.CullFace()) : VK_CULL_MODE_NONE;
