--- conflicted
+++ resolved
@@ -1257,21 +1257,6 @@
 
 RenderPassParams RasterizerVulkan::GetRenderPassParams(Texceptions texceptions) const {
     const auto& regs = system.GPU().Maxwell3D().regs;
-<<<<<<< HEAD
-    RenderPassParams params;
-    params.num_color_attachments = static_cast<u8>(regs.rt_control.count);
-    std::transform(regs.rt.begin(), regs.rt.end(), params.color_formats.begin(),
-                   [](const auto& rt) { return static_cast<u8>(rt.format); });
-    params.texceptions = static_cast<u8>(texceptions.to_ullong());
-    params.zeta_format = regs.zeta_enable ? static_cast<u8>(regs.zeta.format) : 0;
-    params.zeta_texception = texceptions[ZETA_TEXCEPTION_INDEX];
-    return params;
-}
-
-VkBuffer RasterizerVulkan::DefaultBuffer() {
-    if (default_buffer) {
-        return *default_buffer;
-=======
     const std::size_t num_attachments = static_cast<std::size_t>(regs.rt_control.count);
 
     RenderPassParams params;
@@ -1287,12 +1272,20 @@
         params.color_formats[index] = static_cast<u8>(rendertarget.format);
         color_texceptions |= (texceptions[rt] ? 1ULL : 0ULL) << index;
         ++index;
->>>>>>> 4dca2298
     }
     params.num_color_attachments = static_cast<u8>(index);
     params.texceptions = static_cast<u8>(color_texceptions);
 
-<<<<<<< HEAD
+    params.zeta_format = regs.zeta_enable ? static_cast<u8>(regs.zeta.format) : 0;
+    params.zeta_texception = texceptions[ZETA_TEXCEPTION_INDEX];
+    return params;
+}
+
+VkBuffer RasterizerVulkan::DefaultBuffer() {
+    if (default_buffer) {
+        return *default_buffer;
+    }
+
     VkBufferCreateInfo ci;
     ci.sType = VK_STRUCTURE_TYPE_BUFFER_CREATE_INFO;
     ci.pNext = nullptr;
@@ -1306,31 +1299,6 @@
     default_buffer = device.GetLogical().CreateBuffer(ci);
     default_buffer_commit = memory_manager.Commit(default_buffer, false);
 
-=======
-    params.zeta_format = regs.zeta_enable ? static_cast<u8>(regs.zeta.format) : 0;
-    params.zeta_texception = texceptions[ZETA_TEXCEPTION_INDEX];
-    return params;
-}
-
-VkBuffer RasterizerVulkan::DefaultBuffer() {
-    if (default_buffer) {
-        return *default_buffer;
-    }
-
-    VkBufferCreateInfo ci;
-    ci.sType = VK_STRUCTURE_TYPE_BUFFER_CREATE_INFO;
-    ci.pNext = nullptr;
-    ci.flags = 0;
-    ci.size = DEFAULT_BUFFER_SIZE;
-    ci.usage = VK_BUFFER_USAGE_TRANSFER_DST_BIT | VK_BUFFER_USAGE_VERTEX_BUFFER_BIT |
-               VK_BUFFER_USAGE_UNIFORM_BUFFER_BIT;
-    ci.sharingMode = VK_SHARING_MODE_EXCLUSIVE;
-    ci.queueFamilyIndexCount = 0;
-    ci.pQueueFamilyIndices = nullptr;
-    default_buffer = device.GetLogical().CreateBuffer(ci);
-    default_buffer_commit = memory_manager.Commit(default_buffer, false);
-
->>>>>>> 4dca2298
     scheduler.RequestOutsideRenderPassOperationContext();
     scheduler.Record([buffer = *default_buffer](vk::CommandBuffer cmdbuf) {
         cmdbuf.FillBuffer(buffer, 0, DEFAULT_BUFFER_SIZE, 0);
