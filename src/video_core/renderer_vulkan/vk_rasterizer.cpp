--- conflicted
+++ resolved
@@ -232,11 +232,7 @@
     } vertex;
 
     struct {
-<<<<<<< HEAD
-        VkBuffer buffer;
-=======
         VkBuffer buffer = nullptr;
->>>>>>> b8f5c71f
         VkDeviceSize offset;
         VkIndexType type;
     } index;
