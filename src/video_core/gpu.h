// Copyright 2018 yuzu Emulator Project
// Licensed under GPLv2 or any later version
// Refer to the license.txt file included.

#pragma once

#include <memory>
#include <unordered_map>
#include "common/common_types.h"
#include "core/hle/service/nvflinger/buffer_queue.h"
#include "video_core/memory_manager.h"

namespace VideoCore {
class RasterizerInterface;
}

namespace Tegra {

enum class RenderTargetFormat : u32 {
    NONE = 0x0,
    RGBA32_FLOAT = 0xC0,
    RGBA32_UINT = 0xC2,
    RGBA16_FLOAT = 0xCA,
    RG32_FLOAT = 0xCB,
    BGRA8_UNORM = 0xCF,
    RGB10_A2_UNORM = 0xD1,
    RGBA8_UNORM = 0xD5,
    RGBA8_SRGB = 0xD6,
    RGBA8_SNORM = 0xD7,
    RG16_UNORM = 0xDA,
    RG16_SNORM = 0xDB,
    RG16_SINT = 0xDC,
    RG16_UINT = 0xDD,
    RG16_FLOAT = 0xDE,
    R11G11B10_FLOAT = 0xE0,
    R32_FLOAT = 0xE5,
    B5G6R5_UNORM = 0xE8,
<<<<<<< HEAD
    RG8_SNORM = 0xEB,
=======
>>>>>>> db303250
    R16_UNORM = 0xEE,
    R16_SNORM = 0xEF,
    R16_SINT = 0xF0,
    R16_UINT = 0xF1,
    R16_FLOAT = 0xF2,
    R8_UNORM = 0xF3,
    R8_UINT = 0xF6,
};

enum class DepthFormat : u32 {
    Z32_FLOAT = 0xA,
    Z16_UNORM = 0x13,
    S8_Z24_UNORM = 0x14,
    Z24_X8_UNORM = 0x15,
    Z24_S8_UNORM = 0x16,
    Z24_C8_UNORM = 0x18,
    Z32_S8_X24_FLOAT = 0x19,
};

/// Returns the number of bytes per pixel of each rendertarget format.
u32 RenderTargetBytesPerPixel(RenderTargetFormat format);

/// Returns the number of bytes per pixel of each depth format.
u32 DepthFormatBytesPerPixel(DepthFormat format);

class DebugContext;

/**
 * Struct describing framebuffer configuration
 */
struct FramebufferConfig {
    enum class PixelFormat : u32 {
        ABGR8 = 1,
    };

    /**
     * Returns the number of bytes per pixel.
     */
    static u32 BytesPerPixel(PixelFormat format);

    VAddr address;
    u32 offset;
    u32 width;
    u32 height;
    u32 stride;
    PixelFormat pixel_format;

    using TransformFlags = Service::NVFlinger::BufferQueue::BufferTransformFlags;
    TransformFlags transform_flags;
    MathUtil::Rectangle<int> crop_rect;
};

namespace Engines {
class Fermi2D;
class Maxwell3D;
class MaxwellCompute;
class MaxwellDMA;
} // namespace Engines

enum class EngineID {
    FERMI_TWOD_A = 0x902D, // 2D Engine
    MAXWELL_B = 0xB197,    // 3D Engine
    MAXWELL_COMPUTE_B = 0xB1C0,
    KEPLER_INLINE_TO_MEMORY_B = 0xA140,
    MAXWELL_DMA_COPY_A = 0xB0B5,
};

class GPU final {
public:
    explicit GPU(VideoCore::RasterizerInterface& rasterizer);
    ~GPU();

    /// Processes a command list stored at the specified address in GPU memory.
    void ProcessCommandList(GPUVAddr address, u32 size);

    /// Returns a const reference to the Maxwell3D GPU engine.
    const Engines::Maxwell3D& Maxwell3D() const;

    /// Returns a reference to the Maxwell3D GPU engine.
    Engines::Maxwell3D& Maxwell3D();

    std::unique_ptr<MemoryManager> memory_manager;

private:
    /// Writes a single register in the engine bound to the specified subchannel
    void WriteReg(u32 method, u32 subchannel, u32 value, u32 remaining_params);

    /// Mapping of command subchannels to their bound engine ids.
    std::unordered_map<u32, EngineID> bound_engines;

    /// 3D engine
    std::unique_ptr<Engines::Maxwell3D> maxwell_3d;
    /// 2D engine
    std::unique_ptr<Engines::Fermi2D> fermi_2d;
    /// Compute engine
    std::unique_ptr<Engines::MaxwellCompute> maxwell_compute;
    /// DMA engine
    std::unique_ptr<Engines::MaxwellDMA> maxwell_dma;
};

} // namespace Tegra<|MERGE_RESOLUTION|>--- conflicted
+++ resolved
@@ -35,10 +35,7 @@
     R11G11B10_FLOAT = 0xE0,
     R32_FLOAT = 0xE5,
     B5G6R5_UNORM = 0xE8,
-<<<<<<< HEAD
     RG8_SNORM = 0xEB,
-=======
->>>>>>> db303250
     R16_UNORM = 0xEE,
     R16_SNORM = 0xEF,
     R16_SINT = 0xF0,
