// Copyright 2019 yuzu Emulator Project
// Licensed under GPLv2 or any later version
// Refer to the license.txt file included.

#include "common/assert.h"
#include "common/microprofile.h"
#include "core/core.h"
#include "core/frontend/scope_acquire_window_context.h"
#include "video_core/dma_pusher.h"
#include "video_core/gpu.h"
#include "video_core/gpu_thread.h"
#include "video_core/renderer_base.h"

namespace VideoCommon::GPUThread {

/// Runs the GPU thread
static void RunThread(VideoCore::RendererBase& renderer, Tegra::DmaPusher& dma_pusher,
                      SynchState& state) {
    MicroProfileOnThreadCreate("GpuThread");

    // Wait for first GPU command before acquiring the window context
    while (state.queue.Empty())
        ;

    // If emulation was stopped during disk shader loading, abort before trying to acquire context
    if (!state.is_running) {
        return;
    }

    Core::Frontend::ScopeAcquireWindowContext acquire_context{renderer.GetRenderWindow()};

    CommandDataContainer next;
    while (state.is_running) {
        while (!state.queue.Empty()) {
            state.queue.Pop(next);
            if (const auto submit_list = std::get_if<SubmitListCommand>(&next.data)) {
                dma_pusher.Push(std::move(submit_list->entries));
                dma_pusher.DispatchCalls();
            } else if (const auto data = std::get_if<SwapBuffersCommand>(&next.data)) {
                renderer.SwapBuffers(data->framebuffer ? &*data->framebuffer : nullptr);
            } else if (const auto data = std::get_if<FlushRegionCommand>(&next.data)) {
                renderer.Rasterizer().FlushRegion(data->addr, data->size);
            } else if (const auto data = std::get_if<InvalidateRegionCommand>(&next.data)) {
                renderer.Rasterizer().InvalidateRegion(data->addr, data->size);
            } else if (std::holds_alternative<EndProcessingCommand>(next.data)) {
                return;
            } else {
                UNREACHABLE();
            }
            state.signaled_fence.store(next.fence);
        }
    }
}

ThreadManager::ThreadManager(Core::System& system) : system{system} {}

ThreadManager::~ThreadManager() {
    if (!thread.joinable()) {
        return;
    }

    // Notify GPU thread that a shutdown is pending
    PushCommand(EndProcessingCommand());
    thread.join();
}

void ThreadManager::StartThread(VideoCore::RendererBase& renderer, Tegra::DmaPusher& dma_pusher) {
    thread = std::thread{RunThread, std::ref(renderer), std::ref(dma_pusher), std::ref(state)};
}

void ThreadManager::SubmitList(Tegra::CommandList&& entries) {
    PushCommand(SubmitListCommand(std::move(entries)));
}

void ThreadManager::SwapBuffers(const Tegra::FramebufferConfig* framebuffer) {
    PushCommand(SwapBuffersCommand(framebuffer ? *framebuffer
                                               : std::optional<const Tegra::FramebufferConfig>{}));
}

void ThreadManager::FlushRegion(CacheAddr addr, u64 size) {
    PushCommand(FlushRegionCommand(addr, size));
}

void ThreadManager::InvalidateRegion(CacheAddr addr, u64 size) {
    system.Renderer().Rasterizer().InvalidateRegion(addr, size);
}

void ThreadManager::FlushAndInvalidateRegion(CacheAddr addr, u64 size) {
    // Skip flush on asynch mode, as FlushAndInvalidateRegion is not used for anything too important
    InvalidateRegion(addr, size);
}

void ThreadManager::WaitIdle() const {
<<<<<<< HEAD
    while (state.last_fence > state.signaled_fence.load()) {
=======
    while (state.last_fence > state.signaled_fence.load(std::memory_order_relaxed)) {
>>>>>>> cfc2f30d
    }
}

u64 ThreadManager::PushCommand(CommandData&& command_data) {
    const u64 fence{++state.last_fence};
    state.queue.Push(CommandDataContainer(std::move(command_data), fence));
    return fence;
}

} // namespace VideoCommon::GPUThread<|MERGE_RESOLUTION|>--- conflicted
+++ resolved
@@ -91,11 +91,7 @@
 }
 
 void ThreadManager::WaitIdle() const {
-<<<<<<< HEAD
-    while (state.last_fence > state.signaled_fence.load()) {
-=======
     while (state.last_fence > state.signaled_fence.load(std::memory_order_relaxed)) {
->>>>>>> cfc2f30d
     }
 }
 
