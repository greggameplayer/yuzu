--- conflicted
+++ resolved
@@ -246,16 +246,6 @@
                      const Tegra::Engines::Fermi2D::Regs::Surface& dst_config,
                      const Tegra::Engines::Fermi2D::Config& copy_config) {
         std::lock_guard lock{mutex};
-<<<<<<< HEAD
-        std::pair<TSurface, TView> dst_surface = GetFermiSurface(dst_config);
-        std::pair<TSurface, TView> src_surface = GetFermiSurface(src_config);
-        if (IsResolutionScannerEnabled()) {
-            bool is_candidate = IsInRSDatabase(src_surface.first);
-            if (is_candidate) {
-                MarkScanner(dst_surface.first);
-            }
-        }
-=======
         SurfaceParams src_params = SurfaceParams::CreateForFermiCopySurface(src_config);
         SurfaceParams dst_params = SurfaceParams::CreateForFermiCopySurface(dst_config);
         const GPUVAddr src_gpu_addr = src_config.Address();
@@ -263,7 +253,12 @@
         DeduceBestBlit(src_params, dst_params, src_gpu_addr, dst_gpu_addr);
         std::pair<TSurface, TView> dst_surface = GetSurface(dst_gpu_addr, dst_params, true, false);
         std::pair<TSurface, TView> src_surface = GetSurface(src_gpu_addr, src_params, true, false);
->>>>>>> 278d6530
+        if (IsResolutionScannerEnabled()) {
+            bool is_candidate = IsInRSDatabase(src_surface.first);
+            if (is_candidate) {
+                MarkScanner(dst_surface.first);
+            }
+        }
         ImageBlit(src_surface.second, dst_surface.second, copy_config);
         dst_surface.first->MarkAsModified(true, Tick());
     }
