// Copyright 2019 yuzu Emulator Project
// Licensed under GPLv2 or any later version
// Refer to the license.txt file included.

#pragma once

#include <algorithm>
#include <array>
#include <list>
#include <memory>
#include <mutex>
#include <set>
#include <tuple>
#include <unordered_map>
#include <vector>

#include <boost/container/small_vector.hpp>
#include <boost/icl/interval_map.hpp>
#include <boost/range/iterator_range.hpp>

#include "common/assert.h"
#include "common/common_types.h"
#include "common/math_util.h"
#include "core/core.h"
#include "core/memory.h"
#include "core/settings.h"
#include "video_core/dirty_flags.h"
#include "video_core/engines/fermi_2d.h"
#include "video_core/engines/maxwell_3d.h"
#include "video_core/gpu.h"
#include "video_core/memory_manager.h"
#include "video_core/rasterizer_interface.h"
#include "video_core/surface.h"
#include "video_core/texture_cache/copy_params.h"
#include "video_core/texture_cache/format_lookup_table.h"
#include "video_core/texture_cache/surface_base.h"
#include "video_core/texture_cache/surface_params.h"
#include "video_core/texture_cache/surface_view.h"

namespace Tegra::Texture {
struct FullTextureInfo;
}

namespace VideoCore {
class RasterizerInterface;
}

namespace VideoCommon {

using VideoCore::Surface::PixelFormat;

using VideoCore::Surface::SurfaceTarget;
using RenderTargetConfig = Tegra::Engines::Maxwell3D::Regs::RenderTargetConfig;

template <typename TSurface, typename TView>
class TextureCache {
    using VectorSurface = boost::container::small_vector<TSurface, 1>;

public:
    void InvalidateRegion(VAddr addr, std::size_t size) {
        std::lock_guard lock{mutex};

        for (const auto& surface : GetSurfacesInRegion(addr, size)) {
            Unregister(surface);
        }
    }

    void OnCPUWrite(VAddr addr, std::size_t size) {
        std::lock_guard lock{mutex};

        for (const auto& surface : GetSurfacesInRegion(addr, size)) {
            if (surface->IsMemoryMarked()) {
                UnmarkMemory(surface);
                surface->SetSyncPending(true);
                marked_for_unregister.emplace_back(surface);
            }
        }
    }

    void SyncGuestHost() {
        std::lock_guard lock{mutex};

        for (const auto& surface : marked_for_unregister) {
            if (surface->IsRegistered()) {
                surface->SetSyncPending(false);
                Unregister(surface);
            }
        }
        marked_for_unregister.clear();
    }

    /**
     * Guarantees that rendertargets don't unregister themselves if the
     * collide. Protection is currently only done on 3D slices.
     */
    void GuardRenderTargets(bool new_guard) {
        guard_render_targets = new_guard;
    }

    void GuardSamplers(bool new_guard) {
        guard_samplers = new_guard;
    }

    void FlushRegion(VAddr addr, std::size_t size) {
        std::lock_guard lock{mutex};

        auto surfaces = GetSurfacesInRegion(addr, size);
        if (surfaces.empty()) {
            return;
        }
        std::sort(surfaces.begin(), surfaces.end(), [](const TSurface& a, const TSurface& b) {
            return a->GetModificationTick() < b->GetModificationTick();
        });
        for (const auto& surface : surfaces) {
            mutex.unlock();
            FlushSurface(surface);
            mutex.lock();
        }
    }

    bool MustFlushRegion(VAddr addr, std::size_t size) {
        std::lock_guard lock{mutex};

        const auto surfaces = GetSurfacesInRegion(addr, size);
        return std::any_of(surfaces.cbegin(), surfaces.cend(),
                           [](const TSurface& surface) { return surface->IsModified(); });
    }

    TView GetTextureSurface(const Tegra::Texture::TICEntry& tic,
                            const VideoCommon::Shader::Sampler& entry) {
        std::lock_guard lock{mutex};
        const auto gpu_addr{tic.Address()};
        if (!gpu_addr) {
            return GetNullSurface(SurfaceParams::ExpectedTarget(entry));
        }

        const std::optional<VAddr> cpu_addr =
            system.GPU().MemoryManager().GpuToCpuAddress(gpu_addr);
        if (!cpu_addr) {
            return GetNullSurface(SurfaceParams::ExpectedTarget(entry));
        }

        if (!IsTypeCompatible(tic.texture_type, entry)) {
            return GetNullSurface(SurfaceParams::ExpectedTarget(entry));
        }

        const auto params{SurfaceParams::CreateForTexture(format_lookup_table, tic, entry)};
        const auto [surface, view] = GetSurface(gpu_addr, *cpu_addr, params, true, false);
        if (guard_samplers) {
            sampled_textures.push_back(surface);
        }
        return view;
    }

    TView GetImageSurface(const Tegra::Texture::TICEntry& tic,
                          const VideoCommon::Shader::Image& entry) {
        std::lock_guard lock{mutex};
        const auto gpu_addr{tic.Address()};
        if (!gpu_addr) {
            return GetNullSurface(SurfaceParams::ExpectedTarget(entry));
        }
        const std::optional<VAddr> cpu_addr =
            system.GPU().MemoryManager().GpuToCpuAddress(gpu_addr);
        if (!cpu_addr) {
            return GetNullSurface(SurfaceParams::ExpectedTarget(entry));
        }
        const auto params{SurfaceParams::CreateForImage(format_lookup_table, tic, entry)};
        const auto [surface, view] = GetSurface(gpu_addr, *cpu_addr, params, true, false);
        if (guard_samplers) {
            sampled_textures.push_back(surface);
        }
        return view;
    }

    bool TextureBarrier() {
        const bool any_rt =
            std::any_of(sampled_textures.begin(), sampled_textures.end(),
                        [](const auto& surface) { return surface->IsRenderTarget(); });
        sampled_textures.clear();
        return any_rt;
    }

    TView GetDepthBufferSurface(bool preserve_contents) {
        std::lock_guard lock{mutex};
        auto& maxwell3d = system.GPU().Maxwell3D();
        if (!maxwell3d.dirty.flags[VideoCommon::Dirty::ZetaBuffer]) {
            return depth_buffer.view;
        }
        maxwell3d.dirty.flags[VideoCommon::Dirty::ZetaBuffer] = false;

        const auto& regs{maxwell3d.regs};
        const auto gpu_addr{regs.zeta.Address()};
        if (!gpu_addr || !regs.zeta_enable) {
            SetEmptyDepthBuffer();
            return {};
        }
        const std::optional<VAddr> cpu_addr =
            system.GPU().MemoryManager().GpuToCpuAddress(gpu_addr);
        if (!cpu_addr) {
            SetEmptyDepthBuffer();
            return {};
        }
        const auto depth_params{SurfaceParams::CreateForDepthBuffer(system)};
        auto surface_view = GetSurface(gpu_addr, *cpu_addr, depth_params, preserve_contents, true);
        if (depth_buffer.target)
            depth_buffer.target->MarkAsRenderTarget(false, NO_RT);
        depth_buffer.target = surface_view.first;
        depth_buffer.view = surface_view.second;
        if (depth_buffer.target)
            depth_buffer.target->MarkAsRenderTarget(true, DEPTH_RT);
        return surface_view.second;
    }

    TView GetColorBufferSurface(std::size_t index, bool preserve_contents) {
        std::lock_guard lock{mutex};
        ASSERT(index < Tegra::Engines::Maxwell3D::Regs::NumRenderTargets);
        auto& maxwell3d = system.GPU().Maxwell3D();
        if (!maxwell3d.dirty.flags[VideoCommon::Dirty::ColorBuffer0 + index]) {
            return render_targets[index].view;
        }
        maxwell3d.dirty.flags[VideoCommon::Dirty::ColorBuffer0 + index] = false;

        const auto& regs{maxwell3d.regs};
        if (index >= regs.rt_control.count || regs.rt[index].Address() == 0 ||
            regs.rt[index].format == Tegra::RenderTargetFormat::NONE) {
            SetEmptyColorBuffer(index);
            return {};
        }

        const auto& config{regs.rt[index]};
        const auto gpu_addr{config.Address()};
        if (!gpu_addr) {
            SetEmptyColorBuffer(index);
            return {};
        }

        const std::optional<VAddr> cpu_addr =
            system.GPU().MemoryManager().GpuToCpuAddress(gpu_addr);
        if (!cpu_addr) {
            SetEmptyColorBuffer(index);
            return {};
        }

        auto surface_view =
            GetSurface(gpu_addr, *cpu_addr, SurfaceParams::CreateForFramebuffer(system, index),
                       preserve_contents, true);
        if (render_targets[index].target) {
            auto& surface = render_targets[index].target;
            surface->MarkAsRenderTarget(false, NO_RT);
            const auto& cr_params = surface->GetSurfaceParams();
            if (!cr_params.is_tiled && Settings::values.use_asynchronous_gpu_emulation) {
                AsyncFlushSurface(surface);
            }
        }
        render_targets[index].target = surface_view.first;
        render_targets[index].view = surface_view.second;
        if (render_targets[index].target)
            render_targets[index].target->MarkAsRenderTarget(true, static_cast<u32>(index));
        return surface_view.second;
    }

    void MarkColorBufferInUse(std::size_t index) {
        if (auto& render_target = render_targets[index].target) {
            render_target->MarkAsModified(true, Tick());
        }
    }

    void MarkDepthBufferInUse() {
        if (depth_buffer.target) {
            depth_buffer.target->MarkAsModified(true, Tick());
        }
    }

    void SetEmptyDepthBuffer() {
        if (depth_buffer.target == nullptr) {
            return;
        }
        depth_buffer.target->MarkAsRenderTarget(false, NO_RT);
        depth_buffer.target = nullptr;
        depth_buffer.view = nullptr;
    }

    void SetEmptyColorBuffer(std::size_t index) {
        if (render_targets[index].target == nullptr) {
            return;
        }
        render_targets[index].target->MarkAsRenderTarget(false, NO_RT);
        render_targets[index].target = nullptr;
        render_targets[index].view = nullptr;
    }

    void DoFermiCopy(const Tegra::Engines::Fermi2D::Regs::Surface& src_config,
                     const Tegra::Engines::Fermi2D::Regs::Surface& dst_config,
                     const Tegra::Engines::Fermi2D::Config& copy_config) {
        std::lock_guard lock{mutex};
        SurfaceParams src_params = SurfaceParams::CreateForFermiCopySurface(src_config);
        SurfaceParams dst_params = SurfaceParams::CreateForFermiCopySurface(dst_config);
        const GPUVAddr src_gpu_addr = src_config.Address();
        const GPUVAddr dst_gpu_addr = dst_config.Address();
        DeduceBestBlit(src_params, dst_params, src_gpu_addr, dst_gpu_addr);

        const auto& memory_manager = system.GPU().MemoryManager();
        const std::optional<VAddr> dst_cpu_addr = memory_manager.GpuToCpuAddress(dst_gpu_addr);
        const std::optional<VAddr> src_cpu_addr = memory_manager.GpuToCpuAddress(src_gpu_addr);
        std::pair dst_surface = GetSurface(dst_gpu_addr, *dst_cpu_addr, dst_params, true, false);
        TView src_surface = GetSurface(src_gpu_addr, *src_cpu_addr, src_params, true, false).second;
        ImageBlit(src_surface, dst_surface.second, copy_config);
        dst_surface.first->MarkAsModified(true, Tick());
    }

    TSurface TryFindFramebufferSurface(VAddr addr) const {
        if (!addr) {
            return nullptr;
        }
        const VAddr page = addr >> registry_page_bits;
        const auto it = registry.find(page);
        if (it == registry.end()) {
            return nullptr;
        }
        const auto& list = it->second;
        const auto found = std::find_if(list.begin(), list.end(), [addr](const auto& surface) {
            return surface->GetCpuAddr() == addr;
        });
        return found != list.end() ? *found : nullptr;
    }

    u64 Tick() {
        return ++ticks;
    }

    void CommitAsyncFlushes() {
        committed_flushes.push_back(uncommitted_flushes);
        uncommitted_flushes.reset();
    }

    bool HasUncommittedFlushes() const {
        return uncommitted_flushes != nullptr;
    }

    bool ShouldWaitAsyncFlushes() const {
        return !committed_flushes.empty() && committed_flushes.front() != nullptr;
    }

    void PopAsyncFlushes() {
        if (committed_flushes.empty()) {
            return;
        }
        auto& flush_list = committed_flushes.front();
        if (!flush_list) {
            committed_flushes.pop_front();
            return;
        }
        for (TSurface& surface : *flush_list) {
            FlushSurface(surface);
        }
        committed_flushes.pop_front();
    }

protected:
    explicit TextureCache(Core::System& system, VideoCore::RasterizerInterface& rasterizer,
                          bool is_astc_supported)
        : system{system}, is_astc_supported{is_astc_supported}, rasterizer{rasterizer} {
        for (std::size_t i = 0; i < Tegra::Engines::Maxwell3D::Regs::NumRenderTargets; i++) {
            SetEmptyColorBuffer(i);
        }

        SetEmptyDepthBuffer();
        staging_cache.SetSize(2);

        const auto make_siblings = [this](PixelFormat a, PixelFormat b) {
            siblings_table[static_cast<std::size_t>(a)] = b;
            siblings_table[static_cast<std::size_t>(b)] = a;
        };
        std::fill(siblings_table.begin(), siblings_table.end(), PixelFormat::Invalid);
        make_siblings(PixelFormat::Z16, PixelFormat::R16U);
        make_siblings(PixelFormat::Z32F, PixelFormat::R32F);
        make_siblings(PixelFormat::Z32FS8, PixelFormat::RG32F);

        sampled_textures.reserve(64);
    }

    ~TextureCache() = default;

    virtual TSurface CreateSurface(GPUVAddr gpu_addr, const SurfaceParams& params) = 0;

    virtual void ImageCopy(TSurface& src_surface, TSurface& dst_surface,
                           const CopyParams& copy_params) = 0;

    virtual void ImageBlit(TView& src_view, TView& dst_view,
                           const Tegra::Engines::Fermi2D::Config& copy_config) = 0;

    // Depending on the backend, a buffer copy can be slow as it means deoptimizing the texture
    // and reading it from a separate buffer.
    virtual void BufferCopy(TSurface& src_surface, TSurface& dst_surface) = 0;

    void ManageRenderTargetUnregister(TSurface& surface) {
        auto& dirty = system.GPU().Maxwell3D().dirty;
        const u32 index = surface->GetRenderTarget();
        if (index == DEPTH_RT) {
            dirty.flags[VideoCommon::Dirty::ZetaBuffer] = true;
        } else {
            dirty.flags[VideoCommon::Dirty::ColorBuffer0 + index] = true;
        }
        dirty.flags[VideoCommon::Dirty::RenderTargets] = true;
    }

    void Register(TSurface surface) {
        const GPUVAddr gpu_addr = surface->GetGpuAddr();
        const std::size_t size = surface->GetSizeInBytes();
        const std::optional<VAddr> cpu_addr =
            system.GPU().MemoryManager().GpuToCpuAddress(gpu_addr);
        if (!cpu_addr) {
            LOG_CRITICAL(HW_GPU, "Failed to register surface with unmapped gpu_address 0x{:016x}",
                         gpu_addr);
            return;
        }
        surface->SetCpuAddr(*cpu_addr);
        RegisterInnerCache(surface);
        surface->MarkAsRegistered(true);
        surface->SetMemoryMarked(true);
        rasterizer.UpdatePagesCachedCount(*cpu_addr, size, 1);
    }

    void UnmarkMemory(TSurface surface) {
        if (!surface->IsMemoryMarked()) {
            return;
        }
        const std::size_t size = surface->GetSizeInBytes();
        const VAddr cpu_addr = surface->GetCpuAddr();
        rasterizer.UpdatePagesCachedCount(cpu_addr, size, -1);
        surface->SetMemoryMarked(false);
    }

    void Unregister(TSurface surface) {
        if (guard_render_targets && surface->IsProtected()) {
            return;
        }
        if (!guard_render_targets && surface->IsRenderTarget()) {
            ManageRenderTargetUnregister(surface);
        }
        UnmarkMemory(surface);
        if (surface->IsSyncPending()) {
            marked_for_unregister.remove(surface);
            surface->SetSyncPending(false);
        }
        UnregisterInnerCache(surface);
        surface->MarkAsRegistered(false);
        ReserveSurface(surface->GetSurfaceParams(), surface);
    }

    TSurface GetUncachedSurface(const GPUVAddr gpu_addr, const SurfaceParams& params) {
        if (const auto surface = TryGetReservedSurface(params); surface) {
            surface->SetGpuAddr(gpu_addr);
            return surface;
        }
        // No reserved surface available, create a new one and reserve it
        auto new_surface{CreateSurface(gpu_addr, params)};
        return new_surface;
    }

    Core::System& system;
    const bool is_astc_supported;

private:
    enum class RecycleStrategy : u32 {
        Ignore = 0,
        Flush = 1,
        BufferCopy = 3,
    };

    enum class DeductionType : u32 {
        DeductionComplete,
        DeductionIncomplete,
        DeductionFailed,
    };

    struct Deduction {
        DeductionType type{DeductionType::DeductionFailed};
        TSurface surface{};

        bool Failed() const {
            return type == DeductionType::DeductionFailed;
        }

        bool Incomplete() const {
            return type == DeductionType::DeductionIncomplete;
        }

        bool IsDepth() const {
            return surface->GetSurfaceParams().IsPixelFormatZeta();
        }
    };

    /**
     * Takes care of selecting a proper strategy to deal with a texture recycle.
     *
     * @param overlaps      The overlapping surfaces registered in the cache.
     * @param params        The parameters on the new surface.
     * @param gpu_addr      The starting address of the new surface.
     * @param untopological Indicates to the recycler that the texture has no way
     *                      to match the overlaps due to topological reasons.
     **/
    RecycleStrategy PickStrategy(VectorSurface& overlaps, const SurfaceParams& params,
                                 const GPUVAddr gpu_addr, const MatchTopologyResult untopological) {
        if (Settings::IsGPULevelExtreme()) {
            return RecycleStrategy::Flush;
        }
        // 3D Textures decision
        if (params.target == SurfaceTarget::Texture3D) {
            return RecycleStrategy::Flush;
        }
        for (const auto& s : overlaps) {
            const auto& s_params = s->GetSurfaceParams();
            if (s_params.target == SurfaceTarget::Texture3D) {
                return RecycleStrategy::Flush;
            }
        }
        // Untopological decision
        if (untopological == MatchTopologyResult::CompressUnmatch) {
            return RecycleStrategy::Flush;
        }
        if (untopological == MatchTopologyResult::FullMatch && !params.is_tiled) {
            return RecycleStrategy::Flush;
        }
        return RecycleStrategy::Ignore;
    }

    /**
     * Used to decide what to do with textures we can't resolve in the cache It has 2 implemented
     * strategies: Ignore and Flush.
     *
     * - Ignore: Just unregisters all the overlaps and loads the new texture.
     * - Flush: Flushes all the overlaps into memory and loads the new surface from that data.
     *
     * @param overlaps          The overlapping surfaces registered in the cache.
     * @param params            The parameters for the new surface.
     * @param gpu_addr          The starting address of the new surface.
     * @param preserve_contents Indicates that the new surface should be loaded from memory or left
     *                          blank.
     * @param untopological     Indicates to the recycler that the texture has no way to match the
     *                          overlaps due to topological reasons.
     **/
    std::pair<TSurface, TView> RecycleSurface(VectorSurface& overlaps, const SurfaceParams& params,
                                              const GPUVAddr gpu_addr, const bool preserve_contents,
                                              const MatchTopologyResult untopological) {
        const bool do_load = preserve_contents && Settings::IsGPULevelExtreme();
        for (auto& surface : overlaps) {
            Unregister(surface);
        }
        switch (PickStrategy(overlaps, params, gpu_addr, untopological)) {
        case RecycleStrategy::Ignore: {
            return InitializeSurface(gpu_addr, params, do_load);
        }
        case RecycleStrategy::Flush: {
            std::sort(overlaps.begin(), overlaps.end(),
                      [](const TSurface& a, const TSurface& b) -> bool {
                          return a->GetModificationTick() < b->GetModificationTick();
                      });
            for (auto& surface : overlaps) {
                FlushSurface(surface);
            }
            return InitializeSurface(gpu_addr, params, preserve_contents);
        }
        case RecycleStrategy::BufferCopy: {
            auto new_surface = GetUncachedSurface(gpu_addr, params);
            BufferCopy(overlaps[0], new_surface);
            return {new_surface, new_surface->GetMainView()};
        }
        default: {
            UNIMPLEMENTED_MSG("Unimplemented Texture Cache Recycling Strategy!");
            return InitializeSurface(gpu_addr, params, do_load);
        }
        }
    }

    /**
     * Takes a single surface and recreates into another that may differ in
     * format, target or width alignment.
     *
     * @param current_surface The registered surface in the cache which we want to convert.
     * @param params          The new surface params which we'll use to recreate the surface.
     * @param is_render       Whether or not the surface is a render target.
     **/
    std::pair<TSurface, TView> RebuildSurface(TSurface current_surface, const SurfaceParams& params,
                                              bool is_render) {
        const auto gpu_addr = current_surface->GetGpuAddr();
        const auto& cr_params = current_surface->GetSurfaceParams();
        TSurface new_surface;
        if (cr_params.pixel_format != params.pixel_format && !is_render &&
            GetSiblingFormat(cr_params.pixel_format) == params.pixel_format) {
            SurfaceParams new_params = params;
            new_params.pixel_format = cr_params.pixel_format;
            new_params.type = cr_params.type;
            new_surface = GetUncachedSurface(gpu_addr, new_params);
        } else {
            new_surface = GetUncachedSurface(gpu_addr, params);
        }
        const auto& final_params = new_surface->GetSurfaceParams();
        if (cr_params.type != final_params.type) {
            if (Settings::IsGPULevelExtreme()) {
                BufferCopy(current_surface, new_surface);
            }
        } else {
            std::vector<CopyParams> bricks = current_surface->BreakDown(final_params);
            for (auto& brick : bricks) {
                ImageCopy(current_surface, new_surface, brick);
            }
        }
        Unregister(current_surface);
        Register(new_surface);
        new_surface->MarkAsModified(current_surface->IsModified(), Tick());
        return {new_surface, new_surface->GetMainView()};
    }

    /**
     * Takes a single surface and checks with the new surface's params if it's an exact
     * match, we return the main view of the registered surface. If its formats don't
     * match, we rebuild the surface. We call this last method a `Mirage`. If formats
     * match but the targets don't, we create an overview View of the registered surface.
     *
     * @param current_surface The registered surface in the cache which we want to convert.
     * @param params          The new surface params which we want to check.
     * @param is_render       Whether or not the surface is a render target.
     **/
    std::pair<TSurface, TView> ManageStructuralMatch(TSurface current_surface,
                                                     const SurfaceParams& params, bool is_render) {
        const bool is_mirage = !current_surface->MatchFormat(params.pixel_format);
        const bool matches_target = current_surface->MatchTarget(params.target);
        const auto match_check = [&]() -> std::pair<TSurface, TView> {
            if (matches_target) {
                return {current_surface, current_surface->GetMainView()};
            }
            return {current_surface, current_surface->EmplaceOverview(params)};
        };
        if (!is_mirage) {
            return match_check();
        }
        if (!is_render && GetSiblingFormat(current_surface->GetFormat()) == params.pixel_format) {
            return match_check();
        }
        return RebuildSurface(current_surface, params, is_render);
    }

    /**
     * Unlike RebuildSurface where we know whether or not registered surfaces match the candidate
     * in some way, we have no guarantees here. We try to see if the overlaps are sublayers/mipmaps
     * of the new surface, if they all match we end up recreating a surface for them,
     * else we return nothing.
     *
     * @param overlaps The overlapping surfaces registered in the cache.
     * @param params   The parameters on the new surface.
     * @param gpu_addr The starting address of the new surface.
     **/
    std::optional<std::pair<TSurface, TView>> TryReconstructSurface(VectorSurface& overlaps,
                                                                    const SurfaceParams& params,
                                                                    GPUVAddr gpu_addr) {
        if (params.target == SurfaceTarget::Texture3D) {
            return std::nullopt;
        }
        const auto test_modified = [](TSurface& surface) { return surface->IsModified(); };
        TSurface new_surface = GetUncachedSurface(gpu_addr, params);

        if (std::none_of(overlaps.begin(), overlaps.end(), test_modified)) {
            LoadSurface(new_surface);
            for (const auto& surface : overlaps) {
                Unregister(surface);
            }
            Register(new_surface);
            return {{new_surface, new_surface->GetMainView()}};
        }

        std::size_t passed_tests = 0;
        for (auto& surface : overlaps) {
            const SurfaceParams& src_params = surface->GetSurfaceParams();
            const auto mipmap_layer{new_surface->GetLayerMipmap(surface->GetGpuAddr())};
            if (!mipmap_layer) {
                continue;
            }
            const auto [base_layer, base_mipmap] = *mipmap_layer;
            if (new_surface->GetMipmapSize(base_mipmap) != surface->GetMipmapSize(0)) {
                continue;
            }
            ++passed_tests;

            // Copy all mipmaps and layers
            const u32 block_width = params.GetDefaultBlockWidth();
            const u32 block_height = params.GetDefaultBlockHeight();
            for (u32 mipmap = base_mipmap; mipmap < base_mipmap + src_params.num_levels; ++mipmap) {
                const u32 width = SurfaceParams::IntersectWidth(src_params, params, 0, mipmap);
                const u32 height = SurfaceParams::IntersectHeight(src_params, params, 0, mipmap);
                if (width < block_width || height < block_height) {
                    // Current APIs forbid copying small compressed textures, avoid errors
                    break;
                }
                const CopyParams copy_params(0, 0, 0, 0, 0, base_layer, 0, mipmap, width, height,
                                             src_params.depth);
                ImageCopy(surface, new_surface, copy_params);
            }
        }
        if (passed_tests == 0) {
            return std::nullopt;
        }
        if (Settings::IsGPULevelExtreme() && passed_tests != overlaps.size()) {
            // In Accurate GPU all tests should pass, else we recycle
            return std::nullopt;
        }

        const bool modified = std::any_of(overlaps.begin(), overlaps.end(), test_modified);
        for (const auto& surface : overlaps) {
            Unregister(surface);
        }

        new_surface->MarkAsModified(modified, Tick());
        Register(new_surface);
        return {{new_surface, new_surface->GetMainView()}};
    }

    /**
     * Takes care of managing 3D textures and its slices. Does HLE methods for reconstructing the 3D
     * textures within the GPU if possible. Falls back to LLE when it isn't possible to use any of
     * the HLE methods.
     *
     * @param overlaps  The overlapping surfaces registered in the cache.
     * @param params    The parameters on the new surface.
     * @param gpu_addr  The starting address of the new surface.
     * @param cpu_addr  The starting address of the new surface on physical memory.
     */
    std::optional<std::pair<TSurface, TView>> Manage3DSurfaces(VectorSurface& overlaps,
                                                               const SurfaceParams& params,
<<<<<<< HEAD
                                                               GPUVAddr gpu_addr, VAddr cpu_addr) {
        if (params.num_levels > 1) {
            // We can't handle mipmaps in 3D textures yet, better fallback to LLE approach
            return std::nullopt;
        }

        if (overlaps.size() == 1) {
            const auto& surface = overlaps[0];
            const SurfaceParams& overlap_params = surface->GetSurfaceParams();
            // Don't attempt to render to textures with more than one level for now
            // The texture has to be to the right or the sample address if we want to render to it
            if (overlap_params.num_levels == 1 && cpu_addr >= surface->GetCpuAddr()) {
                const u32 offset = static_cast<u32>(cpu_addr - surface->GetCpuAddr());
                const u32 slice = std::get<2>(params.GetBlockOffsetXYZ(offset));
                if (slice < overlap_params.depth) {
                    auto view = surface->Emplace3DView(slice, params.depth, 0, 1);
                    return std::make_pair(std::move(surface), std::move(view));
                }
            }
        }

        if (params.depth == 1) {
            return std::nullopt;
        }

        TSurface new_surface = GetUncachedSurface(gpu_addr, params);
        LoadSurface(new_surface);

        bool modified = false;
        for (auto& surface : overlaps) {
            const SurfaceParams& src_params = surface->GetSurfaceParams();
            if (src_params.height != params.height ||
                src_params.block_depth != params.block_depth ||
                src_params.block_height != params.block_height) {
                return std::nullopt;
            }
            if (!surface->IsModified()) {
                continue;
=======
                                                               GPUVAddr gpu_addr, VAddr cpu_addr,
                                                               bool preserve_contents) {
        if (params.target != SurfaceTarget::Texture3D) {
            for (const auto& surface : overlaps) {
                if (!surface->MatchTarget(params.target)) {
                    if (overlaps.size() == 1 && surface->GetCpuAddr() == cpu_addr) {
                        if (Settings::IsGPULevelExtreme()) {
                            return std::nullopt;
                        }
                        Unregister(surface);
                        return InitializeSurface(gpu_addr, params, preserve_contents);
                    }
                    return std::nullopt;
                }
                if (surface->GetCpuAddr() != cpu_addr) {
                    continue;
                }
                if (surface->MatchesStructure(params) == MatchStructureResult::FullMatch) {
                    return std::make_pair(surface, surface->GetMainView());
                }
>>>>>>> eecf58ec
            }
            modified = true;

            const u32 offset = static_cast<u32>(surface->GetCpuAddr() - cpu_addr);
            const u32 slice = std::get<2>(params.GetBlockOffsetXYZ(offset));
            const u32 width = params.width;
            const u32 height = params.height;
            const CopyParams copy_params(0, 0, 0, 0, 0, slice, 0, 0, width, height, 1);
            ImageCopy(surface, new_surface, copy_params);
        }
<<<<<<< HEAD
=======

        if (params.num_levels > 1) {
            // We can't handle mipmaps in 3D textures yet, better fallback to LLE approach
            return std::nullopt;
        }

        if (overlaps.size() == 1) {
            const auto& surface = overlaps[0];
            const SurfaceParams& overlap_params = surface->GetSurfaceParams();
            // Don't attempt to render to textures with more than one level for now
            // The texture has to be to the right or the sample address if we want to render to it
            if (overlap_params.num_levels == 1 && cpu_addr >= surface->GetCpuAddr()) {
                const u32 offset = static_cast<u32>(cpu_addr - surface->GetCpuAddr());
                const u32 slice = std::get<2>(params.GetBlockOffsetXYZ(offset));
                if (slice < overlap_params.depth) {
                    auto view = surface->Emplace3DView(slice, params.depth, 0, 1);
                    return std::make_pair(std::move(surface), std::move(view));
                }
            }
        }

        TSurface new_surface = GetUncachedSurface(gpu_addr, params);
        bool modified = false;

        for (auto& surface : overlaps) {
            const SurfaceParams& src_params = surface->GetSurfaceParams();
            if (src_params.target != SurfaceTarget::Texture2D ||
                src_params.height != params.height ||
                src_params.block_depth != params.block_depth ||
                src_params.block_height != params.block_height) {
                return std::nullopt;
            }
            modified |= surface->IsModified();

            const u32 offset = static_cast<u32>(surface->GetCpuAddr() - cpu_addr);
            const u32 slice = std::get<2>(params.GetBlockOffsetXYZ(offset));
            const u32 width = params.width;
            const u32 height = params.height;
            const CopyParams copy_params(0, 0, 0, 0, 0, slice, 0, 0, width, height, 1);
            ImageCopy(surface, new_surface, copy_params);
        }
>>>>>>> eecf58ec
        for (const auto& surface : overlaps) {
            Unregister(surface);
        }
        new_surface->MarkAsModified(modified, Tick());
        Register(new_surface);

<<<<<<< HEAD
        auto view = new_surface->GetMainView();
=======
        TView view = new_surface->GetMainView();
>>>>>>> eecf58ec
        return std::make_pair(std::move(new_surface), std::move(view));
    }

    /**
     * Gets the starting address and parameters of a candidate surface and tries
     * to find a matching surface within the cache. This is done in 3 big steps:
     *
     * 1. Check the 1st Level Cache in order to find an exact match, if we fail, we move to step 2.
     *
     * 2. Check if there are any overlaps at all, if there are none, we just load the texture from
     *    memory else we move to step 3.
     *
     * 3. Consists of figuring out the relationship between the candidate texture and the
     *    overlaps. We divide the scenarios depending if there's 1 or many overlaps. If
     *    there's many, we just try to reconstruct a new surface out of them based on the
     *    candidate's parameters, if we fail, we recycle. When there's only 1 overlap then we
     *    have to check if the candidate is a view (layer/mipmap) of the overlap or if the
     *    registered surface is a mipmap/layer of the candidate. In this last case we reconstruct
     *    a new surface.
     *
     * @param gpu_addr          The starting address of the candidate surface.
     * @param params            The parameters on the candidate surface.
     * @param preserve_contents Indicates that the new surface should be loaded from memory or
     *                          left blank.
     * @param is_render         Whether or not the surface is a render target.
     **/
    std::pair<TSurface, TView> GetSurface(const GPUVAddr gpu_addr, const VAddr cpu_addr,
                                          const SurfaceParams& params, bool preserve_contents,
                                          bool is_render) {
        // Step 1
        // Check Level 1 Cache for a fast structural match. If candidate surface
        // matches at certain level we are pretty much done.
        if (const auto iter = l1_cache.find(cpu_addr); iter != l1_cache.end()) {
            TSurface& current_surface = iter->second;
            const auto topological_result = current_surface->MatchesTopology(params);
            if (topological_result != MatchTopologyResult::FullMatch) {
                VectorSurface overlaps{current_surface};
                return RecycleSurface(overlaps, params, gpu_addr, preserve_contents,
                                      topological_result);
            }

            const auto struct_result = current_surface->MatchesStructure(params);
            if (struct_result != MatchStructureResult::None) {
                const auto& old_params = current_surface->GetSurfaceParams();
                const bool not_3d = params.target != SurfaceTarget::Texture3D &&
                                    old_params.target != SurfaceTarget::Texture3D;
                if (not_3d || current_surface->MatchTarget(params.target)) {
                    if (struct_result == MatchStructureResult::FullMatch) {
                        return ManageStructuralMatch(current_surface, params, is_render);
                    } else {
                        return RebuildSurface(current_surface, params, is_render);
                    }
                }
            }
        }

        // Step 2
        // Obtain all possible overlaps in the memory region
        const std::size_t candidate_size = params.GetGuestSizeInBytes();
        auto overlaps{GetSurfacesInRegion(cpu_addr, candidate_size)};

        // If none are found, we are done. we just load the surface and create it.
        if (overlaps.empty()) {
            return InitializeSurface(gpu_addr, params, preserve_contents);
        }

        // Step 3
        // Now we need to figure the relationship between the texture and its overlaps
        // we do a topological test to ensure we can find some relationship. If it fails
        // immediately recycle the texture
        for (const auto& surface : overlaps) {
            const auto topological_result = surface->MatchesTopology(params);
            if (topological_result != MatchTopologyResult::FullMatch) {
                return RecycleSurface(overlaps, params, gpu_addr, preserve_contents,
                                      topological_result);
            }
        }

        // Manage 3D textures
<<<<<<< HEAD
        if (params.target == SurfaceTarget::Texture3D) {
            auto surface = Manage3DSurfaces(overlaps, params, gpu_addr, cpu_addr);
=======
        if (params.block_depth > 0) {
            auto surface =
                Manage3DSurfaces(overlaps, params, gpu_addr, cpu_addr, preserve_contents);
>>>>>>> eecf58ec
            if (surface) {
                return *surface;
            }
        }

        // Split cases between 1 overlap or many.
        if (overlaps.size() == 1) {
            TSurface current_surface = overlaps[0];
            // First check if the surface is within the overlap. If not, it means
            // two things either the candidate surface is a supertexture of the overlap
            // or they don't match in any known way.
            if (!current_surface->IsInside(gpu_addr, gpu_addr + candidate_size)) {
                const std::optional view = TryReconstructSurface(overlaps, params, gpu_addr);
                if (view) {
                    return *view;
                }
                return RecycleSurface(overlaps, params, gpu_addr, preserve_contents,
                                      MatchTopologyResult::FullMatch);
            }
            // Now we check if the candidate is a mipmap/layer of the overlap
            std::optional<TView> view =
                current_surface->EmplaceView(params, gpu_addr, candidate_size);
            if (view) {
                const bool is_mirage = !current_surface->MatchFormat(params.pixel_format);
                if (is_mirage) {
                    // On a mirage view, we need to recreate the surface under this new view
                    // and then obtain a view again.
                    SurfaceParams new_params = current_surface->GetSurfaceParams();
                    const u32 wh = SurfaceParams::ConvertWidth(
                        new_params.width, new_params.pixel_format, params.pixel_format);
                    const u32 hh = SurfaceParams::ConvertHeight(
                        new_params.height, new_params.pixel_format, params.pixel_format);
                    new_params.width = wh;
                    new_params.height = hh;
                    new_params.pixel_format = params.pixel_format;
                    std::pair<TSurface, TView> pair =
                        RebuildSurface(current_surface, new_params, is_render);
                    std::optional<TView> mirage_view =
                        pair.first->EmplaceView(params, gpu_addr, candidate_size);
                    if (mirage_view)
                        return {pair.first, *mirage_view};
                    return RecycleSurface(overlaps, params, gpu_addr, preserve_contents,
                                          MatchTopologyResult::FullMatch);
                }
                return {current_surface, *view};
            }
        } else {
            // If there are many overlaps, odds are they are subtextures of the candidate
            // surface. We try to construct a new surface based on the candidate parameters,
            // using the overlaps. If a single overlap fails, this will fail.
            std::optional<std::pair<TSurface, TView>> view =
                TryReconstructSurface(overlaps, params, gpu_addr);
            if (view) {
                return *view;
            }
        }
        // We failed all the tests, recycle the overlaps into a new texture.
        return RecycleSurface(overlaps, params, gpu_addr, preserve_contents,
                              MatchTopologyResult::FullMatch);
    }

    /**
     * Gets the starting address and parameters of a candidate surface and tries to find a
     * matching surface within the cache that's similar to it. If there are many textures
     * or the texture found if entirely incompatible, it will fail. If no texture is found, the
     * blit will be unsuccessful.
     *
     * @param gpu_addr The starting address of the candidate surface.
     * @param params   The parameters on the candidate surface.
     **/
    Deduction DeduceSurface(const GPUVAddr gpu_addr, const SurfaceParams& params) {
        const std::optional<VAddr> cpu_addr =
            system.GPU().MemoryManager().GpuToCpuAddress(gpu_addr);

        if (!cpu_addr) {
            Deduction result{};
            result.type = DeductionType::DeductionFailed;
            return result;
        }

        if (const auto iter = l1_cache.find(*cpu_addr); iter != l1_cache.end()) {
            TSurface& current_surface = iter->second;
            const auto topological_result = current_surface->MatchesTopology(params);
            if (topological_result != MatchTopologyResult::FullMatch) {
                Deduction result{};
                result.type = DeductionType::DeductionFailed;
                return result;
            }
            const auto struct_result = current_surface->MatchesStructure(params);
            if (struct_result != MatchStructureResult::None &&
                current_surface->MatchTarget(params.target)) {
                Deduction result{};
                result.type = DeductionType::DeductionComplete;
                result.surface = current_surface;
                return result;
            }
        }

        const std::size_t candidate_size = params.GetGuestSizeInBytes();
        auto overlaps{GetSurfacesInRegion(*cpu_addr, candidate_size)};

        if (overlaps.empty()) {
            Deduction result{};
            result.type = DeductionType::DeductionIncomplete;
            return result;
        }

        if (overlaps.size() > 1) {
            Deduction result{};
            result.type = DeductionType::DeductionFailed;
            return result;
        } else {
            Deduction result{};
            result.type = DeductionType::DeductionComplete;
            result.surface = overlaps[0];
            return result;
        }
    }

    /**
     * Gets a null surface based on a target texture.
     * @param target The target of the null surface.
     */
    TView GetNullSurface(SurfaceTarget target) {
        const u32 i_target = static_cast<u32>(target);
        if (const auto it = invalid_cache.find(i_target); it != invalid_cache.end()) {
            return it->second->GetMainView();
        }
        SurfaceParams params{};
        params.target = target;
        params.is_tiled = false;
        params.srgb_conversion = false;
        params.is_layered =
            target == SurfaceTarget::Texture1DArray || target == SurfaceTarget::Texture2DArray ||
            target == SurfaceTarget::TextureCubemap || target == SurfaceTarget::TextureCubeArray;
        params.block_width = 0;
        params.block_height = 0;
        params.block_depth = 0;
        params.tile_width_spacing = 1;
        params.width = 1;
        params.height = 1;
        params.depth = 1;
        if (target == SurfaceTarget::TextureCubemap || target == SurfaceTarget::TextureCubeArray) {
            params.depth = 6;
        }
        params.pitch = 4;
        params.num_levels = 1;
        params.emulated_levels = 1;
        params.pixel_format = VideoCore::Surface::PixelFormat::R8U;
        params.type = VideoCore::Surface::SurfaceType::ColorTexture;
        auto surface = CreateSurface(0ULL, params);
        invalid_memory.resize(surface->GetHostSizeInBytes(), 0U);
        surface->UploadTexture(invalid_memory);
        surface->MarkAsModified(false, Tick());
        invalid_cache.emplace(i_target, surface);
        return surface->GetMainView();
    }

    /**
     * Gets the a source and destination starting address and parameters,
     * and tries to deduce if they are supposed to be depth textures. If so, their
     * parameters are modified and fixed into so.
     *
     * @param src_params   The parameters of the candidate surface.
     * @param dst_params   The parameters of the destination surface.
     * @param src_gpu_addr The starting address of the candidate surface.
     * @param dst_gpu_addr The starting address of the destination surface.
     **/
    void DeduceBestBlit(SurfaceParams& src_params, SurfaceParams& dst_params,
                        const GPUVAddr src_gpu_addr, const GPUVAddr dst_gpu_addr) {
        auto deduced_src = DeduceSurface(src_gpu_addr, src_params);
        auto deduced_dst = DeduceSurface(dst_gpu_addr, dst_params);
        if (deduced_src.Failed() || deduced_dst.Failed()) {
            return;
        }

        const bool incomplete_src = deduced_src.Incomplete();
        const bool incomplete_dst = deduced_dst.Incomplete();

        if (incomplete_src && incomplete_dst) {
            return;
        }

        const bool any_incomplete = incomplete_src || incomplete_dst;

        if (!any_incomplete) {
            if (!(deduced_src.IsDepth() && deduced_dst.IsDepth())) {
                return;
            }
        } else {
            if (incomplete_src && !(deduced_dst.IsDepth())) {
                return;
            }

            if (incomplete_dst && !(deduced_src.IsDepth())) {
                return;
            }
        }

        const auto inherit_format = [](SurfaceParams& to, TSurface from) {
            const SurfaceParams& params = from->GetSurfaceParams();
            to.pixel_format = params.pixel_format;
            to.type = params.type;
        };
        // Now we got the cases where one or both is Depth and the other is not known
        if (!incomplete_src) {
            inherit_format(src_params, deduced_src.surface);
        } else {
            inherit_format(src_params, deduced_dst.surface);
        }
        if (!incomplete_dst) {
            inherit_format(dst_params, deduced_dst.surface);
        } else {
            inherit_format(dst_params, deduced_src.surface);
        }
    }

    std::pair<TSurface, TView> InitializeSurface(GPUVAddr gpu_addr, const SurfaceParams& params,
                                                 bool preserve_contents) {
        auto new_surface{GetUncachedSurface(gpu_addr, params)};
        Register(new_surface);
        if (preserve_contents) {
            LoadSurface(new_surface);
        }
        return {new_surface, new_surface->GetMainView()};
    }

    void LoadSurface(const TSurface& surface) {
        staging_cache.GetBuffer(0).resize(surface->GetHostSizeInBytes());
        surface->LoadBuffer(system.GPU().MemoryManager(), staging_cache);
        surface->UploadTexture(staging_cache.GetBuffer(0));
        surface->MarkAsModified(false, Tick());
    }

    void FlushSurface(const TSurface& surface) {
        if (!surface->IsModified()) {
            return;
        }
        staging_cache.GetBuffer(0).resize(surface->GetHostSizeInBytes());
        surface->DownloadTexture(staging_cache.GetBuffer(0));
        surface->FlushBuffer(system.GPU().MemoryManager(), staging_cache);
        surface->MarkAsModified(false, Tick());
    }

    void RegisterInnerCache(TSurface& surface) {
        const VAddr cpu_addr = surface->GetCpuAddr();
        VAddr start = cpu_addr >> registry_page_bits;
        const VAddr end = (surface->GetCpuAddrEnd() - 1) >> registry_page_bits;
        l1_cache[cpu_addr] = surface;
        while (start <= end) {
            registry[start].push_back(surface);
            start++;
        }
    }

    void UnregisterInnerCache(TSurface& surface) {
        const VAddr cpu_addr = surface->GetCpuAddr();
        VAddr start = cpu_addr >> registry_page_bits;
        const VAddr end = (surface->GetCpuAddrEnd() - 1) >> registry_page_bits;
        l1_cache.erase(cpu_addr);
        while (start <= end) {
            auto& reg{registry[start]};
            reg.erase(std::find(reg.begin(), reg.end(), surface));
            start++;
        }
    }

    VectorSurface GetSurfacesInRegion(const VAddr cpu_addr, const std::size_t size) {
        if (size == 0) {
            return {};
        }
        const VAddr cpu_addr_end = cpu_addr + size;
        const VAddr end = (cpu_addr_end - 1) >> registry_page_bits;
        VectorSurface surfaces;
        for (VAddr start = cpu_addr >> registry_page_bits; start <= end; ++start) {
            const auto it = registry.find(start);
            if (it == registry.end()) {
                continue;
            }
            for (auto& surface : it->second) {
                if (surface->IsPicked() || !surface->Overlaps(cpu_addr, cpu_addr_end)) {
                    continue;
                }
                surface->MarkAsPicked(true);
                surfaces.push_back(surface);
            }
        }
        for (auto& surface : surfaces) {
            surface->MarkAsPicked(false);
        }
        return surfaces;
    }

    void ReserveSurface(const SurfaceParams& params, TSurface surface) {
        surface_reserve[params].push_back(std::move(surface));
    }

    TSurface TryGetReservedSurface(const SurfaceParams& params) {
        auto search{surface_reserve.find(params)};
        if (search == surface_reserve.end()) {
            return {};
        }
        for (auto& surface : search->second) {
            if (!surface->IsRegistered()) {
                return surface;
            }
        }
        return {};
    }

    constexpr PixelFormat GetSiblingFormat(PixelFormat format) const {
        return siblings_table[static_cast<std::size_t>(format)];
    }

    /// Returns true the shader sampler entry is compatible with the TIC texture type.
    static bool IsTypeCompatible(Tegra::Texture::TextureType tic_type,
                                 const VideoCommon::Shader::Sampler& entry) {
        const auto shader_type = entry.type;
        switch (tic_type) {
        case Tegra::Texture::TextureType::Texture1D:
        case Tegra::Texture::TextureType::Texture1DArray:
            return shader_type == Tegra::Shader::TextureType::Texture1D;
        case Tegra::Texture::TextureType::Texture1DBuffer:
            // TODO(Rodrigo): Assume as valid for now
            return true;
        case Tegra::Texture::TextureType::Texture2D:
        case Tegra::Texture::TextureType::Texture2DNoMipmap:
            return shader_type == Tegra::Shader::TextureType::Texture2D;
        case Tegra::Texture::TextureType::Texture2DArray:
            return shader_type == Tegra::Shader::TextureType::Texture2D ||
                   shader_type == Tegra::Shader::TextureType::TextureCube;
        case Tegra::Texture::TextureType::Texture3D:
            return shader_type == Tegra::Shader::TextureType::Texture3D;
        case Tegra::Texture::TextureType::TextureCubeArray:
        case Tegra::Texture::TextureType::TextureCubemap:
            if (shader_type == Tegra::Shader::TextureType::TextureCube) {
                return true;
            }
            return shader_type == Tegra::Shader::TextureType::Texture2D && entry.is_array;
        }
        UNREACHABLE();
        return true;
    }

    struct FramebufferTargetInfo {
        TSurface target;
        TView view;
    };

    void AsyncFlushSurface(TSurface& surface) {
        if (!uncommitted_flushes) {
            uncommitted_flushes = std::make_shared<std::list<TSurface>>();
        }
        uncommitted_flushes->push_back(surface);
    }

    VideoCore::RasterizerInterface& rasterizer;

    FormatLookupTable format_lookup_table;

    u64 ticks{};

    // Guards the cache for protection conflicts.
    bool guard_render_targets{};
    bool guard_samplers{};

    // The siblings table is for formats that can inter exchange with one another
    // without causing issues. This is only valid when a conflict occurs on a non
    // rendering use.
    std::array<PixelFormat, static_cast<std::size_t>(PixelFormat::Max)> siblings_table;

    // The internal Cache is different for the Texture Cache. It's based on buckets
    // of 1MB. This fits better for the purpose of this cache as textures are normaly
    // large in size.
    static constexpr u64 registry_page_bits{20};
    static constexpr u64 registry_page_size{1 << registry_page_bits};
    std::unordered_map<VAddr, std::vector<TSurface>> registry;

    static constexpr u32 DEPTH_RT = 8;
    static constexpr u32 NO_RT = 0xFFFFFFFF;

    // The L1 Cache is used for fast texture lookup before checking the overlaps
    // This avoids calculating size and other stuffs.
    std::unordered_map<VAddr, TSurface> l1_cache;

    /// The surface reserve is a "backup" cache, this is where we put unique surfaces that have
    /// previously been used. This is to prevent surfaces from being constantly created and
    /// destroyed when used with different surface parameters.
    std::unordered_map<SurfaceParams, std::vector<TSurface>> surface_reserve;
    std::array<FramebufferTargetInfo, Tegra::Engines::Maxwell3D::Regs::NumRenderTargets>
        render_targets;
    FramebufferTargetInfo depth_buffer;

    std::vector<TSurface> sampled_textures;

    /// This cache stores null surfaces in order to be used as a placeholder
    /// for invalid texture calls.
    std::unordered_map<u32, TSurface> invalid_cache;
    std::vector<u8> invalid_memory;

    std::list<TSurface> marked_for_unregister;

    std::shared_ptr<std::list<TSurface>> uncommitted_flushes{};
    std::list<std::shared_ptr<std::list<TSurface>>> committed_flushes;

    StagingCache staging_cache;
    std::recursive_mutex mutex;
};

} // namespace VideoCommon<|MERGE_RESOLUTION|>--- conflicted
+++ resolved
@@ -727,46 +727,6 @@
      */
     std::optional<std::pair<TSurface, TView>> Manage3DSurfaces(VectorSurface& overlaps,
                                                                const SurfaceParams& params,
-<<<<<<< HEAD
-                                                               GPUVAddr gpu_addr, VAddr cpu_addr) {
-        if (params.num_levels > 1) {
-            // We can't handle mipmaps in 3D textures yet, better fallback to LLE approach
-            return std::nullopt;
-        }
-
-        if (overlaps.size() == 1) {
-            const auto& surface = overlaps[0];
-            const SurfaceParams& overlap_params = surface->GetSurfaceParams();
-            // Don't attempt to render to textures with more than one level for now
-            // The texture has to be to the right or the sample address if we want to render to it
-            if (overlap_params.num_levels == 1 && cpu_addr >= surface->GetCpuAddr()) {
-                const u32 offset = static_cast<u32>(cpu_addr - surface->GetCpuAddr());
-                const u32 slice = std::get<2>(params.GetBlockOffsetXYZ(offset));
-                if (slice < overlap_params.depth) {
-                    auto view = surface->Emplace3DView(slice, params.depth, 0, 1);
-                    return std::make_pair(std::move(surface), std::move(view));
-                }
-            }
-        }
-
-        if (params.depth == 1) {
-            return std::nullopt;
-        }
-
-        TSurface new_surface = GetUncachedSurface(gpu_addr, params);
-        LoadSurface(new_surface);
-
-        bool modified = false;
-        for (auto& surface : overlaps) {
-            const SurfaceParams& src_params = surface->GetSurfaceParams();
-            if (src_params.height != params.height ||
-                src_params.block_depth != params.block_depth ||
-                src_params.block_height != params.block_height) {
-                return std::nullopt;
-            }
-            if (!surface->IsModified()) {
-                continue;
-=======
                                                                GPUVAddr gpu_addr, VAddr cpu_addr,
                                                                bool preserve_contents) {
         if (params.target != SurfaceTarget::Texture3D) {
@@ -787,19 +747,9 @@
                 if (surface->MatchesStructure(params) == MatchStructureResult::FullMatch) {
                     return std::make_pair(surface, surface->GetMainView());
                 }
->>>>>>> eecf58ec
-            }
-            modified = true;
-
-            const u32 offset = static_cast<u32>(surface->GetCpuAddr() - cpu_addr);
-            const u32 slice = std::get<2>(params.GetBlockOffsetXYZ(offset));
-            const u32 width = params.width;
-            const u32 height = params.height;
-            const CopyParams copy_params(0, 0, 0, 0, 0, slice, 0, 0, width, height, 1);
-            ImageCopy(surface, new_surface, copy_params);
-        }
-<<<<<<< HEAD
-=======
+            }
+            return InitializeSurface(gpu_addr, params, preserve_contents);
+        }
 
         if (params.num_levels > 1) {
             // We can't handle mipmaps in 3D textures yet, better fallback to LLE approach
@@ -841,18 +791,13 @@
             const CopyParams copy_params(0, 0, 0, 0, 0, slice, 0, 0, width, height, 1);
             ImageCopy(surface, new_surface, copy_params);
         }
->>>>>>> eecf58ec
         for (const auto& surface : overlaps) {
             Unregister(surface);
         }
         new_surface->MarkAsModified(modified, Tick());
         Register(new_surface);
 
-<<<<<<< HEAD
-        auto view = new_surface->GetMainView();
-=======
         TView view = new_surface->GetMainView();
->>>>>>> eecf58ec
         return std::make_pair(std::move(new_surface), std::move(view));
     }
 
@@ -932,14 +877,9 @@
         }
 
         // Manage 3D textures
-<<<<<<< HEAD
-        if (params.target == SurfaceTarget::Texture3D) {
-            auto surface = Manage3DSurfaces(overlaps, params, gpu_addr, cpu_addr);
-=======
         if (params.block_depth > 0) {
             auto surface =
                 Manage3DSurfaces(overlaps, params, gpu_addr, cpu_addr, preserve_contents);
->>>>>>> eecf58ec
             if (surface) {
                 return *surface;
             }
