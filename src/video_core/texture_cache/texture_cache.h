// Copyright 2019 yuzu Emulator Project
// Licensed under GPLv2 or any later version
// Refer to the license.txt file included.

#pragma once

#include <algorithm>
#include <array>
#include <memory>
#include <mutex>
#include <set>
#include <tuple>
#include <unordered_map>
#include <vector>
#include <fmt/format.h>

#include <boost/icl/interval_map.hpp>
#include <boost/range/iterator_range.hpp>

#include "common/assert.h"
#include "common/common_types.h"
#include "common/math_util.h"
#include "core/core.h"
#include "core/memory.h"
#include "core/settings.h"
#include "video_core/engines/fermi_2d.h"
#include "video_core/engines/maxwell_3d.h"
#include "video_core/gpu.h"
#include "video_core/memory_manager.h"
#include "video_core/rasterizer_interface.h"
#include "video_core/surface.h"
#include "video_core/texture_cache/copy_params.h"
#include "video_core/texture_cache/resolution_scaling/database.h"
#include "video_core/texture_cache/surface_base.h"
#include "video_core/texture_cache/surface_params.h"
#include "video_core/texture_cache/surface_view.h"

namespace Tegra::Texture {
struct FullTextureInfo;
}

namespace VideoCore {
class RasterizerInterface;
}

namespace VideoCommon {

using VideoCore::Surface::PixelFormat;

using VideoCore::Surface::SurfaceTarget;
using RenderTargetConfig = Tegra::Engines::Maxwell3D::Regs::RenderTargetConfig;

template <typename TSurface, typename TView>
class TextureCache {
    using IntervalMap = boost::icl::interval_map<CacheAddr, std::set<TSurface>>;
    using IntervalType = typename IntervalMap::interval_type;

private:
    enum class UnregisterReason : u32 {
        Invalidated,
        Recycled,
        Rebuilt,
        Restructured,
    };

public:
    void InvalidateRegion(CacheAddr addr, std::size_t size) {
        std::lock_guard lock{mutex};

        for (const auto& surface : GetSurfacesInRegion(addr, size)) {
            Unregister(surface, UnregisterReason::Invalidated);
        }
    }

    void LoadResources() {
        scaling_database.Init();
    }

    /***
     * `Guard` guarantees that rendertargets don't unregister themselves if the
     * collide. Protection is currently only done on 3D slices.
     ***/
    void GuardRenderTargets(bool new_guard) {
        guard_render_targets = new_guard;
    }

    void GuardSamplers(bool new_guard) {
        guard_samplers = new_guard;
    }

    void FlushRegion(CacheAddr addr, std::size_t size) {
        std::lock_guard lock{mutex};

        auto surfaces = GetSurfacesInRegion(addr, size);
        if (surfaces.empty()) {
            return;
        }
        std::sort(surfaces.begin(), surfaces.end(), [](const TSurface& a, const TSurface& b) {
            return a->GetModificationTick() < b->GetModificationTick();
        });
        for (const auto& surface : surfaces) {
            FlushSurface(surface);
        }
    }

    TView GetTextureSurface(const Tegra::Texture::TICEntry& tic,
                            const VideoCommon::Shader::Sampler& entry) {
        std::lock_guard lock{mutex};
        const auto gpu_addr{tic.Address()};
        if (!gpu_addr) {
            return {};
        }
        const auto params{SurfaceParams::CreateForTexture(tic, entry)};
        const auto [surface, view] = GetSurface(gpu_addr, params, true, false);
        if (guard_samplers) {
            sampled_textures.push_back(surface);
        }
        return view;
    }

    TView GetImageSurface(const Tegra::Texture::TICEntry& tic,
                          const VideoCommon::Shader::Image& entry) {
        std::lock_guard lock{mutex};
        const auto gpu_addr{tic.Address()};
        if (!gpu_addr) {
            return {};
        }
        const auto params{SurfaceParams::CreateForImage(tic, entry)};
        const auto [surface, view] = GetSurface(gpu_addr, params, true, false);
        if (guard_samplers) {
            sampled_textures.push_back(surface);
        }
        return view;
    }

    bool TextureBarrier() {
        const bool any_rt =
            std::any_of(sampled_textures.begin(), sampled_textures.end(),
                        [](const auto& surface) { return surface->IsRenderTarget(); });
        sampled_textures.clear();
        return any_rt;
    }

    TView GetDepthBufferSurface(bool preserve_contents) {
        std::lock_guard lock{mutex};
        auto& maxwell3d = system.GPU().Maxwell3D();

        if (!maxwell3d.dirty.depth_buffer) {
            return depth_buffer.view;
        }
        maxwell3d.dirty.depth_buffer = false;

        const auto& regs{maxwell3d.regs};
        const auto gpu_addr{regs.zeta.Address()};
        if (!gpu_addr || !regs.zeta_enable) {
            SetEmptyDepthBuffer();
            return {};
        }
        const auto depth_params{SurfaceParams::CreateForDepthBuffer(
            system, regs.zeta_width, regs.zeta_height, regs.zeta.format,
            regs.zeta.memory_layout.block_width, regs.zeta.memory_layout.block_height,
            regs.zeta.memory_layout.block_depth, regs.zeta.memory_layout.type)};
        auto surface_view = GetSurface(gpu_addr, depth_params, preserve_contents, true);
        if (depth_buffer.target)
            depth_buffer.target->MarkAsRenderTarget(false, NO_RT);
        depth_buffer.target = surface_view.first;
        depth_buffer.view = surface_view.second;
        if (depth_buffer.target) {
            depth_buffer.target->MarkAsRenderTarget(true, DEPTH_RT);
<<<<<<< HEAD
            if (IsResScannerEnabled()) {
=======
            if (IsResolutionScannerEnabled()) {
>>>>>>> aae7847e
                MarkScanner(depth_buffer.target);
            }
        }
        return surface_view.second;
    }

    TView GetColorBufferSurface(std::size_t index, bool preserve_contents) {
        std::lock_guard lock{mutex};
        ASSERT(index < Tegra::Engines::Maxwell3D::Regs::NumRenderTargets);
        auto& maxwell3d = system.GPU().Maxwell3D();
        if (!maxwell3d.dirty.render_target[index]) {
            return render_targets[index].view;
        }
        maxwell3d.dirty.render_target[index] = false;

        const auto& regs{maxwell3d.regs};
        if (index >= regs.rt_control.count || regs.rt[index].Address() == 0 ||
            regs.rt[index].format == Tegra::RenderTargetFormat::NONE) {
            SetEmptyColorBuffer(index);
            return {};
        }

        const auto& config{regs.rt[index]};
        const auto gpu_addr{config.Address()};
        if (!gpu_addr) {
            SetEmptyColorBuffer(index);
            return {};
        }

        auto surface_view = GetSurface(gpu_addr, SurfaceParams::CreateForFramebuffer(system, index),
                                       preserve_contents, true);
        if (render_targets[index].target)
            render_targets[index].target->MarkAsRenderTarget(false, NO_RT);
        render_targets[index].target = surface_view.first;
        render_targets[index].view = surface_view.second;
        if (render_targets[index].target) {
            render_targets[index].target->MarkAsRenderTarget(true, static_cast<u32>(index));
<<<<<<< HEAD
            if (IsResScannerEnabled()) {
=======
            if (IsResolutionScannerEnabled()) {
>>>>>>> aae7847e
                MarkScanner(render_targets[index].target);
            }
        }
        return surface_view.second;
    }

    void MarkColorBufferInUse(std::size_t index) {
        if (auto& render_target = render_targets[index].target) {
            render_target->MarkAsModified(true, Tick());
        }
    }

    void MarkDepthBufferInUse() {
        if (depth_buffer.target) {
            depth_buffer.target->MarkAsModified(true, Tick());
        }
    }

    void SetEmptyDepthBuffer() {
        if (depth_buffer.target == nullptr) {
            return;
        }
        depth_buffer.target->MarkAsRenderTarget(false, NO_RT);
        depth_buffer.target = nullptr;
        depth_buffer.view = nullptr;
    }

    void SetEmptyColorBuffer(std::size_t index) {
        if (render_targets[index].target == nullptr) {
            return;
        }
        render_targets[index].target->MarkAsRenderTarget(false, NO_RT);
        render_targets[index].target = nullptr;
        render_targets[index].view = nullptr;
    }

    void DoFermiCopy(const Tegra::Engines::Fermi2D::Regs::Surface& src_config,
                     const Tegra::Engines::Fermi2D::Regs::Surface& dst_config,
                     const Tegra::Engines::Fermi2D::Config& copy_config) {
        std::lock_guard lock{mutex};
        std::pair<TSurface, TView> dst_surface = GetFermiSurface(dst_config);
        std::pair<TSurface, TView> src_surface = GetFermiSurface(src_config);
<<<<<<< HEAD
        if (IsResScannerEnabled()) {
=======
        if (IsResolutionScannerEnabled()) {
>>>>>>> aae7847e
            bool is_candidate = IsInRSDatabase(src_surface.first);
            if (is_candidate) {
                MarkScanner(dst_surface.first);
            }
        }
        ImageBlit(src_surface.second, dst_surface.second, copy_config);
        dst_surface.first->MarkAsModified(true, Tick());
    }

    TSurface TryFindFramebufferSurface(const u8* host_ptr) {
        const CacheAddr cache_addr = ToCacheAddr(host_ptr);
        if (!cache_addr) {
            return nullptr;
        }
        const CacheAddr page = cache_addr >> registry_page_bits;
        std::vector<TSurface>& list = registry[page];
        for (auto& surface : list) {
            if (surface->GetCacheAddr() == cache_addr) {
                return surface;
            }
        }
        return nullptr;
    }

    u64 Tick() {
        return ++ticks;
    }

    bool IsResolutionScalingEnabled() {
<<<<<<< HEAD
        if (IsResScannerEnabled()) {
=======
        if (IsResolutionScannerEnabled()) {
>>>>>>> aae7847e
            return CheckBlackListMatch();
        }
        if (!EnabledRescaling()) {
            return false;
        }
        return CheckResolutionScalingEnabled();
    }

    bool IsResolutionScalingEnabledRT(const std::size_t index) {
        if (!EnabledRescaling()) {
            return false;
        }
        if (render_targets[index].target) {
            return render_targets[index].target->IsRescaled();
        }
        return false;
    }

    bool IsResolutionScalingEnabledDB() {
        if (!EnabledRescaling()) {
            return false;
        }
        if (depth_buffer.target) {
            return depth_buffer.target->IsRescaled();
        }
        return false;
    }

protected:
    TextureCache(Core::System& system, VideoCore::RasterizerInterface& rasterizer)
        : system{system}, rasterizer{rasterizer}, scaling_database{system} {
        for (std::size_t i = 0; i < Tegra::Engines::Maxwell3D::Regs::NumRenderTargets; i++) {
            SetEmptyColorBuffer(i);
        }

        enable_resolution_scaling =
            Settings::values.resolution_factor != 1.0f && !Settings::values.use_resolution_scanner;

        SetEmptyDepthBuffer();
        staging_cache.SetSize(2);

        const auto make_siblings = [this](PixelFormat a, PixelFormat b) {
            siblings_table[static_cast<std::size_t>(a)] = b;
            siblings_table[static_cast<std::size_t>(b)] = a;
        };
        std::fill(siblings_table.begin(), siblings_table.end(), PixelFormat::Invalid);
        make_siblings(PixelFormat::Z16, PixelFormat::R16U);
        make_siblings(PixelFormat::Z32F, PixelFormat::R32F);
        make_siblings(PixelFormat::Z32FS8, PixelFormat::RG32F);

        sampled_textures.reserve(64);
    }

    ~TextureCache() = default;

    virtual TSurface CreateSurface(GPUVAddr gpu_addr, const SurfaceParams& params) = 0;

    virtual void ImageCopy(TSurface& src_surface, TSurface& dst_surface,
                           const CopyParams& copy_params) = 0;

    virtual void ImageBlit(TView& src_view, TView& dst_view,
                           const Tegra::Engines::Fermi2D::Config& copy_config) = 0;

    // Depending on the backend, a buffer copy can be slow as it means deoptimizing the texture
    // and reading it from a sepparate buffer.
    virtual void BufferCopy(TSurface& src_surface, TSurface& dst_surface) = 0;

    void ManageRenderTargetUnregister(TSurface& surface) {
        auto& maxwell3d = system.GPU().Maxwell3D();
        const u32 index = surface->GetRenderTarget();
        if (index == DEPTH_RT) {
            maxwell3d.dirty.depth_buffer = true;
        } else {
            maxwell3d.dirty.render_target[index] = true;
        }
        maxwell3d.dirty.render_settings = true;
    }

    void Register(TSurface surface) {
        const GPUVAddr gpu_addr = surface->GetGpuAddr();
        const CacheAddr cache_ptr = ToCacheAddr(system.GPU().MemoryManager().GetPointer(gpu_addr));
        const std::size_t size = surface->GetSizeInBytes();
        const std::optional<VAddr> cpu_addr =
            system.GPU().MemoryManager().GpuToCpuAddress(gpu_addr);
        if (!cache_ptr || !cpu_addr) {
            LOG_CRITICAL(HW_GPU, "Failed to register surface with unmapped gpu_address 0x{:016x}",
                         gpu_addr);
            return;
        }
        const bool continuous = system.GPU().MemoryManager().IsBlockContinuous(gpu_addr, size);
        surface->MarkAsContinuous(continuous);
        surface->SetCacheAddr(cache_ptr);
        surface->SetCpuAddr(*cpu_addr);
        RegisterInnerCache(surface);
        surface->MarkAsRegistered(true);
        rasterizer.UpdatePagesCachedCount(*cpu_addr, size, 1);
    }

    void Unregister(TSurface surface, UnregisterReason reason) {
        if (guard_render_targets && surface->IsProtected()) {
            return;
        }
        if (!guard_render_targets && surface->IsRenderTarget()) {
            ManageRenderTargetUnregister(surface);
        }

<<<<<<< HEAD
        if (IsResScannerEnabled()) {
=======
        if (IsResolutionScannerEnabled()) {
>>>>>>> aae7847e
            if (reason == UnregisterReason::Restructured) {
                UnmarkScanner(surface);
            }
        }
        const std::size_t size = surface->GetSizeInBytes();
        const VAddr cpu_addr = surface->GetCpuAddr();
        rasterizer.UpdatePagesCachedCount(cpu_addr, size, -1);
        UnregisterInnerCache(surface);
        surface->MarkAsRegistered(false);
        ReserveSurface(surface->GetSurfaceParams(), surface);
    }

    TSurface GetUncachedSurface(const GPUVAddr gpu_addr, const SurfaceParams& params) {
        if (const auto surface = TryGetReservedSurface(params); surface) {
            surface->SetGpuAddr(gpu_addr);
            return surface;
        }
        // No reserved surface available, create a new one and reserve it
        auto new_surface{CreateSurface(gpu_addr, params)};
        return new_surface;
    }

    std::pair<TSurface, TView> GetFermiSurface(
        const Tegra::Engines::Fermi2D::Regs::Surface& config) {
        SurfaceParams params = SurfaceParams::CreateForFermiCopySurface(config);
        const GPUVAddr gpu_addr = config.Address();
        return GetSurface(gpu_addr, params, true, false);
    }

    // Must be called by child's create surface
    void SignalCreatedSurface(TSurface& new_surface) {
        if (EnabledRescaling() && IsInRSDatabase(new_surface)) {
            new_surface->MarkAsRescaled(true);
        }
    }

    Core::System& system;

private:
    enum class RecycleStrategy : u32 {
        Ignore = 0,
        Flush = 1,
        BufferCopy = 3,
    };

    /**
     * `PickStrategy` takes care of selecting a proper strategy to deal with a texture recycle.
     * @param overlaps, the overlapping surfaces registered in the cache.
     * @param params, the paremeters on the new surface.
     * @param gpu_addr, the starting address of the new surface.
     * @param untopological, tells the recycler that the texture has no way to match the overlaps
     * due to topological reasons.
     **/
    RecycleStrategy PickStrategy(std::vector<TSurface>& overlaps, const SurfaceParams& params,
                                 const GPUVAddr gpu_addr, const MatchTopologyResult untopological) {
        if (Settings::values.use_accurate_gpu_emulation) {
            return RecycleStrategy::Flush;
        }
        // 3D Textures decision
        if (params.block_depth > 1 || params.target == SurfaceTarget::Texture3D) {
            return RecycleStrategy::Flush;
        }
        for (auto s : overlaps) {
            const auto& s_params = s->GetSurfaceParams();
            if (s_params.block_depth > 1 || s_params.target == SurfaceTarget::Texture3D) {
                return RecycleStrategy::Flush;
            }
        }
        // Untopological decision
        if (untopological == MatchTopologyResult::CompressUnmatch) {
            return RecycleStrategy::Flush;
        }
        if (untopological == MatchTopologyResult::FullMatch && !params.is_tiled) {
            return RecycleStrategy::Flush;
        }
        return RecycleStrategy::Ignore;
    }

    /**
     *  `RecycleSurface` es a method we use to decide what to do with textures we can't resolve in
     *the cache It has 2 implemented strategies: Ignore and Flush. Ignore just unregisters all the
     *overlaps and loads the new texture. Flush, flushes all the overlaps into memory and loads the
     *new surface from that data.
     * @param overlaps, the overlapping surfaces registered in the cache.
     * @param params, the paremeters on the new surface.
     * @param gpu_addr, the starting address of the new surface.
     * @param preserve_contents, tells if the new surface should be loaded from meory or left blank
     * @param untopological, tells the recycler that the texture has no way to match the overlaps
     * due to topological reasons.
     **/
    std::pair<TSurface, TView> RecycleSurface(std::vector<TSurface>& overlaps,
                                              const SurfaceParams& params, const GPUVAddr gpu_addr,
                                              const bool preserve_contents,
                                              const MatchTopologyResult untopological) {
        const bool do_load = preserve_contents && Settings::values.use_accurate_gpu_emulation;
        for (auto& surface : overlaps) {
            Unregister(surface, UnregisterReason::Recycled);
        }
        switch (PickStrategy(overlaps, params, gpu_addr, untopological)) {
        case RecycleStrategy::Ignore: {
            return InitializeSurface(gpu_addr, params, do_load);
        }
        case RecycleStrategy::Flush: {
            std::sort(overlaps.begin(), overlaps.end(),
                      [](const TSurface& a, const TSurface& b) -> bool {
                          return a->GetModificationTick() < b->GetModificationTick();
                      });
            for (auto& surface : overlaps) {
                FlushSurface(surface);
            }
            return InitializeSurface(gpu_addr, params, preserve_contents);
        }
        case RecycleStrategy::BufferCopy: {
            auto new_surface = GetUncachedSurface(gpu_addr, params);
            BufferCopy(overlaps[0], new_surface);
            return {new_surface, new_surface->GetMainView()};
        }
        default: {
            UNIMPLEMENTED_MSG("Unimplemented Texture Cache Recycling Strategy!");
            return InitializeSurface(gpu_addr, params, do_load);
        }
        }
    }

    /**
     * `RebuildSurface` this method takes a single surface and recreates into another that
     * may differ in format, target or width alingment.
     * @param current_surface, the registered surface in the cache which we want to convert.
     * @param params, the new surface params which we'll use to recreate the surface.
     **/
    std::pair<TSurface, TView> RebuildSurface(TSurface current_surface, const SurfaceParams& params,
                                              bool is_render) {
        const auto gpu_addr = current_surface->GetGpuAddr();
        const auto& cr_params = current_surface->GetSurfaceParams();
        TSurface new_surface;
        if (cr_params.pixel_format != params.pixel_format && !is_render &&
            GetSiblingFormat(cr_params.pixel_format) == params.pixel_format) {
            SurfaceParams new_params = params;
            new_params.pixel_format = cr_params.pixel_format;
            new_params.component_type = cr_params.component_type;
            new_params.type = cr_params.type;
            new_surface = GetUncachedSurface(gpu_addr, new_params);
        } else {
            new_surface = GetUncachedSurface(gpu_addr, params);
        }
        const auto& final_params = new_surface->GetSurfaceParams();
        if (cr_params.type != final_params.type ||
            (cr_params.component_type != final_params.component_type)) {
            BufferCopy(current_surface, new_surface);
        } else {
            std::vector<CopyParams> bricks = current_surface->BreakDown(final_params);
            for (auto& brick : bricks) {
                ImageCopy(current_surface, new_surface, brick);
            }
        }
<<<<<<< HEAD
        if (IsResScannerEnabled()) {
=======
        if (IsResolutionScannerEnabled()) {
>>>>>>> aae7847e
            if (IsInRSDatabase(current_surface)) {
                if (IsRSBlacklisted(new_surface)) {
                    UnmarkScanner(current_surface);
                } else {
                    MarkScanner(new_surface);
                }
            } else if (IsInRSDatabase(new_surface)) {
                if (IsRSBlacklisted(current_surface)) {
                    UnmarkScanner(new_surface);
                } else {
                    MarkScanner(current_surface);
                }
            }
        }
        Unregister(current_surface, UnregisterReason::Rebuilt);
        Register(new_surface);
        new_surface->MarkAsModified(current_surface->IsModified(), Tick());
        return {new_surface, new_surface->GetMainView()};
    }

    /**
     * `ManageStructuralMatch` this method takes a single surface and checks with the new surface's
     * params if it's an exact match, we return the main view of the registered surface. If it's
     * formats don't match, we rebuild the surface. We call this last method a `Mirage`. If formats
     * match but the targets don't, we create an overview View of the registered surface.
     * @param current_surface, the registered surface in the cache which we want to convert.
     * @param params, the new surface params which we want to check.
     **/
    std::pair<TSurface, TView> ManageStructuralMatch(TSurface current_surface,
                                                     const SurfaceParams& params, bool is_render) {
        const bool is_mirage = !current_surface->MatchFormat(params.pixel_format);
        const bool matches_target = current_surface->MatchTarget(params.target);
        const auto match_check = [&]() -> std::pair<TSurface, TView> {
            if (matches_target) {
                return {current_surface, current_surface->GetMainView()};
            }
            return {current_surface, current_surface->EmplaceOverview(params)};
        };
        if (!is_mirage) {
            return match_check();
        }
        if (!is_render && GetSiblingFormat(current_surface->GetFormat()) == params.pixel_format) {
            return match_check();
        }
        return RebuildSurface(current_surface, params, is_render);
    }

    /**
     * `TryReconstructSurface` unlike `RebuildSurface` where we know the registered surface
     * matches the candidate in some way, we got no guarantess here. We try to see if the overlaps
     * are sublayers/mipmaps of the new surface, if they all match we end up recreating a surface
     * for them, else we return nothing.
     * @param overlaps, the overlapping surfaces registered in the cache.
     * @param params, the paremeters on the new surface.
     * @param gpu_addr, the starting address of the new surface.
     **/
    std::optional<std::pair<TSurface, TView>> TryReconstructSurface(std::vector<TSurface>& overlaps,
                                                                    const SurfaceParams& params,
                                                                    const GPUVAddr gpu_addr) {
        if (params.target == SurfaceTarget::Texture3D) {
            return {};
        }
        bool modified = false;
        TSurface new_surface = GetUncachedSurface(gpu_addr, params);
        u32 passed_tests = 0;
        for (auto& surface : overlaps) {
            const SurfaceParams& src_params = surface->GetSurfaceParams();
            if (src_params.is_layered || src_params.num_levels > 1) {
                // We send this cases to recycle as they are more complex to handle
                return {};
            }
            const std::size_t candidate_size = surface->GetSizeInBytes();
            auto mipmap_layer{new_surface->GetLayerMipmap(surface->GetGpuAddr())};
            if (!mipmap_layer) {
                continue;
            }
            const auto [layer, mipmap] = *mipmap_layer;
            if (new_surface->GetMipmapSize(mipmap) != candidate_size) {
                continue;
            }
            modified |= surface->IsModified();
            // Now we got all the data set up
            const u32 width = SurfaceParams::IntersectWidth(src_params, params, 0, mipmap);
            const u32 height = SurfaceParams::IntersectHeight(src_params, params, 0, mipmap);
            const CopyParams copy_params(0, 0, 0, 0, 0, layer, 0, mipmap, width, height, 1);
            passed_tests++;
            ImageCopy(surface, new_surface, copy_params);
        }
        if (passed_tests == 0) {
            return {};
            // In Accurate GPU all tests should pass, else we recycle
        } else if (Settings::values.use_accurate_gpu_emulation && passed_tests != overlaps.size()) {
            return {};
        }
        for (auto surface : overlaps) {
            Unregister(surface, UnregisterReason::Restructured);
        }
        new_surface->MarkAsModified(modified, Tick());
        Register(new_surface);
        return {{new_surface, new_surface->GetMainView()}};
    }

    /**
     * `GetSurface` gets the starting address and parameters of a candidate surface and tries
     * to find a matching surface within the cache. This is done in 3 big steps. The first is to
     * check the 1st Level Cache in order to find an exact match, if we fail, we move to step 2.
     * Step 2 is checking if there are any overlaps at all, if none, we just load the texture from
     * memory else we move to step 3. Step 3 consists on figuring the relationship between the
     * candidate texture and the overlaps. We divide the scenarios depending if there's 1 or many
     * overlaps. If there's many, we just try to reconstruct a new surface out of them based on the
     * candidate's parameters, if we fail, we recycle. When there's only 1 overlap then we have to
     * check if the candidate is a view (layer/mipmap) of the overlap or if the registered surface
     * is a mipmap/layer of the candidate. In this last case we reconstruct a new surface.
     * @param gpu_addr, the starting address of the candidate surface.
     * @param params, the paremeters on the candidate surface.
     * @param preserve_contents, tells if the new surface should be loaded from meory or left blank.
     **/
    std::pair<TSurface, TView> GetSurface(const GPUVAddr gpu_addr, const SurfaceParams& params,
                                          bool preserve_contents, bool is_render) {
        const auto host_ptr{system.GPU().MemoryManager().GetPointer(gpu_addr)};
        const auto cache_addr{ToCacheAddr(host_ptr)};

        // Step 0: guarantee a valid surface
        if (!cache_addr) {
            // Return a null surface if it's invalid
            SurfaceParams new_params = params;
            new_params.width = 1;
            new_params.height = 1;
            new_params.depth = 1;
            new_params.block_height = 0;
            new_params.block_depth = 0;
            return InitializeSurface(gpu_addr, new_params, false);
        }

        // Step 1
        // Check Level 1 Cache for a fast structural match. If candidate surface
        // matches at certain level we are pretty much done.
        if (const auto iter = l1_cache.find(cache_addr); iter != l1_cache.end()) {
            TSurface& current_surface = iter->second;
            const auto topological_result = current_surface->MatchesTopology(params);
            if (topological_result != MatchTopologyResult::FullMatch) {
                std::vector<TSurface> overlaps{current_surface};
                return RecycleSurface(overlaps, params, gpu_addr, preserve_contents,
                                      topological_result);
            }
            const auto struct_result = current_surface->MatchesStructure(params);
            if (struct_result != MatchStructureResult::None &&
                (params.target != SurfaceTarget::Texture3D ||
                 current_surface->MatchTarget(params.target))) {
                if (struct_result == MatchStructureResult::FullMatch) {
                    return ManageStructuralMatch(current_surface, params, is_render);
                } else {
                    return RebuildSurface(current_surface, params, is_render);
                }
            }
        }

        // Step 2
        // Obtain all possible overlaps in the memory region
        const std::size_t candidate_size = params.GetGuestSizeInBytes();
        auto overlaps{GetSurfacesInRegion(cache_addr, candidate_size)};

        // If none are found, we are done. we just load the surface and create it.
        if (overlaps.empty()) {
            return InitializeSurface(gpu_addr, params, preserve_contents);
        }

        // Step 3
        // Now we need to figure the relationship between the texture and its overlaps
        // we do a topological test to ensure we can find some relationship. If it fails
        // inmediatly recycle the texture
        for (const auto& surface : overlaps) {
            const auto topological_result = surface->MatchesTopology(params);
            if (topological_result != MatchTopologyResult::FullMatch) {
                return RecycleSurface(overlaps, params, gpu_addr, preserve_contents,
                                      topological_result);
            }
        }

        // Split cases between 1 overlap or many.
        if (overlaps.size() == 1) {
            TSurface current_surface = overlaps[0];
            // First check if the surface is within the overlap. If not, it means
            // two things either the candidate surface is a supertexture of the overlap
            // or they don't match in any known way.
            if (!current_surface->IsInside(gpu_addr, gpu_addr + candidate_size)) {
                if (current_surface->GetGpuAddr() == gpu_addr) {
                    std::optional<std::pair<TSurface, TView>> view =
                        TryReconstructSurface(overlaps, params, gpu_addr);
                    if (view) {
                        return *view;
                    }
                }
                return RecycleSurface(overlaps, params, gpu_addr, preserve_contents,
                                      MatchTopologyResult::FullMatch);
            }
            // Now we check if the candidate is a mipmap/layer of the overlap
            std::optional<TView> view =
                current_surface->EmplaceView(params, gpu_addr, candidate_size);
            if (view) {
                const bool is_mirage = !current_surface->MatchFormat(params.pixel_format);
                if (is_mirage) {
                    // On a mirage view, we need to recreate the surface under this new view
                    // and then obtain a view again.
                    SurfaceParams new_params = current_surface->GetSurfaceParams();
                    const u32 wh = SurfaceParams::ConvertWidth(
                        new_params.width, new_params.pixel_format, params.pixel_format);
                    const u32 hh = SurfaceParams::ConvertHeight(
                        new_params.height, new_params.pixel_format, params.pixel_format);
                    new_params.width = wh;
                    new_params.height = hh;
                    new_params.pixel_format = params.pixel_format;
                    std::pair<TSurface, TView> pair =
                        RebuildSurface(current_surface, new_params, is_render);
                    std::optional<TView> mirage_view =
                        pair.first->EmplaceView(params, gpu_addr, candidate_size);
                    if (mirage_view)
                        return {pair.first, *mirage_view};
                    return RecycleSurface(overlaps, params, gpu_addr, preserve_contents,
                                          MatchTopologyResult::FullMatch);
                }
                return {current_surface, *view};
            }
        } else {
            // If there are many overlaps, odds are they are subtextures of the candidate
            // surface. We try to construct a new surface based on the candidate parameters,
            // using the overlaps. If a single overlap fails, this will fail.
            std::optional<std::pair<TSurface, TView>> view =
                TryReconstructSurface(overlaps, params, gpu_addr);
            if (view) {
                return *view;
            }
        }
        // We failed all the tests, recycle the overlaps into a new texture.
        return RecycleSurface(overlaps, params, gpu_addr, preserve_contents,
                              MatchTopologyResult::FullMatch);
    }

    std::pair<TSurface, TView> InitializeSurface(GPUVAddr gpu_addr, const SurfaceParams& params,
                                                 bool preserve_contents) {
        auto new_surface{GetUncachedSurface(gpu_addr, params)};
        Register(new_surface);
        if (preserve_contents) {
            LoadSurface(new_surface);
        }
        return {new_surface, new_surface->GetMainView()};
    }

    void LoadSurfaceRescaled(TSurface& surface) {
        const auto& params = surface->GetSurfaceParams();
        enable_resolution_scaling = false;
        TSurface proxy = CreateSurface(surface->GetGpuAddr(), params);
        enable_resolution_scaling = true;
        staging_cache.GetBuffer(0).resize(proxy->GetHostSizeInBytes());
        proxy->LoadBuffer(system.GPU().MemoryManager(), staging_cache);
        proxy->UploadTexture(staging_cache.GetBuffer(0));
        Tegra::Engines::Fermi2D::Config copy_config;
        const Common::Rectangle<u32> rect{0, 0, params.width, params.height};
        copy_config.operation = Tegra::Engines::Fermi2D::Operation::SrcCopy;
        copy_config.filter = Tegra::Engines::Fermi2D::Filter::Linear;
        copy_config.src_rect = rect;
        copy_config.dst_rect = rect;
        TView src_view = proxy->GetMainView();
        TView dst_view = surface->GetMainView();
        ImageBlit(src_view, dst_view, copy_config);
    }

    void LoadSurface(TSurface& surface) {
        if (surface->IsRescaled()) {
            LoadSurfaceRescaled(surface);
            return;
        }
        staging_cache.GetBuffer(0).resize(surface->GetHostSizeInBytes());
        surface->LoadBuffer(system.GPU().MemoryManager(), staging_cache);
        surface->UploadTexture(staging_cache.GetBuffer(0));
        surface->MarkAsModified(false, Tick());
    }

    void FlushSurface(const TSurface& surface) {
        if (!surface->IsModified()) {
            return;
        }
<<<<<<< HEAD
        if (IsResScannerEnabled()) {
=======
        if (IsResolutionScannerEnabled()) {
>>>>>>> aae7847e
            UnmarkScanner(surface);
        }
        staging_cache.GetBuffer(0).resize(surface->GetHostSizeInBytes());
        surface->DownloadTexture(staging_cache.GetBuffer(0));
        surface->FlushBuffer(system.GPU().MemoryManager(), staging_cache);
        surface->MarkAsModified(false, Tick());
    }

    void RegisterInnerCache(TSurface& surface) {
        const CacheAddr cache_addr = surface->GetCacheAddr();
        CacheAddr start = cache_addr >> registry_page_bits;
        const CacheAddr end = (surface->GetCacheAddrEnd() - 1) >> registry_page_bits;
        l1_cache[cache_addr] = surface;
        while (start <= end) {
            registry[start].push_back(surface);
            start++;
        }
    }

    void UnregisterInnerCache(TSurface& surface) {
        const CacheAddr cache_addr = surface->GetCacheAddr();
        CacheAddr start = cache_addr >> registry_page_bits;
        const CacheAddr end = (surface->GetCacheAddrEnd() - 1) >> registry_page_bits;
        l1_cache.erase(cache_addr);
        while (start <= end) {
            auto& reg{registry[start]};
            reg.erase(std::find(reg.begin(), reg.end(), surface));
            start++;
        }
    }

    std::vector<TSurface> GetSurfacesInRegion(const CacheAddr cache_addr, const std::size_t size) {
        if (size == 0) {
            return {};
        }
        const CacheAddr cache_addr_end = cache_addr + size;
        CacheAddr start = cache_addr >> registry_page_bits;
        const CacheAddr end = (cache_addr_end - 1) >> registry_page_bits;
        std::vector<TSurface> surfaces;
        while (start <= end) {
            std::vector<TSurface>& list = registry[start];
            for (auto& surface : list) {
                if (!surface->IsPicked() && surface->Overlaps(cache_addr, cache_addr_end)) {
                    surface->MarkAsPicked(true);
                    surfaces.push_back(surface);
                }
            }
            start++;
        }
        for (auto& surface : surfaces) {
            surface->MarkAsPicked(false);
        }
        return surfaces;
    }

    void ReserveSurface(const SurfaceParams& params, TSurface surface) {
        surface_reserve[params].push_back(std::move(surface));
    }

    TSurface TryGetReservedSurface(const SurfaceParams& params) {
        auto search{surface_reserve.find(params)};
        if (search == surface_reserve.end()) {
            return {};
        }
        for (auto& surface : search->second) {
            if (!surface->IsRegistered()) {
                return surface;
            }
        }
        return {};
    }

    bool EnabledRescaling() const {
        return enable_resolution_scaling;
    }

<<<<<<< HEAD
    bool IsResScannerEnabled() const {
=======
    bool IsResolutionScannerEnabled() const {
>>>>>>> aae7847e
        return Settings::values.use_resolution_scanner;
    }

    void UnmarkScanner(const TSurface& surface) {
        const auto params = surface->GetSurfaceParams();
        scaling_database.Unregister(params.pixel_format, params.width, params.height);
    }

    void MarkScanner(const TSurface& surface) {
        const auto params = surface->GetSurfaceParams();
        if (params.target != SurfaceTarget::Texture2D || params.num_levels > 1 ||
            params.IsCompressed() || params.block_depth > 1) {
            return;
        }
        scaling_database.Register(params.pixel_format, params.width, params.height);
    }

<<<<<<< HEAD
    bool IsRSBlacklisted(const TSurface& surface) {
=======
    bool IsRSBlacklisted(const TSurface& surface) const {
>>>>>>> aae7847e
        const auto params = surface->GetSurfaceParams();
        return scaling_database.IsBlacklisted(params.pixel_format, params.width, params.height);
    }

<<<<<<< HEAD
    bool IsInRSDatabase(const TSurface& surface) {
=======
    bool IsInRSDatabase(const TSurface& surface) const {
>>>>>>> aae7847e
        const auto& params = surface->GetSurfaceParams();
        return scaling_database.IsInDatabase(params.pixel_format, params.width, params.height);
    }

    bool CheckBlackListMatch() {
        u32 enabled_targets = 0;
        u32 black_listed = 0;
        bool black_list = false;
        for (const auto& target : render_targets) {
            if (target.target) {
                enabled_targets++;
                if (IsRSBlacklisted(target.target)) {
                    black_list = true;
                    black_listed++;
                }
            }
        }
        if (depth_buffer.target) {
            enabled_targets++;
            if (IsRSBlacklisted(depth_buffer.target)) {
                black_list = true;
                black_listed++;
            }
        }
        if (black_list) {
            if (black_listed != enabled_targets) {
                std::string blacklist_msg{};
                for (const auto& target : render_targets) {
                    if (target.target) {
                        UnmarkScanner(target.target);
                        const auto& params = target.target->GetSurfaceParams();
                        blacklist_msg += fmt::format("Format:{}, Height:{}, Width:{}\n",
                                                     static_cast<u32>(params.pixel_format),
                                                     params.height, params.width);
                    }
                }
                if (depth_buffer.target) {
                    UnmarkScanner(depth_buffer.target);
                    const auto& params = depth_buffer.target->GetSurfaceParams();
                    blacklist_msg += fmt::format("Format:{}, Height:{}, Width:{}\n",
                                                 static_cast<u32>(params.pixel_format),
                                                 params.height, params.width);
                }
                LOG_CRITICAL(HW_GPU, "Scan detected a conflict:\n{}\nBlacklisting all",
                             blacklist_msg);
            }
        }
        return false;
    }

    bool CheckResolutionScalingEnabled() {
        u32 enabled_targets = 0;
        u32 rescaled_targets = 0;
        bool rescaling = false;
        for (const auto& target : render_targets) {
            if (target.target) {
                enabled_targets++;
                if (target.target->IsRescaled()) {
                    rescaling = true;
                    rescaled_targets++;
                }
            }
        }
        if (depth_buffer.target) {
            enabled_targets++;
            if (depth_buffer.target->IsRescaled()) {
                rescaling = true;
                rescaled_targets++;
            }
        }
        if (rescaling) {
            if (rescaled_targets != enabled_targets) {
                LOG_CRITICAL(HW_GPU,
                             "Rescaling Database is incorrectly set! Rescan the database!.");
                return false;
            }
            return true;
        }
        return false;
    }

    constexpr PixelFormat GetSiblingFormat(PixelFormat format) const {
        return siblings_table[static_cast<std::size_t>(format)];
    }

    struct FramebufferTargetInfo {
        TSurface target;
        TView view;
    };

    VideoCore::RasterizerInterface& rasterizer;

    u64 ticks{};

    // Guards the cache for protection conflicts.
    bool guard_render_targets{};
    bool guard_samplers{};
    bool enable_resolution_scaling{};

    // The siblings table is for formats that can inter exchange with one another
    // without causing issues. This is only valid when a conflict occurs on a non
    // rendering use.
    std::array<PixelFormat, static_cast<std::size_t>(PixelFormat::Max)> siblings_table;

    // The internal Cache is different for the Texture Cache. It's based on buckets
    // of 1MB. This fits better for the purpose of this cache as textures are normaly
    // large in size.
    static constexpr u64 registry_page_bits{20};
    static constexpr u64 registry_page_size{1 << registry_page_bits};
    std::unordered_map<CacheAddr, std::vector<TSurface>> registry;

    static constexpr u32 DEPTH_RT = 8;
    static constexpr u32 NO_RT = 0xFFFFFFFF;

    // The L1 Cache is used for fast texture lookup before checking the overlaps
    // This avoids calculating size and other stuffs.
    std::unordered_map<CacheAddr, TSurface> l1_cache;

    /// The surface reserve is a "backup" cache, this is where we put unique surfaces that have
    /// previously been used. This is to prevent surfaces from being constantly created and
    /// destroyed when used with different surface parameters.
    std::unordered_map<SurfaceParams, std::vector<TSurface>> surface_reserve;
    std::array<FramebufferTargetInfo, Tegra::Engines::Maxwell3D::Regs::NumRenderTargets>
        render_targets;
    FramebufferTargetInfo depth_buffer;

    std::vector<TSurface> sampled_textures;

    StagingCache staging_cache;
    std::recursive_mutex mutex;

    Resolution::ScalingDatabase scaling_database;
};

} // namespace VideoCommon<|MERGE_RESOLUTION|>--- conflicted
+++ resolved
@@ -167,11 +167,7 @@
         depth_buffer.view = surface_view.second;
         if (depth_buffer.target) {
             depth_buffer.target->MarkAsRenderTarget(true, DEPTH_RT);
-<<<<<<< HEAD
-            if (IsResScannerEnabled()) {
-=======
             if (IsResolutionScannerEnabled()) {
->>>>>>> aae7847e
                 MarkScanner(depth_buffer.target);
             }
         }
@@ -209,11 +205,7 @@
         render_targets[index].view = surface_view.second;
         if (render_targets[index].target) {
             render_targets[index].target->MarkAsRenderTarget(true, static_cast<u32>(index));
-<<<<<<< HEAD
-            if (IsResScannerEnabled()) {
-=======
             if (IsResolutionScannerEnabled()) {
->>>>>>> aae7847e
                 MarkScanner(render_targets[index].target);
             }
         }
@@ -256,11 +248,7 @@
         std::lock_guard lock{mutex};
         std::pair<TSurface, TView> dst_surface = GetFermiSurface(dst_config);
         std::pair<TSurface, TView> src_surface = GetFermiSurface(src_config);
-<<<<<<< HEAD
-        if (IsResScannerEnabled()) {
-=======
         if (IsResolutionScannerEnabled()) {
->>>>>>> aae7847e
             bool is_candidate = IsInRSDatabase(src_surface.first);
             if (is_candidate) {
                 MarkScanner(dst_surface.first);
@@ -290,11 +278,7 @@
     }
 
     bool IsResolutionScalingEnabled() {
-<<<<<<< HEAD
-        if (IsResScannerEnabled()) {
-=======
         if (IsResolutionScannerEnabled()) {
->>>>>>> aae7847e
             return CheckBlackListMatch();
         }
         if (!EnabledRescaling()) {
@@ -401,11 +385,7 @@
             ManageRenderTargetUnregister(surface);
         }
 
-<<<<<<< HEAD
-        if (IsResScannerEnabled()) {
-=======
         if (IsResolutionScannerEnabled()) {
->>>>>>> aae7847e
             if (reason == UnregisterReason::Restructured) {
                 UnmarkScanner(surface);
             }
@@ -561,11 +541,7 @@
                 ImageCopy(current_surface, new_surface, brick);
             }
         }
-<<<<<<< HEAD
-        if (IsResScannerEnabled()) {
-=======
         if (IsResolutionScannerEnabled()) {
->>>>>>> aae7847e
             if (IsInRSDatabase(current_surface)) {
                 if (IsRSBlacklisted(new_surface)) {
                     UnmarkScanner(current_surface);
@@ -848,11 +824,7 @@
         if (!surface->IsModified()) {
             return;
         }
-<<<<<<< HEAD
-        if (IsResScannerEnabled()) {
-=======
         if (IsResolutionScannerEnabled()) {
->>>>>>> aae7847e
             UnmarkScanner(surface);
         }
         staging_cache.GetBuffer(0).resize(surface->GetHostSizeInBytes());
@@ -929,11 +901,7 @@
         return enable_resolution_scaling;
     }
 
-<<<<<<< HEAD
-    bool IsResScannerEnabled() const {
-=======
     bool IsResolutionScannerEnabled() const {
->>>>>>> aae7847e
         return Settings::values.use_resolution_scanner;
     }
 
@@ -951,20 +919,12 @@
         scaling_database.Register(params.pixel_format, params.width, params.height);
     }
 
-<<<<<<< HEAD
-    bool IsRSBlacklisted(const TSurface& surface) {
-=======
     bool IsRSBlacklisted(const TSurface& surface) const {
->>>>>>> aae7847e
         const auto params = surface->GetSurfaceParams();
         return scaling_database.IsBlacklisted(params.pixel_format, params.width, params.height);
     }
 
-<<<<<<< HEAD
-    bool IsInRSDatabase(const TSurface& surface) {
-=======
     bool IsInRSDatabase(const TSurface& surface) const {
->>>>>>> aae7847e
         const auto& params = surface->GetSurfaceParams();
         return scaling_database.IsInDatabase(params.pixel_format, params.width, params.height);
     }
