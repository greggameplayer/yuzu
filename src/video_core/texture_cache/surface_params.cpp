--- conflicted
+++ resolved
@@ -297,20 +297,11 @@
         return Tegra::Texture::CalculateSize(!as_host_size, GetBytesPerPixel(), width, height,
                                              depth, GetMipBlockHeight(level),
                                              GetMipBlockDepth(level));
-<<<<<<< HEAD
-    } else {
-        if (as_host_size || IsBuffer()) {
-            return GetBytesPerPixel() * width * height * depth;
-        } else {
-            return pitch * height * depth;
-        }
-=======
     } else if (as_host_size || IsBuffer()) {
         return GetBytesPerPixel() * width * height * depth;
     } else {
         // Linear Texture Case
         return pitch * height * depth;
->>>>>>> b77a1ed6
     }
 }
 
