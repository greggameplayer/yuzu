--- conflicted
+++ resolved
@@ -294,15 +294,6 @@
     const u32 height{GetMipmapSize(uncompressed, GetMipHeight(level), GetDefaultBlockHeight())};
     const u32 depth{is_layered ? 1U : GetMipDepth(level)};
     if (is_tiled) {
-<<<<<<< HEAD
-        return Tegra::Texture::CalculateSize(!as_host_size, GetBytesPerPixel(), width, height, depth,
-                                             GetMipBlockHeight(level), GetMipBlockDepth(level));
-    } else {
-        if (as_host_size || IsBuffer()) {
-            return GetBytesPerPixel()*width*height*depth;
-        } else {
-            return pitch*height*depth;
-=======
         return Tegra::Texture::CalculateSize(!as_host_size, GetBytesPerPixel(), width, height,
                                              depth, GetMipBlockHeight(level),
                                              GetMipBlockDepth(level));
@@ -311,7 +302,6 @@
             return GetBytesPerPixel() * width * height * depth;
         } else {
             return pitch * height * depth;
->>>>>>> 133bffa9
         }
     }
 }
