--- conflicted
+++ resolved
@@ -19,13 +19,6 @@
 using VideoCore::MortonSwizzleMode;
 using VideoCore::Surface::SurfaceCompression;
 
-<<<<<<< HEAD
-SurfaceBaseImpl::SurfaceBaseImpl(GPUVAddr gpu_addr, const SurfaceParams& params,
-                                 std::vector<u8>& temporary_buffer)
-    : params{params}, temporary_buffer{temporary_buffer}, mipmap_sizes(params.num_levels),
-      mipmap_offsets(params.num_levels), gpu_addr{gpu_addr}, host_memory_size{
-                                                                 params.GetHostSizeInBytes()} {
-=======
 StagingCache::StagingCache() = default;
 
 StagingCache::~StagingCache() = default;
@@ -33,7 +26,6 @@
 SurfaceBaseImpl::SurfaceBaseImpl(GPUVAddr gpu_addr, const SurfaceParams& params)
     : params{params}, host_memory_size{params.GetHostSizeInBytes()}, gpu_addr{gpu_addr},
       mipmap_sizes(params.num_levels), mipmap_offsets(params.num_levels) {
->>>>>>> b0ff3179
     std::size_t offset = 0;
     for (u32 level = 0; level < params.num_levels; ++level) {
         const std::size_t mipmap_size{params.GetGuestMipmapSize(level)};
