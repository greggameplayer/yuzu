--- conflicted
+++ resolved
@@ -155,12 +155,8 @@
     /// @param addr_end        Non-inclusive end address of the invalidation
     /// @pre invalidation_mutex is locked
     void InvalidatePageEntries(std::vector<Entry*>& entries, VAddr addr, VAddr addr_end) {
-<<<<<<< HEAD
-        for (std::size_t index = 0; index < entries.size(); ++index) {
-=======
         std::size_t index = 0;
         while (index < entries.size()) {
->>>>>>> f6cb128e
             Entry* const entry = entries[index];
             if (!entry->Overlaps(addr, addr_end)) {
                 ++index;
