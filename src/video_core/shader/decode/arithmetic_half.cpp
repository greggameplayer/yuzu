--- conflicted
+++ resolved
@@ -29,38 +29,15 @@
         if (instr.alu_half.ftz == 0) {
             LOG_DEBUG(HW_GPU, "{} without FTZ is not implemented", opcode->get().GetName());
         }
-<<<<<<< HEAD
-        negate_a = (instr.value >> 43) & 1;
-        negate_b = (instr.value >> 31) & 1;
-        absolute_a = (instr.value >> 44) & 1;
-        absolute_b = (instr.value >> 30) & 1;
-=======
         negate_a = ((instr.value >> 43) & 1) != 0;
         negate_b = ((instr.value >> 31) & 1) != 0;
         absolute_a = ((instr.value >> 44) & 1) != 0;
         absolute_b = ((instr.value >> 30) & 1) != 0;
->>>>>>> 4dca2298
         break;
     case OpCode::Id::HADD2_C:
         if (instr.alu_half.ftz == 0) {
             LOG_DEBUG(HW_GPU, "{} without FTZ is not implemented", opcode->get().GetName());
         }
-<<<<<<< HEAD
-        negate_a = (instr.value >> 43) & 1;
-        negate_b = (instr.value >> 56) & 1;
-        absolute_a = (instr.value >> 44) & 1;
-        absolute_b = (instr.value >> 54) & 1;
-        break;
-    case OpCode::Id::HMUL2_R:
-        negate_a = (instr.value >> 43) & 1;
-        absolute_a = (instr.value >> 44) & 1;
-        absolute_b = (instr.value >> 30) & 1;
-        break;
-    case OpCode::Id::HMUL2_C:
-        negate_b = (instr.value >> 31) & 1;
-        absolute_a = (instr.value >> 44) & 1;
-        absolute_b = (instr.value >> 54) & 1;
-=======
         negate_a = ((instr.value >> 43) & 1) != 0;
         negate_b = ((instr.value >> 56) & 1) != 0;
         absolute_a = ((instr.value >> 44) & 1) != 0;
@@ -75,7 +52,6 @@
         negate_b = ((instr.value >> 31) & 1) != 0;
         absolute_a = ((instr.value >> 44) & 1) != 0;
         absolute_b = ((instr.value >> 54) & 1) != 0;
->>>>>>> 4dca2298
         break;
     }
 
