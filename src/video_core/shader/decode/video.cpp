// Copyright 2018 yuzu Emulator Project
// Licensed under GPLv2 or any later version
// Refer to the license.txt file included.

#include "common/assert.h"
#include "common/common_types.h"
#include "video_core/engines/shader_bytecode.h"
#include "video_core/shader/node_helper.h"
#include "video_core/shader/shader_ir.h"

namespace VideoCommon::Shader {

using std::move;
using Tegra::Shader::Instruction;
using Tegra::Shader::OpCode;
using Tegra::Shader::Pred;
using Tegra::Shader::VideoType;
using Tegra::Shader::VmadShr;
using Tegra::Shader::VmnmxOperation;
using Tegra::Shader::VmnmxType;

u32 ShaderIR::DecodeVideo(NodeBlock& bb, u32 pc) {
    const Instruction instr = {program_code[pc]};
    const auto opcode = OpCode::Decode(instr);

    if (opcode->get().GetId() == OpCode::Id::VMNMX) {
<<<<<<< HEAD
        // VMNMX is different to the other video instructions
        UNIMPLEMENTED_IF(!instr.vmnmx.is_op_b_register);
        UNIMPLEMENTED_IF(instr.vmnmx.SourceFormatA() != VmnmxType::Bits32);
        UNIMPLEMENTED_IF(instr.vmnmx.SourceFormatB() != VmnmxType::Bits32);
        UNIMPLEMENTED_IF(instr.vmnmx.is_src_a_signed != instr.vmnmx.is_src_b_signed);
        UNIMPLEMENTED_IF(instr.vmnmx.sat);
        UNIMPLEMENTED_IF(instr.generates_cc);

        Node op_a = GetRegister(instr.gpr8);
        Node op_b = GetRegister(instr.gpr20);
        Node op_c = GetRegister(instr.gpr39);

        const bool is_oper1_signed = instr.vmnmx.is_src_a_signed; // Stubbed
        const bool is_oper2_signed = instr.vmnmx.is_dest_signed;

        const auto operation_a = instr.vmnmx.mx ? OperationCode::IMax : OperationCode::IMin;
        Node value = SignedOperation(operation_a, is_oper1_signed, move(op_a), move(op_b));

        switch (instr.vmnmx.operation) {
        case VmnmxOperation::Mrg_16H:
            value = BitfieldInsert(move(op_c), move(value), 16, 16);
            break;
        case VmnmxOperation::Mrg_16L:
            value = BitfieldInsert(move(op_c), move(value), 0, 16);
            break;
        case VmnmxOperation::Mrg_8B0:
            value = BitfieldInsert(move(op_c), move(value), 0, 8);
            break;
        case VmnmxOperation::Mrg_8B2:
            value = BitfieldInsert(move(op_c), move(value), 16, 8);
            break;
        case VmnmxOperation::Acc:
            value = Operation(OperationCode::IAdd, move(value), move(op_c));
            break;
        case VmnmxOperation::Min:
            value = SignedOperation(OperationCode::IMin, is_oper2_signed, move(value), move(op_c));
            break;
        case VmnmxOperation::Max:
            value = SignedOperation(OperationCode::IMax, is_oper2_signed, move(value), move(op_c));
            break;
        case VmnmxOperation::Nop:
            break;
        default:
            UNREACHABLE();
            break;
        }

        SetRegister(bb, instr.gpr0, move(value));
=======
        DecodeVMNMX(bb, instr);
>>>>>>> fbf13d3f
        return pc;
    }

    const Node op_a =
        GetVideoOperand(GetRegister(instr.gpr8), instr.video.is_byte_chunk_a, instr.video.signed_a,
                        instr.video.type_a, instr.video.byte_height_a);
    const Node op_b = [this, instr] {
        if (instr.video.use_register_b) {
            return GetVideoOperand(GetRegister(instr.gpr20), instr.video.is_byte_chunk_b,
                                   instr.video.signed_b, instr.video.type_b,
                                   instr.video.byte_height_b);
        }
        if (instr.video.signed_b) {
            const auto imm = static_cast<s16>(instr.alu.GetImm20_16());
            return Immediate(static_cast<u32>(imm));
        } else {
            return Immediate(instr.alu.GetImm20_16());
        }
    }();

    switch (opcode->get().GetId()) {
    case OpCode::Id::VMAD: {
        const bool result_signed = instr.video.signed_a == 1 || instr.video.signed_b == 1;
        const Node op_c = GetRegister(instr.gpr39);

        Node value = SignedOperation(OperationCode::IMul, result_signed, NO_PRECISE, op_a, op_b);
        value = SignedOperation(OperationCode::IAdd, result_signed, NO_PRECISE, value, op_c);

        if (instr.vmad.shr == VmadShr::Shr7 || instr.vmad.shr == VmadShr::Shr15) {
            const Node shift = Immediate(instr.vmad.shr == VmadShr::Shr7 ? 7 : 15);
            value =
                SignedOperation(OperationCode::IArithmeticShiftRight, result_signed, value, shift);
        }

        SetInternalFlagsFromInteger(bb, value, instr.generates_cc);
        SetRegister(bb, instr.gpr0, value);
        break;
    }
    case OpCode::Id::VSETP: {
        // We can't use the constant predicate as destination.
        ASSERT(instr.vsetp.pred3 != static_cast<u64>(Pred::UnusedIndex));

        const bool sign = instr.video.signed_a == 1 || instr.video.signed_b == 1;
        const Node first_pred = GetPredicateComparisonInteger(instr.vsetp.cond, sign, op_a, op_b);
        const Node second_pred = GetPredicate(instr.vsetp.pred39, false);

        const OperationCode combiner = GetPredicateCombiner(instr.vsetp.op);

        // Set the primary predicate to the result of Predicate OP SecondPredicate
        SetPredicate(bb, instr.vsetp.pred3, Operation(combiner, first_pred, second_pred));

        if (instr.vsetp.pred0 != static_cast<u64>(Pred::UnusedIndex)) {
            // Set the secondary predicate to the result of !Predicate OP SecondPredicate,
            // if enabled
            const Node negate_pred = Operation(OperationCode::LogicalNegate, first_pred);
            SetPredicate(bb, instr.vsetp.pred0, Operation(combiner, negate_pred, second_pred));
        }
        break;
    }
    default:
        UNIMPLEMENTED_MSG("Unhandled video instruction: {}", opcode->get().GetName());
    }

    return pc;
}

Node ShaderIR::GetVideoOperand(Node op, bool is_chunk, bool is_signed,
                               Tegra::Shader::VideoType type, u64 byte_height) {
    if (!is_chunk) {
        return BitfieldExtract(op, static_cast<u32>(byte_height * 8), 8);
    }
    const Node zero = Immediate(0);

    switch (type) {
    case Tegra::Shader::VideoType::Size16_Low:
        return BitfieldExtract(op, 0, 16);
    case Tegra::Shader::VideoType::Size16_High:
        return BitfieldExtract(op, 16, 16);
    case Tegra::Shader::VideoType::Size32:
        // TODO(Rodrigo): From my hardware tests it becomes a bit "mad" when this type is used
        // (1 * 1 + 0 == 0x5b800000). Until a better explanation is found: abort.
        UNIMPLEMENTED();
        return zero;
    case Tegra::Shader::VideoType::Invalid:
        UNREACHABLE_MSG("Invalid instruction encoding");
        return zero;
    default:
        UNREACHABLE();
        return zero;
    }
}

void ShaderIR::DecodeVMNMX(NodeBlock& bb, Tegra::Shader::Instruction instr) {
    UNIMPLEMENTED_IF(!instr.vmnmx.is_op_b_register);
    UNIMPLEMENTED_IF(instr.vmnmx.SourceFormatA() != VmnmxType::Bits32);
    UNIMPLEMENTED_IF(instr.vmnmx.SourceFormatB() != VmnmxType::Bits32);
    UNIMPLEMENTED_IF(instr.vmnmx.is_src_a_signed != instr.vmnmx.is_src_b_signed);
    UNIMPLEMENTED_IF(instr.vmnmx.sat);
    UNIMPLEMENTED_IF(instr.generates_cc);

    Node op_a = GetRegister(instr.gpr8);
    Node op_b = GetRegister(instr.gpr20);
    Node op_c = GetRegister(instr.gpr39);

    const bool is_oper1_signed = instr.vmnmx.is_src_a_signed; // Stubbed
    const bool is_oper2_signed = instr.vmnmx.is_dest_signed;

    const auto operation_a = instr.vmnmx.mx ? OperationCode::IMax : OperationCode::IMin;
    Node value = SignedOperation(operation_a, is_oper1_signed, move(op_a), move(op_b));

    switch (instr.vmnmx.operation) {
    case VmnmxOperation::Mrg_16H:
        value = BitfieldInsert(move(op_c), move(value), 16, 16);
        break;
    case VmnmxOperation::Mrg_16L:
        value = BitfieldInsert(move(op_c), move(value), 0, 16);
        break;
    case VmnmxOperation::Mrg_8B0:
        value = BitfieldInsert(move(op_c), move(value), 0, 8);
        break;
    case VmnmxOperation::Mrg_8B2:
        value = BitfieldInsert(move(op_c), move(value), 16, 8);
        break;
    case VmnmxOperation::Acc:
        value = Operation(OperationCode::IAdd, move(value), move(op_c));
        break;
    case VmnmxOperation::Min:
        value = SignedOperation(OperationCode::IMin, is_oper2_signed, move(value), move(op_c));
        break;
    case VmnmxOperation::Max:
        value = SignedOperation(OperationCode::IMax, is_oper2_signed, move(value), move(op_c));
        break;
    case VmnmxOperation::Nop:
        break;
    default:
        UNREACHABLE();
        break;
    }

    SetRegister(bb, instr.gpr0, move(value));
}

} // namespace VideoCommon::Shader<|MERGE_RESOLUTION|>--- conflicted
+++ resolved
@@ -24,7 +24,6 @@
     const auto opcode = OpCode::Decode(instr);
 
     if (opcode->get().GetId() == OpCode::Id::VMNMX) {
-<<<<<<< HEAD
         // VMNMX is different to the other video instructions
         UNIMPLEMENTED_IF(!instr.vmnmx.is_op_b_register);
         UNIMPLEMENTED_IF(instr.vmnmx.SourceFormatA() != VmnmxType::Bits32);
@@ -73,9 +72,6 @@
         }
 
         SetRegister(bb, instr.gpr0, move(value));
-=======
-        DecodeVMNMX(bb, instr);
->>>>>>> fbf13d3f
         return pc;
     }
 
