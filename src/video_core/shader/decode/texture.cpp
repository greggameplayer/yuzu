--- conflicted
+++ resolved
@@ -139,14 +139,8 @@
         }
         const Node component = Immediate(static_cast<u32>(instr.tld4s.component));
 
-<<<<<<< HEAD
         const SamplerInfo info{TextureType::Texture2D, false, is_depth_compare, false};
         const Sampler& sampler = *GetSampler(instr.sampler, info);
-=======
-        SamplerInfo info;
-        info.is_shadow = is_depth_compare;
-        const std::optional<Sampler> sampler = GetSampler(instr.sampler, info);
->>>>>>> de0b323d
 
         Node4 values;
         for (u32 element = 0; element < values.size(); ++element) {
@@ -173,7 +167,6 @@
         const auto derivate_reg = instr.gpr20.Value();
         const auto texture_type = instr.txd.texture_type.Value();
         const auto coord_count = GetCoordCount(texture_type);
-<<<<<<< HEAD
         Node index_var{};
         const Sampler* sampler =
             is_bindless
@@ -182,19 +175,6 @@
         Node4 values;
         if (sampler == nullptr) {
             std::generate(values.begin(), values.end(), [] { return Immediate(0); });
-=======
-        u64 base_reg = instr.gpr8.Value();
-        Node index_var;
-        SamplerInfo info;
-        info.type = texture_type;
-        info.is_array = is_array;
-        const std::optional<Sampler> sampler = is_bindless
-                                                   ? GetBindlessSampler(base_reg, info, index_var)
-                                                   : GetSampler(instr.sampler, info);
-        Node4 values;
-        if (!sampler) {
-            std::generate(values.begin(), values.end(), [this] { return Immediate(0); });
->>>>>>> de0b323d
             WriteTexInstructionFloat(bb, instr, values);
             break;
         }
@@ -283,26 +263,12 @@
         UNIMPLEMENTED_IF_MSG(instr.tmml.UsesMiscMode(Tegra::Shader::TextureMiscMode::NDV),
                              "NDV is not implemented");
 
-<<<<<<< HEAD
         auto texture_type = instr.tmml.texture_type.Value();
         Node index_var{};
         const Sampler* sampler =
             is_bindless ? GetBindlessSampler(instr.gpr20, index_var) : GetSampler(instr.sampler);
 
-        if (sampler == nullptr) {
-=======
-        const auto texture_type = instr.tmml.texture_type.Value();
-        const bool is_array = instr.tmml.array != 0;
-        SamplerInfo info;
-        info.type = texture_type;
-        info.is_array = is_array;
-        Node index_var;
-        const std::optional<Sampler> sampler =
-            is_bindless ? GetBindlessSampler(instr.gpr20, info, index_var)
-                        : GetSampler(instr.sampler, info);
-
         if (!sampler) {
->>>>>>> de0b323d
             u32 indexer = 0;
             for (u32 element = 0; element < 2; ++element) {
                 if (!instr.tmml.IsComponentEnabled(element)) {
