--- conflicted
+++ resolved
@@ -21,12 +21,9 @@
 using Tegra::Shader::OpCode;
 using Tegra::Shader::PredCondition;
 using Tegra::Shader::StoreType;
-<<<<<<< HEAD
-=======
 using Tegra::Texture::ComponentType;
 using Tegra::Texture::TextureFormat;
 using Tegra::Texture::TICEntry;
->>>>>>> 730f9b55
 
 namespace {
 
@@ -314,36 +311,6 @@
         } else if (instr.suldst.mode == Tegra::Shader::SurfaceDataMode::D_BA) {
             UNIMPLEMENTED_IF(instr.suldst.GetStoreDataLayout() != StoreType::Bits32);
 
-<<<<<<< HEAD
-            switch (instr.suldst.GetStoreDataLayout()) {
-            case StoreType::Bits32: {
-                Node value{};
-                for (s32 i = 3; i >= 0; i--) {
-                    MetaImage meta{image, {}, i};
-                    Node element_value =
-                        Operation(OperationCode::ImageLoad, meta, GetCoordinates(type));
-
-                    const Node comp = GetPredicateComparisonFloat(PredCondition::GreaterEqual,
-                                                                  element_value, Immediate(1.0f));
-                    const Node mul =
-                        Operation(OperationCode::Select, comp, Immediate(1.f), Immediate(255.f));
-
-                    Node element = Operation(OperationCode::FMul, NO_PRECISE, element_value, mul);
-                    element = SignedOperation(OperationCode::ICastFloat, true, NO_PRECISE,
-                                              std::move(element));
-                    element = Operation(OperationCode::ULogicalShiftLeft, std::move(element),
-                                        Immediate(8 * i));
-                    if (i == 3) {
-                        //(namkazt) for now i'm force it to 0 at alpha component if color is in
-                        // range (0-255)
-                        value = Operation(OperationCode::Select, comp, Immediate(0),
-                                          std::move(element));
-                    } else {
-                        value = Operation(OperationCode::UBitwiseOr, value,
-                                          Operation(OperationCode::Select, comp,
-                                                    std::move(element_value), std::move(element)));
-                    }
-=======
             auto descriptor = [this, instr] {
                 std::optional<Tegra::Engines::SamplerDescriptor> descriptor;
                 if (instr.suldst.is_immediate) {
@@ -420,7 +387,6 @@
 
                     // add value into result
                     value = Operation(OperationCode::UBitwiseOr, value, std::move(converted_value));
->>>>>>> 730f9b55
                 }
                 SetRegister(bb, instr.gpr0.Value(), std::move(value));
                 break;
