--- conflicted
+++ resolved
@@ -58,13 +58,8 @@
     }
     if (const auto operation = std::get_if<OperationNode>(&*tracked)) {
         for (std::size_t i = operation->GetOperandsCount(); i > 0; --i) {
-<<<<<<< HEAD
-            if (const auto found = TrackCbuf((*operation)[i - 1], code, cursor)) {
-                // Cbuf found in operand
-=======
             if (auto found = TrackCbuf((*operation)[i - 1], code, cursor); std::get<0>(found)) {
                 // Cbuf found in operand.
->>>>>>> d614193e
                 return found;
             }
         }
