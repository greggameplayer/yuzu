--- conflicted
+++ resolved
@@ -57,15 +57,9 @@
         return TrackCbuf(source, code, new_cursor);
     }
     if (const auto operation = std::get_if<OperationNode>(&*tracked)) {
-<<<<<<< HEAD
-        for (std::size_t i = 0; i < operation->GetOperandsCount(); ++i) {
-            if (auto found = TrackCbuf((*operation)[i], code, cursor); std::get<0>(found)) {
-                // Cbuf found in operand.
-=======
         for (std::size_t i = operation->GetOperandsCount(); i > 0; --i) {
             if (const auto found = TrackCbuf((*operation)[i - 1], code, cursor)) {
                 // Cbuf found in operand
->>>>>>> c29d8202
                 return found;
             }
         }
