// Copyright 2019 yuzu Emulator Project
// Licensed under GPLv2 or any later version
// Refer to the license.txt file included.

#include <list>
#include <map>
#include <set>
#include <stack>
#include <unordered_map>
#include <vector>

#include "common/assert.h"
#include "common/common_types.h"
#include "video_core/shader/ast.h"
#include "video_core/shader/control_flow.h"
#include "video_core/shader/shader_ir.h"

namespace VideoCommon::Shader {
namespace {
using Tegra::Shader::Instruction;
using Tegra::Shader::OpCode;

constexpr s32 unassigned_branch = -2;

struct Query {
    u32 address{};
    std::stack<u32> ssy_stack{};
    std::stack<u32> pbk_stack{};
};

struct BlockStack {
    BlockStack() = default;
    explicit BlockStack(const Query& q) : ssy_stack{q.ssy_stack}, pbk_stack{q.pbk_stack} {}
    std::stack<u32> ssy_stack{};
    std::stack<u32> pbk_stack{};
};

template <typename T, typename... Args>
BlockBranchInfo MakeBranchInfo(Args&&... args) {
    static_assert(std::is_convertible_v<T, BranchData>);
    return std::make_shared<BranchData>(T(std::forward<Args>(args)...));
}

bool BlockBranchIsIgnored(BlockBranchInfo first) {
    bool ignore = false;
    if (std::holds_alternative<SingleBranch>(*first)) {
        const auto branch = std::get_if<SingleBranch>(first.get());
        ignore = branch->ignore;
    }
    return ignore;
}

struct BlockInfo {
    u32 start{};
    u32 end{};
    bool visited{};
    BlockBranchInfo branch{};

    bool IsInside(const u32 address) const {
        return start <= address && address <= end;
    }
};

struct CFGRebuildState {
    explicit CFGRebuildState(const ProgramCode& program_code, u32 start, ConstBufferLocker& locker)
        : program_code{program_code}, start{start}, locker{locker} {}

    const ProgramCode& program_code;
    ConstBufferLocker& locker;
    u32 start{};
    std::vector<BlockInfo> block_info{};
    std::list<u32> inspect_queries{};
    std::list<Query> queries{};
    std::unordered_map<u32, u32> registered{};
    std::set<u32> labels{};
    std::map<u32, u32> ssy_labels{};
    std::map<u32, u32> pbk_labels{};
    std::unordered_map<u32, BlockStack> stacks{};
    ASTManager* manager;
};

enum class BlockCollision : u32 { None, Found, Inside };

std::pair<BlockCollision, u32> TryGetBlock(CFGRebuildState& state, u32 address) {
    const auto& blocks = state.block_info;
    for (u32 index = 0; index < blocks.size(); index++) {
        if (blocks[index].start == address) {
            return {BlockCollision::Found, index};
        }
        if (blocks[index].IsInside(address)) {
            return {BlockCollision::Inside, index};
        }
    }
    return {BlockCollision::None, 0xFFFFFFFF};
}

struct ParseInfo {
    BlockBranchInfo branch_info{};
    u32 end_address{};
};

BlockInfo& CreateBlockInfo(CFGRebuildState& state, u32 start, u32 end) {
    auto& it = state.block_info.emplace_back();
    it.start = start;
    it.end = end;
    const u32 index = static_cast<u32>(state.block_info.size() - 1);
    state.registered.insert({start, index});
    return it;
}

Pred GetPredicate(u32 index, bool negated) {
    return static_cast<Pred>(index + (negated ? 8 : 0));
}

/**
 * Returns whether the instruction at the specified offset is a 'sched' instruction.
 * Sched instructions always appear before a sequence of 3 instructions.
 */
constexpr bool IsSchedInstruction(u32 offset, u32 main_offset) {
    constexpr u32 SchedPeriod = 4;
    u32 absolute_offset = offset - main_offset;

    return (absolute_offset % SchedPeriod) == 0;
}

enum class ParseResult : u32 {
    ControlCaught,
    BlockEnd,
    AbnormalFlow,
};

struct BranchIndirectInfo {
    u32 buffer{};
    u32 offset{};
    u32 entries{};
    s32 relative_position{};
};

std::optional<BranchIndirectInfo> TrackBranchIndirectInfo(const CFGRebuildState& state,
                                                          u32 start_address, u32 current_position) {
    const u32 shader_start = state.start;
    u32 pos = current_position;
    BranchIndirectInfo result{};
    u64 track_register = 0;

    // Step 0 Get BRX Info
    const Instruction instr = {state.program_code[pos]};
    const auto opcode = OpCode::Decode(instr);
    if (opcode->get().GetId() != OpCode::Id::BRX) {
        return std::nullopt;
    }
    if (instr.brx.constant_buffer != 0) {
        return std::nullopt;
    }
    track_register = instr.gpr8.Value();
    result.relative_position = instr.brx.GetBranchExtend();
    pos--;
    bool found_track = false;

    // Step 1 Track LDC
    while (pos >= shader_start) {
        if (IsSchedInstruction(pos, shader_start)) {
            pos--;
            continue;
        }
        const Instruction instr = {state.program_code[pos]};
        const auto opcode = OpCode::Decode(instr);
        if (opcode->get().GetId() == OpCode::Id::LD_C) {
            if (instr.gpr0.Value() == track_register &&
                instr.ld_c.type.Value() == Tegra::Shader::UniformType::Single) {
<<<<<<< HEAD
                result.buffer = instr.cbuf36.index;
                result.offset = instr.cbuf36.GetOffset();
=======
                result.buffer = instr.cbuf36.index.Value();
                result.offset = static_cast<u32>(instr.cbuf36.GetOffset());
>>>>>>> b1065b01
                track_register = instr.gpr8.Value();
                pos--;
                found_track = true;
                break;
            }
        }
        pos--;
    }

    if (!found_track) {
        return std::nullopt;
    }
    found_track = false;

    // Step 2 Track SHL
    while (pos >= shader_start) {
        if (IsSchedInstruction(pos, shader_start)) {
            pos--;
            continue;
        }
<<<<<<< HEAD
        const Instruction instr = {state.program_code[pos]};
=======
        const Instruction instr = state.program_code[pos];
>>>>>>> b1065b01
        const auto opcode = OpCode::Decode(instr);
        if (opcode->get().GetId() == OpCode::Id::SHL_IMM) {
            if (instr.gpr0.Value() == track_register) {
                track_register = instr.gpr8.Value();
                pos--;
                found_track = true;
                break;
            }
        }
        pos--;
    }

    if (!found_track) {
        return std::nullopt;
    }
    found_track = false;

    // Step 3 Track IMNMX
    while (pos >= shader_start) {
        if (IsSchedInstruction(pos, shader_start)) {
            pos--;
            continue;
        }
<<<<<<< HEAD
        const Instruction instr = {state.program_code[pos]};
=======
        const Instruction instr = state.program_code[pos];
>>>>>>> b1065b01
        const auto opcode = OpCode::Decode(instr);
        if (opcode->get().GetId() == OpCode::Id::IMNMX_IMM) {
            if (instr.gpr0.Value() == track_register) {
                track_register = instr.gpr8.Value();
                result.entries = instr.alu.GetSignedImm20_20() + 1;
                pos--;
                found_track = true;
                break;
            }
        }
        pos--;
    }

    if (!found_track) {
        return std::nullopt;
    }
<<<<<<< HEAD
    return {result};
=======
    return result;
>>>>>>> b1065b01
}

std::pair<ParseResult, ParseInfo> ParseCode(CFGRebuildState& state, u32 address) {
    u32 offset = static_cast<u32>(address);
    const u32 end_address = static_cast<u32>(state.program_code.size());
    ParseInfo parse_info{};
    SingleBranch single_branch{};

    const auto insert_label = [](CFGRebuildState& state, u32 address) {
        const auto pair = state.labels.emplace(address);
        if (pair.second) {
            state.inspect_queries.push_back(address);
        }
    };

    while (true) {
        if (offset >= end_address) {
            // ASSERT_OR_EXECUTE can't be used, as it ignores the break
            ASSERT_MSG(false, "Shader passed the current limit!");

            single_branch.address = exit_branch;
            single_branch.ignore = false;
            break;
        }
        if (state.registered.count(offset) != 0) {
            single_branch.address = offset;
            single_branch.ignore = true;
            break;
        }
        if (IsSchedInstruction(offset, state.start)) {
            offset++;
            continue;
        }
        const Instruction instr = {state.program_code[offset]};
        const auto opcode = OpCode::Decode(instr);
        if (!opcode || opcode->get().GetType() != OpCode::Type::Flow) {
            offset++;
            continue;
        }

        switch (opcode->get().GetId()) {
        case OpCode::Id::EXIT: {
            const auto pred_index = static_cast<u32>(instr.pred.pred_index);
            single_branch.condition.predicate = GetPredicate(pred_index, instr.negate_pred != 0);
            if (single_branch.condition.predicate == Pred::NeverExecute) {
                offset++;
                continue;
            }
            const ConditionCode cc = instr.flow_condition_code;
            single_branch.condition.cc = cc;
            if (cc == ConditionCode::F) {
                offset++;
                continue;
            }
            single_branch.address = exit_branch;
            single_branch.kill = false;
            single_branch.is_sync = false;
            single_branch.is_brk = false;
            single_branch.ignore = false;
            parse_info.end_address = offset;
            parse_info.branch_info = MakeBranchInfo<SingleBranch>(
                single_branch.condition, single_branch.address, single_branch.kill,
                single_branch.is_sync, single_branch.is_brk, single_branch.ignore);

            return {ParseResult::ControlCaught, parse_info};
        }
        case OpCode::Id::BRA: {
            if (instr.bra.constant_buffer != 0) {
                return {ParseResult::AbnormalFlow, parse_info};
            }
            const auto pred_index = static_cast<u32>(instr.pred.pred_index);
            single_branch.condition.predicate = GetPredicate(pred_index, instr.negate_pred != 0);
            if (single_branch.condition.predicate == Pred::NeverExecute) {
                offset++;
                continue;
            }
            const ConditionCode cc = instr.flow_condition_code;
            single_branch.condition.cc = cc;
            if (cc == ConditionCode::F) {
                offset++;
                continue;
            }
            const u32 branch_offset = offset + instr.bra.GetBranchTarget();
            if (branch_offset == 0) {
                single_branch.address = exit_branch;
            } else {
                single_branch.address = branch_offset;
            }
            insert_label(state, branch_offset);
            single_branch.kill = false;
            single_branch.is_sync = false;
            single_branch.is_brk = false;
            single_branch.ignore = false;
            parse_info.end_address = offset;
            parse_info.branch_info = MakeBranchInfo<SingleBranch>(
                single_branch.condition, single_branch.address, single_branch.kill,
                single_branch.is_sync, single_branch.is_brk, single_branch.ignore);

            return {ParseResult::ControlCaught, parse_info};
        }
        case OpCode::Id::SYNC: {
            const auto pred_index = static_cast<u32>(instr.pred.pred_index);
            single_branch.condition.predicate = GetPredicate(pred_index, instr.negate_pred != 0);
            if (single_branch.condition.predicate == Pred::NeverExecute) {
                offset++;
                continue;
            }
            const ConditionCode cc = instr.flow_condition_code;
            single_branch.condition.cc = cc;
            if (cc == ConditionCode::F) {
                offset++;
                continue;
            }
            single_branch.address = unassigned_branch;
            single_branch.kill = false;
            single_branch.is_sync = true;
            single_branch.is_brk = false;
            single_branch.ignore = false;
            parse_info.end_address = offset;
            parse_info.branch_info = MakeBranchInfo<SingleBranch>(
                single_branch.condition, single_branch.address, single_branch.kill,
                single_branch.is_sync, single_branch.is_brk, single_branch.ignore);

            return {ParseResult::ControlCaught, parse_info};
        }
        case OpCode::Id::BRK: {
            const auto pred_index = static_cast<u32>(instr.pred.pred_index);
            single_branch.condition.predicate = GetPredicate(pred_index, instr.negate_pred != 0);
            if (single_branch.condition.predicate == Pred::NeverExecute) {
                offset++;
                continue;
            }
            const ConditionCode cc = instr.flow_condition_code;
            single_branch.condition.cc = cc;
            if (cc == ConditionCode::F) {
                offset++;
                continue;
            }
            single_branch.address = unassigned_branch;
            single_branch.kill = false;
            single_branch.is_sync = false;
            single_branch.is_brk = true;
            single_branch.ignore = false;
            parse_info.end_address = offset;
            parse_info.branch_info = MakeBranchInfo<SingleBranch>(
                single_branch.condition, single_branch.address, single_branch.kill,
                single_branch.is_sync, single_branch.is_brk, single_branch.ignore);

            return {ParseResult::ControlCaught, parse_info};
        }
        case OpCode::Id::KIL: {
            const auto pred_index = static_cast<u32>(instr.pred.pred_index);
            single_branch.condition.predicate = GetPredicate(pred_index, instr.negate_pred != 0);
            if (single_branch.condition.predicate == Pred::NeverExecute) {
                offset++;
                continue;
            }
            const ConditionCode cc = instr.flow_condition_code;
            single_branch.condition.cc = cc;
            if (cc == ConditionCode::F) {
                offset++;
                continue;
            }
            single_branch.address = exit_branch;
            single_branch.kill = true;
            single_branch.is_sync = false;
            single_branch.is_brk = false;
            single_branch.ignore = false;
            parse_info.end_address = offset;
            parse_info.branch_info = MakeBranchInfo<SingleBranch>(
                single_branch.condition, single_branch.address, single_branch.kill,
                single_branch.is_sync, single_branch.is_brk, single_branch.ignore);

            return {ParseResult::ControlCaught, parse_info};
        }
        case OpCode::Id::SSY: {
            const u32 target = offset + instr.bra.GetBranchTarget();
            insert_label(state, target);
            state.ssy_labels.emplace(offset, target);
            break;
        }
        case OpCode::Id::PBK: {
            const u32 target = offset + instr.bra.GetBranchTarget();
            insert_label(state, target);
            state.pbk_labels.emplace(offset, target);
            break;
        }
        case OpCode::Id::BRX: {
            auto tmp = TrackBranchIndirectInfo(state, address, offset);
            if (tmp) {
                auto result = *tmp;
                std::vector<CaseBranch> branches{};
                s32 pc_target = offset + result.relative_position;
                for (u32 i = 0; i < result.entries; i++) {
                    auto k = state.locker.ObtainKey(result.buffer, result.offset + i * 4);
                    if (!k) {
                        return {ParseResult::AbnormalFlow, parse_info};
                    }
                    u32 value = *k;
                    u32 target = static_cast<u32>((value >> 3) + pc_target);
                    insert_label(state, target);
                    branches.emplace_back(value, target);
                }
                parse_info.end_address = offset;
                parse_info.branch_info = MakeBranchInfo<MultiBranch>(
                    static_cast<u32>(instr.gpr8.Value()), std::move(branches));

                return {ParseResult::ControlCaught, parse_info};
            } else {
                LOG_WARNING(HW_GPU, "BRX Track Unsuccesful");
            }
            return {ParseResult::AbnormalFlow, parse_info};
        }
        default:
            break;
        }

        offset++;
    }
    single_branch.kill = false;
    single_branch.is_sync = false;
    single_branch.is_brk = false;
    parse_info.end_address = offset - 1;
    parse_info.branch_info = MakeBranchInfo<SingleBranch>(
        single_branch.condition, single_branch.address, single_branch.kill, single_branch.is_sync,
        single_branch.is_brk, single_branch.ignore);
    return {ParseResult::BlockEnd, parse_info};
}

bool TryInspectAddress(CFGRebuildState& state) {
    if (state.inspect_queries.empty()) {
        return false;
    }

    const u32 address = state.inspect_queries.front();
    state.inspect_queries.pop_front();
    const auto [result, block_index] = TryGetBlock(state, address);
    switch (result) {
    case BlockCollision::Found: {
        return true;
    }
    case BlockCollision::Inside: {
        // This case is the tricky one:
        // We need to Split the block in 2 sepparate blocks
        const u32 end = state.block_info[block_index].end;
        BlockInfo& new_block = CreateBlockInfo(state, address, end);
        BlockInfo& current_block = state.block_info[block_index];
        current_block.end = address - 1;
        new_block.branch = current_block.branch;
        BlockBranchInfo forward_branch = MakeBranchInfo<SingleBranch>();
        const auto branch = std::get_if<SingleBranch>(forward_branch.get());
        branch->address = address;
        branch->ignore = true;
        current_block.branch = forward_branch;
        return true;
    }
    default:
        break;
    }
    const auto [parse_result, parse_info] = ParseCode(state, address);
    if (parse_result == ParseResult::AbnormalFlow) {
        // if it's AbnormalFlow, we end it as false, ending the CFG reconstruction
        return false;
    }

    BlockInfo& block_info = CreateBlockInfo(state, address, parse_info.end_address);
    block_info.branch = parse_info.branch_info;
    if (std::holds_alternative<SingleBranch>(*block_info.branch)) {
        const auto branch = std::get_if<SingleBranch>(block_info.branch.get());
        if (branch->condition.IsUnconditional()) {
            return true;
        }
        const u32 fallthrough_address = parse_info.end_address + 1;
        state.inspect_queries.push_front(fallthrough_address);
        return true;
    }
    return true;
}

bool TryQuery(CFGRebuildState& state) {
    const auto gather_labels = [](std::stack<u32>& cc, std::map<u32, u32>& labels,
                                  BlockInfo& block) {
        auto gather_start = labels.lower_bound(block.start);
        const auto gather_end = labels.upper_bound(block.end);
        while (gather_start != gather_end) {
            cc.push(gather_start->second);
            ++gather_start;
        }
    };
    if (state.queries.empty()) {
        return false;
    }

    Query& q = state.queries.front();
    const u32 block_index = state.registered[q.address];
    BlockInfo& block = state.block_info[block_index];
    // If the block is visited, check if the stacks match, else gather the ssy/pbk
    // labels into the current stack and look if the branch at the end of the block
    // consumes a label. Schedule new queries accordingly
    if (block.visited) {
        BlockStack& stack = state.stacks[q.address];
        const bool all_okay = (stack.ssy_stack.empty() || q.ssy_stack == stack.ssy_stack) &&
                              (stack.pbk_stack.empty() || q.pbk_stack == stack.pbk_stack);
        state.queries.pop_front();
        return all_okay;
    }
    block.visited = true;
    state.stacks.insert_or_assign(q.address, BlockStack{q});

    Query q2(q);
    state.queries.pop_front();
    gather_labels(q2.ssy_stack, state.ssy_labels, block);
    gather_labels(q2.pbk_stack, state.pbk_labels, block);
    if (std::holds_alternative<SingleBranch>(*block.branch)) {
        const auto branch = std::get_if<SingleBranch>(block.branch.get());
        if (!branch->condition.IsUnconditional()) {
            q2.address = block.end + 1;
            state.queries.push_back(q2);
        }

        Query conditional_query{q2};
        if (branch->is_sync) {
            if (branch->address == unassigned_branch) {
                branch->address = conditional_query.ssy_stack.top();
            }
            conditional_query.ssy_stack.pop();
        }
        if (branch->is_brk) {
            if (branch->address == unassigned_branch) {
                branch->address = conditional_query.pbk_stack.top();
            }
            conditional_query.pbk_stack.pop();
        }
        conditional_query.address = branch->address;
        state.queries.push_back(std::move(conditional_query));
        return true;
    }
    const auto multi_branch = std::get_if<MultiBranch>(block.branch.get());
    for (const auto& branch_case : multi_branch->branches) {
        Query conditional_query{q2};
        conditional_query.address = branch_case.address;
        state.queries.push_back(std::move(conditional_query));
    }
    return true;
}

} // Anonymous namespace

void InsertBranch(ASTManager& mm, const BlockBranchInfo& branch_info) {
    const auto get_expr = ([&](const Condition& cond) -> Expr {
        Expr result{};
        if (cond.cc != ConditionCode::T) {
            result = MakeExpr<ExprCondCode>(cond.cc);
        }
        if (cond.predicate != Pred::UnusedIndex) {
            u32 pred = static_cast<u32>(cond.predicate);
            bool negate = false;
            if (pred > 7) {
                negate = true;
                pred -= 8;
            }
            Expr extra = MakeExpr<ExprPredicate>(pred);
            if (negate) {
                extra = MakeExpr<ExprNot>(extra);
            }
            if (result) {
                return MakeExpr<ExprAnd>(extra, result);
            }
            return extra;
        }
        if (result) {
            return result;
        }
        return MakeExpr<ExprBoolean>(true);
    });
    if (std::holds_alternative<SingleBranch>(*branch_info)) {
        const auto branch = std::get_if<SingleBranch>(branch_info.get());
        if (branch->address < 0) {
            if (branch->kill) {
                mm.InsertReturn(get_expr(branch->condition), true);
                return;
            }
            mm.InsertReturn(get_expr(branch->condition), false);
            return;
        }
        mm.InsertGoto(get_expr(branch->condition), branch->address);
        return;
    }
    const auto multi_branch = std::get_if<MultiBranch>(branch_info.get());
    for (const auto& branch_case : multi_branch->branches) {
        mm.InsertGoto(MakeExpr<ExprGprEqual>(multi_branch->gpr, branch_case.cmp_value),
                      branch_case.address);
    }
}

void DecompileShader(CFGRebuildState& state) {
    state.manager->Init();
    for (auto label : state.labels) {
        state.manager->DeclareLabel(label);
    }
    for (auto& block : state.block_info) {
        if (state.labels.count(block.start) != 0) {
            state.manager->InsertLabel(block.start);
        }
        const bool ignore = BlockBranchIsIgnored(block.branch);
        u32 end = ignore ? block.end + 1 : block.end;
        state.manager->InsertBlock(block.start, end);
        if (!ignore) {
            InsertBranch(*state.manager, block.branch);
        }
    }
    state.manager->Decompile();
}

std::unique_ptr<ShaderCharacteristics> ScanFlow(const ProgramCode& program_code, u32 start_address,
                                                const CompilerSettings& settings,
                                                ConstBufferLocker& locker) {
    auto result_out = std::make_unique<ShaderCharacteristics>();
    if (settings.depth == CompileDepth::BruteForce) {
        result_out->settings.depth = CompileDepth::BruteForce;
        return result_out;
    }

    CFGRebuildState state{program_code, start_address, locker};
    // Inspect Code and generate blocks
    state.labels.clear();
    state.labels.emplace(start_address);
    state.inspect_queries.push_back(state.start);
    while (!state.inspect_queries.empty()) {
        if (!TryInspectAddress(state)) {
            result_out->settings.depth = CompileDepth::BruteForce;
            return result_out;
        }
    }

    bool use_flow_stack = true;

    bool decompiled = false;

    if (settings.depth != CompileDepth::FlowStack) {
        // Decompile Stacks
        state.queries.push_back(Query{state.start, {}, {}});
        decompiled = true;
        while (!state.queries.empty()) {
            if (!TryQuery(state)) {
                decompiled = false;
                break;
            }
        }
    }

    use_flow_stack = !decompiled;

    // Sort and organize results
    std::sort(state.block_info.begin(), state.block_info.end(),
              [](const BlockInfo& a, const BlockInfo& b) -> bool { return a.start < b.start; });
    if (decompiled && settings.depth != CompileDepth::NoFlowStack) {
        ASTManager manager{settings.depth != CompileDepth::DecompileBackwards,
                           settings.disable_else_derivation};
        state.manager = &manager;
        DecompileShader(state);
        decompiled = state.manager->IsFullyDecompiled();
        if (!decompiled) {
            if (settings.depth == CompileDepth::FullDecompile) {
                LOG_CRITICAL(HW_GPU, "Failed to remove all the gotos!:");
            } else {
                LOG_CRITICAL(HW_GPU, "Failed to remove all backward gotos!:");
            }
            state.manager->ShowCurrentState("Of Shader");
            state.manager->Clear();
        } else {
            auto characteristics = std::make_unique<ShaderCharacteristics>();
            characteristics->start = start_address;
            characteristics->settings.depth = settings.depth;
            characteristics->manager = std::move(manager);
            characteristics->end = state.block_info.back().end + 1;
            return characteristics;
        }
    }

    result_out->start = start_address;
    result_out->settings.depth =
        use_flow_stack ? CompileDepth::FlowStack : CompileDepth::NoFlowStack;
    result_out->blocks.clear();
    for (auto& block : state.block_info) {
        ShaderBlock new_block{};
        new_block.start = block.start;
        new_block.end = block.end;
        new_block.ignore_branch = BlockBranchIsIgnored(block.branch);
        if (!new_block.ignore_branch) {
            new_block.branch = block.branch;
        }
        result_out->end = std::max(result_out->end, block.end);
        result_out->blocks.push_back(new_block);
    }
    if (!use_flow_stack) {
        result_out->labels = std::move(state.labels);
        return result_out;
    }

    auto back = result_out->blocks.begin();
    auto next = std::next(back);
    while (next != result_out->blocks.end()) {
        if (state.labels.count(next->start) == 0 && next->start == back->end + 1) {
            back->end = next->end;
            next = result_out->blocks.erase(next);
            continue;
        }
        back = next;
        ++next;
    }

    return result_out;
}
} // namespace VideoCommon::Shader<|MERGE_RESOLUTION|>--- conflicted
+++ resolved
@@ -168,13 +168,8 @@
         if (opcode->get().GetId() == OpCode::Id::LD_C) {
             if (instr.gpr0.Value() == track_register &&
                 instr.ld_c.type.Value() == Tegra::Shader::UniformType::Single) {
-<<<<<<< HEAD
-                result.buffer = instr.cbuf36.index;
-                result.offset = instr.cbuf36.GetOffset();
-=======
                 result.buffer = instr.cbuf36.index.Value();
                 result.offset = static_cast<u32>(instr.cbuf36.GetOffset());
->>>>>>> b1065b01
                 track_register = instr.gpr8.Value();
                 pos--;
                 found_track = true;
@@ -195,11 +190,7 @@
             pos--;
             continue;
         }
-<<<<<<< HEAD
-        const Instruction instr = {state.program_code[pos]};
-=======
         const Instruction instr = state.program_code[pos];
->>>>>>> b1065b01
         const auto opcode = OpCode::Decode(instr);
         if (opcode->get().GetId() == OpCode::Id::SHL_IMM) {
             if (instr.gpr0.Value() == track_register) {
@@ -223,11 +214,7 @@
             pos--;
             continue;
         }
-<<<<<<< HEAD
-        const Instruction instr = {state.program_code[pos]};
-=======
         const Instruction instr = state.program_code[pos];
->>>>>>> b1065b01
         const auto opcode = OpCode::Decode(instr);
         if (opcode->get().GetId() == OpCode::Id::IMNMX_IMM) {
             if (instr.gpr0.Value() == track_register) {
@@ -244,11 +231,7 @@
     if (!found_track) {
         return std::nullopt;
     }
-<<<<<<< HEAD
-    return {result};
-=======
     return result;
->>>>>>> b1065b01
 }
 
 std::pair<ParseResult, ParseInfo> ParseCode(CFGRebuildState& state, u32 address) {
