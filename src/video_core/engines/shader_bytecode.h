﻿// Copyright 2018 yuzu Emulator Project
// Licensed under GPLv2 or any later version
// Refer to the license.txt file included.

#pragma once

#include <array>
#include <bitset>
#include <optional>
#include <tuple>
#include <vector>

#include "common/assert.h"
#include "common/bit_field.h"
#include "common/common_types.h"

namespace Tegra::Shader {

struct Register {
    /// Number of registers
    static constexpr std::size_t NumRegisters = 256;

    /// Register 255 is special cased to always be 0
    static constexpr std::size_t ZeroIndex = 255;

    enum class Size : u64 {
        Byte = 0,
        Short = 1,
        Word = 2,
        Long = 3,
    };

    constexpr Register() = default;

    constexpr Register(u64 value) : value(value) {}

    constexpr operator u64() const {
        return value;
    }

    template <typename T>
    constexpr u64 operator-(const T& oth) const {
        return value - oth;
    }

    template <typename T>
    constexpr u64 operator&(const T& oth) const {
        return value & oth;
    }

    constexpr u64 operator&(const Register& oth) const {
        return value & oth.value;
    }

    constexpr u64 operator~() const {
        return ~value;
    }

    u64 GetSwizzledIndex(u64 elem) const {
        elem = (value + elem) & 3;
        return (value & ~3) + elem;
    }

private:
    u64 value{};
};

enum class AttributeSize : u64 {
    Word = 0,
    DoubleWord = 1,
    TripleWord = 2,
    QuadWord = 3,
};

union Attribute {
    Attribute() = default;

    constexpr explicit Attribute(u64 value) : value(value) {}

    enum class Index : u64 {
        LayerViewportPointSize = 6,
        Position = 7,
        Attribute_0 = 8,
        Attribute_31 = 39,
        ClipDistances0123 = 44,
        ClipDistances4567 = 45,
        PointCoord = 46,
        // This attribute contains a tuple of (~, ~, InstanceId, VertexId) when inside a vertex
        // shader, and a tuple of (TessCoord.x, TessCoord.y, TessCoord.z, ~) when inside a Tess Eval
        // shader.
        TessCoordInstanceIDVertexID = 47,
        // This attribute contains a tuple of (Unk, Unk, Unk, gl_FrontFacing) when inside a fragment
        // shader. It is unknown what the other values contain.
        FrontFacing = 63,
    };

    union {
        BitField<20, 10, u64> immediate;
        BitField<22, 2, u64> element;
        BitField<24, 6, Index> index;
        BitField<47, 3, AttributeSize> size;

        bool IsPhysical() const {
            return element == 0 && static_cast<u64>(index.Value()) == 0;
        }
    } fmt20;

    union {
        BitField<30, 2, u64> element;
        BitField<32, 6, Index> index;
    } fmt28;

    BitField<39, 8, u64> reg;
    u64 value{};
};

union Sampler {
    Sampler() = default;

    constexpr explicit Sampler(u64 value) : value(value) {}

    enum class Index : u64 {
        Sampler_0 = 8,
    };

    BitField<36, 13, Index> index;
    u64 value{};
};

union Image {
    Image() = default;

    constexpr explicit Image(u64 value) : value{value} {}

    BitField<36, 13, u64> index;
    u64 value;
};

} // namespace Tegra::Shader

namespace std {

// TODO(bunnei): The below is forbidden by the C++ standard, but works fine. See #330.
template <>
struct make_unsigned<Tegra::Shader::Attribute> {
    using type = Tegra::Shader::Attribute;
};

template <>
struct make_unsigned<Tegra::Shader::Register> {
    using type = Tegra::Shader::Register;
};

} // namespace std

namespace Tegra::Shader {

enum class Pred : u64 {
    UnusedIndex = 0x7,
    NeverExecute = 0xF,
};

enum class PredCondition : u64 {
    LessThan = 1,
    Equal = 2,
    LessEqual = 3,
    GreaterThan = 4,
    NotEqual = 5,
    GreaterEqual = 6,
    LessThanWithNan = 9,
    LessEqualWithNan = 11,
    GreaterThanWithNan = 12,
    NotEqualWithNan = 13,
    GreaterEqualWithNan = 14,
    // TODO(Subv): Other condition types
};

enum class PredOperation : u64 {
    And = 0,
    Or = 1,
    Xor = 2,
};

enum class LogicOperation : u64 {
    And = 0,
    Or = 1,
    Xor = 2,
    PassB = 3,
};

enum class SubOp : u64 {
    Cos = 0x0,
    Sin = 0x1,
    Ex2 = 0x2,
    Lg2 = 0x3,
    Rcp = 0x4,
    Rsq = 0x5,
    Sqrt = 0x8,
};

enum class F2iRoundingOp : u64 {
    RoundEven = 0,
    Floor = 1,
    Ceil = 2,
    Trunc = 3,
};

enum class F2fRoundingOp : u64 {
    None = 0,
    Pass = 3,
    Round = 8,
    Floor = 9,
    Ceil = 10,
    Trunc = 11,
};

enum class UniformType : u64 {
    UnsignedByte = 0,
    SignedByte = 1,
    UnsignedShort = 2,
    SignedShort = 3,
    Single = 4,
    Double = 5,
    Quad = 6,
    UnsignedQuad = 7,
};

enum class StoreType : u64 {
    Unsigned8 = 0,
    Signed8 = 1,
    Unsigned16 = 2,
    Signed16 = 3,
    Bits32 = 4,
    Bits64 = 5,
    Bits128 = 6,
};

enum class IMinMaxExchange : u64 {
    None = 0,
    XLo = 1,
    XMed = 2,
    XHi = 3,
};

enum class VideoType : u64 {
    Size16_Low = 0,
    Size16_High = 1,
    Size32 = 2,
    Invalid = 3,
};

enum class VmadShr : u64 {
    Shr7 = 1,
    Shr15 = 2,
};

enum class XmadMode : u64 {
    None = 0,
    CLo = 1,
    CHi = 2,
    CSfu = 3,
    CBcc = 4,
};

enum class IAdd3Mode : u64 {
    None = 0,
    RightShift = 1,
    LeftShift = 2,
};

enum class IAdd3Height : u64 {
    None = 0,
    LowerHalfWord = 1,
    UpperHalfWord = 2,
};

enum class FlowCondition : u64 {
    Always = 0xF,
    Fcsm_Tr = 0x1C, // TODO(bunnei): What is this used for?
};

enum class ConditionCode : u64 {
    F = 0,
    LT = 1,
    EQ = 2,
    LE = 3,
    GT = 4,
    NE = 5,
    GE = 6,
    Num = 7,
    Nan = 8,
    LTU = 9,
    EQU = 10,
    LEU = 11,
    GTU = 12,
    NEU = 13,
    GEU = 14,
    T = 15,
    OFF = 16,
    LO = 17,
    SFF = 18,
    LS = 19,
    HI = 20,
    SFT = 21,
    HS = 22,
    OFT = 23,
    CSM_TA = 24,
    CSM_TR = 25,
    CSM_MX = 26,
    FCSM_TA = 27,
    FCSM_TR = 28,
    FCSM_MX = 29,
    RLE = 30,
    RGT = 31,
};

enum class PredicateResultMode : u64 {
    None = 0x0,
    NotZero = 0x3,
};

enum class TextureType : u64 {
    Texture1D = 0,
    Texture2D = 1,
    Texture3D = 2,
    TextureCube = 3,
};

enum class TextureQueryType : u64 {
    Dimension = 1,
    TextureType = 2,
    SamplePosition = 5,
    Filter = 16,
    LevelOfDetail = 18,
    Wrap = 20,
    BorderColor = 22,
};

enum class TextureProcessMode : u64 {
    None = 0,
    LZ = 1,  // Load LOD of zero.
    LB = 2,  // Load Bias.
    LL = 3,  // Load LOD.
    LBA = 6, // Load Bias. The A is unknown, does not appear to differ with LB.
    LLA = 7  // Load LOD. The A is unknown, does not appear to differ with LL.
};

enum class TextureMiscMode : u64 {
    DC,
    AOFFI, // Uses Offset
    NDV,
    NODEP,
    MZ,
    PTP,
};

enum class SurfaceDataMode : u64 {
    P = 0,
    D_BA = 1,
};

enum class OutOfBoundsStore : u64 {
    Ignore = 0,
    Clamp = 1,
    Trap = 2,
};

enum class ImageType : u64 {
    Texture1D = 0,
    TextureBuffer = 1,
    Texture1DArray = 2,
    Texture2D = 3,
    Texture2DArray = 4,
    Texture3D = 5,
};

enum class IsberdMode : u64 {
    None = 0,
    Patch = 1,
    Prim = 2,
    Attr = 3,
};

enum class IsberdShift : u64 { None = 0, U16 = 1, B32 = 2 };

enum class HalfType : u64 {
    H0_H1 = 0,
    F32 = 1,
    H0_H0 = 2,
    H1_H1 = 3,
};

enum class HalfMerge : u64 {
    H0_H1 = 0,
    F32 = 1,
    Mrg_H0 = 2,
    Mrg_H1 = 3,
};

enum class HalfPrecision : u64 {
    None = 0,
    FTZ = 1,
    FMZ = 2,
};

enum class R2pMode : u64 {
    Pr = 0,
    Cc = 1,
};

enum class IpaInterpMode : u64 {
    Pass = 0,
    Multiply = 1,
    Constant = 2,
    Sc = 3,
};

enum class IpaSampleMode : u64 {
    Default = 0,
    Centroid = 1,
    Offset = 2,
};

enum class LmemLoadCacheManagement : u64 {
    Default = 0,
    LU = 1,
    CI = 2,
    CV = 3,
};

enum class StoreCacheManagement : u64 {
    Default = 0,
    CG = 1,
    CS = 2,
    WT = 3,
};

struct IpaMode {
    IpaInterpMode interpolation_mode;
    IpaSampleMode sampling_mode;

    bool operator==(const IpaMode& a) const {
        return std::tie(interpolation_mode, sampling_mode) ==
               std::tie(a.interpolation_mode, a.sampling_mode);
    }
    bool operator!=(const IpaMode& a) const {
        return !operator==(a);
    }
    bool operator<(const IpaMode& a) const {
        return std::tie(interpolation_mode, sampling_mode) <
               std::tie(a.interpolation_mode, a.sampling_mode);
    }
};

enum class SystemVariable : u64 {
    LaneId = 0x00,
    VirtCfg = 0x02,
    VirtId = 0x03,
    Pm0 = 0x04,
    Pm1 = 0x05,
    Pm2 = 0x06,
    Pm3 = 0x07,
    Pm4 = 0x08,
    Pm5 = 0x09,
    Pm6 = 0x0a,
    Pm7 = 0x0b,
    OrderingTicket = 0x0f,
    PrimType = 0x10,
    InvocationId = 0x11,
    Ydirection = 0x12,
    ThreadKill = 0x13,
    ShaderType = 0x14,
    DirectBeWriteAddressLow = 0x15,
    DirectBeWriteAddressHigh = 0x16,
    DirectBeWriteEnabled = 0x17,
    MachineId0 = 0x18,
    MachineId1 = 0x19,
    MachineId2 = 0x1a,
    MachineId3 = 0x1b,
    Affinity = 0x1c,
    InvocationInfo = 0x1d,
    WscaleFactorXY = 0x1e,
    WscaleFactorZ = 0x1f,
    Tid = 0x20,
    TidX = 0x21,
    TidY = 0x22,
    TidZ = 0x23,
    CtaParam = 0x24,
    CtaIdX = 0x25,
    CtaIdY = 0x26,
    CtaIdZ = 0x27,
    NtId = 0x28,
    CirQueueIncrMinusOne = 0x29,
    Nlatc = 0x2a,
    SmSpaVersion = 0x2c,
    MultiPassShaderInfo = 0x2d,
    LwinHi = 0x2e,
    SwinHi = 0x2f,
    SwinLo = 0x30,
    SwinSz = 0x31,
    SmemSz = 0x32,
    SmemBanks = 0x33,
    LwinLo = 0x34,
    LwinSz = 0x35,
    LmemLosz = 0x36,
    LmemHioff = 0x37,
    EqMask = 0x38,
    LtMask = 0x39,
    LeMask = 0x3a,
    GtMask = 0x3b,
    GeMask = 0x3c,
    RegAlloc = 0x3d,
    CtxAddr = 0x3e,      // .fmask = F_SM50
    BarrierAlloc = 0x3e, // .fmask = F_SM60
    GlobalErrorStatus = 0x40,
    WarpErrorStatus = 0x42,
    WarpErrorStatusClear = 0x43,
    PmHi0 = 0x48,
    PmHi1 = 0x49,
    PmHi2 = 0x4a,
    PmHi3 = 0x4b,
    PmHi4 = 0x4c,
    PmHi5 = 0x4d,
    PmHi6 = 0x4e,
    PmHi7 = 0x4f,
    ClockLo = 0x50,
    ClockHi = 0x51,
    GlobalTimerLo = 0x52,
    GlobalTimerHi = 0x53,
    HwTaskId = 0x60,
    CircularQueueEntryIndex = 0x61,
    CircularQueueEntryAddressLow = 0x62,
    CircularQueueEntryAddressHigh = 0x63,
};

enum class PhysicalAttributeDirection : u64 {
    Input = 0,
    Output = 1,
};

enum class ImageAtomicSize : u64 {
    U32 = 0,
    S32 = 1,
    U64 = 2,
    F32 = 3,
    S64 = 5,
    SD32 = 6,
    SD64 = 7,
};

enum class ImageAtomicOperation : u64 {
    Add = 0,
    Min = 1,
    Max = 2,
    Inc = 3,
    Dec = 4,
    And = 5,
    Or = 6,
    Xor = 7,
    Exch = 8,
};

union Instruction {
    Instruction& operator=(const Instruction& instr) {
        value = instr.value;
        return *this;
    }

    constexpr Instruction(u64 value) : value{value} {}

    BitField<0, 8, Register> gpr0;
    BitField<8, 8, Register> gpr8;
    union {
        BitField<16, 4, Pred> full_pred;
        BitField<16, 3, u64> pred_index;
    } pred;
    BitField<19, 1, u64> negate_pred;
    BitField<20, 8, Register> gpr20;
    BitField<20, 4, SubOp> sub_op;
    BitField<28, 8, Register> gpr28;
    BitField<39, 8, Register> gpr39;
    BitField<48, 16, u64> opcode;

    union {
        BitField<8, 5, ConditionCode> cc;
        BitField<13, 1, u64> trigger;
    } nop;

    union {
        BitField<8, 8, Register> gpr;
        BitField<20, 24, s64> offset;
    } gmem;

    union {
        BitField<20, 16, u64> imm20_16;
        BitField<20, 19, u64> imm20_19;
        BitField<20, 32, s64> imm20_32;
        BitField<45, 1, u64> negate_b;
        BitField<46, 1, u64> abs_a;
        BitField<48, 1, u64> negate_a;
        BitField<49, 1, u64> abs_b;
        BitField<50, 1, u64> saturate_d;
        BitField<56, 1, u64> negate_imm;

        union {
            BitField<39, 3, u64> pred;
            BitField<42, 1, u64> negate_pred;
        } fmnmx;

        union {
            BitField<39, 1, u64> invert_a;
            BitField<40, 1, u64> invert_b;
            BitField<41, 2, LogicOperation> operation;
            BitField<44, 2, PredicateResultMode> pred_result_mode;
            BitField<48, 3, Pred> pred48;
        } lop;

        union {
            BitField<53, 2, LogicOperation> operation;
            BitField<55, 1, u64> invert_a;
            BitField<56, 1, u64> invert_b;
        } lop32i;

        union {
            BitField<28, 8, u64> imm_lut28;
            BitField<48, 8, u64> imm_lut48;

            u32 GetImmLut28() const {
                return static_cast<u32>(imm_lut28);
            }

            u32 GetImmLut48() const {
                return static_cast<u32>(imm_lut48);
            }
        } lop3;

        u16 GetImm20_16() const {
            return static_cast<u16>(imm20_16);
        }

        u32 GetImm20_19() const {
            u32 imm{static_cast<u32>(imm20_19)};
            imm <<= 12;
            imm |= negate_imm ? 0x80000000 : 0;
            return imm;
        }

        u32 GetImm20_32() const {
            return static_cast<u32>(imm20_32);
        }

        s32 GetSignedImm20_20() const {
            u32 immediate = static_cast<u32>(imm20_19 | (negate_imm << 19));
            // Sign extend the 20-bit value.
            u32 mask = 1U << (20 - 1);
            return static_cast<s32>((immediate ^ mask) - mask);
        }
    } alu;

    union {
        BitField<38, 1, u64> idx;
        BitField<51, 1, u64> saturate;
        BitField<52, 2, IpaSampleMode> sample_mode;
        BitField<54, 2, IpaInterpMode> interp_mode;
    } ipa;

    union {
        BitField<39, 2, u64> tab5cb8_2;
        BitField<41, 3, u64> postfactor;
        BitField<44, 2, u64> tab5c68_0;
        BitField<48, 1, u64> negate_b;
    } fmul;

    union {
        BitField<55, 1, u64> saturate;
    } fmul32;

    union {
        BitField<52, 1, u64> generates_cc;
    } op_32;

    union {
        BitField<48, 1, u64> is_signed;
    } shift;

    union {
        BitField<39, 5, u64> shift_amount;
        BitField<48, 1, u64> negate_b;
        BitField<49, 1, u64> negate_a;
    } alu_integer;

    union {
        BitField<39, 1, u64> ftz;
        BitField<32, 1, u64> saturate;
        BitField<49, 2, HalfMerge> merge;

        BitField<43, 1, u64> negate_a;
        BitField<44, 1, u64> abs_a;
        BitField<47, 2, HalfType> type_a;

        BitField<31, 1, u64> negate_b;
        BitField<30, 1, u64> abs_b;
        BitField<28, 2, HalfType> type_b;

        BitField<35, 2, HalfType> type_c;
    } alu_half;

    union {
        BitField<39, 2, HalfPrecision> precision;
        BitField<39, 1, u64> ftz;
        BitField<52, 1, u64> saturate;
        BitField<49, 2, HalfMerge> merge;

        BitField<43, 1, u64> negate_a;
        BitField<44, 1, u64> abs_a;
        BitField<47, 2, HalfType> type_a;
    } alu_half_imm;

    union {
        BitField<29, 1, u64> first_negate;
        BitField<20, 9, u64> first;

        BitField<56, 1, u64> second_negate;
        BitField<30, 9, u64> second;

        u32 PackImmediates() const {
            // Immediates are half floats shifted.
            constexpr u32 imm_shift = 6;
            return static_cast<u32>((first << imm_shift) | (second << (16 + imm_shift)));
        }
    } half_imm;

    union {
        union {
            BitField<37, 2, HalfPrecision> precision;
            BitField<32, 1, u64> saturate;

            BitField<31, 1, u64> negate_b;
            BitField<30, 1, u64> negate_c;
            BitField<35, 2, HalfType> type_c;
        } rr;

        BitField<57, 2, HalfPrecision> precision;
        BitField<52, 1, u64> saturate;

        BitField<49, 2, HalfMerge> merge;

        BitField<47, 2, HalfType> type_a;

        BitField<56, 1, u64> negate_b;
        BitField<28, 2, HalfType> type_b;

        BitField<51, 1, u64> negate_c;
        BitField<53, 2, HalfType> type_reg39;
    } hfma2;

    union {
        BitField<40, 1, u64> invert;
    } popc;

    union {
        BitField<39, 3, u64> pred;
        BitField<42, 1, u64> neg_pred;
    } sel;

    union {
        BitField<39, 3, u64> pred;
        BitField<42, 1, u64> negate_pred;
        BitField<43, 2, IMinMaxExchange> exchange;
        BitField<48, 1, u64> is_signed;
    } imnmx;

    union {
        BitField<31, 2, IAdd3Height> height_c;
        BitField<33, 2, IAdd3Height> height_b;
        BitField<35, 2, IAdd3Height> height_a;
        BitField<37, 2, IAdd3Mode> mode;
        BitField<49, 1, u64> neg_c;
        BitField<50, 1, u64> neg_b;
        BitField<51, 1, u64> neg_a;
    } iadd3;

    union {
        BitField<54, 1, u64> saturate;
        BitField<56, 1, u64> negate_a;
    } iadd32i;

    union {
        BitField<53, 1, u64> negate_b;
        BitField<54, 1, u64> abs_a;
        BitField<56, 1, u64> negate_a;
        BitField<57, 1, u64> abs_b;
    } fadd32i;

    union {
        BitField<20, 8, u64> shift_position;
        BitField<28, 8, u64> shift_length;
        BitField<48, 1, u64> negate_b;
        BitField<49, 1, u64> negate_a;

        u64 GetLeftShiftValue() const {
            return 32 - (shift_position + shift_length);
        }
    } bfe;

    union {
        BitField<48, 3, u64> pred48;

        union {
            BitField<20, 20, u64> entry_a;
            BitField<39, 5, u64> entry_b;
            BitField<45, 1, u64> neg;
            BitField<46, 1, u64> uses_cc;
        } imm;

        union {
            BitField<20, 14, u64> cb_index;
            BitField<34, 5, u64> cb_offset;
            BitField<56, 1, u64> neg;
            BitField<57, 1, u64> uses_cc;
        } hi;

        union {
            BitField<20, 14, u64> cb_index;
            BitField<34, 5, u64> cb_offset;
            BitField<39, 5, u64> entry_a;
            BitField<45, 1, u64> neg;
            BitField<46, 1, u64> uses_cc;
        } rz;

        union {
            BitField<39, 5, u64> entry_a;
            BitField<45, 1, u64> neg;
            BitField<46, 1, u64> uses_cc;
        } r1;

        union {
            BitField<28, 8, u64> entry_a;
            BitField<37, 1, u64> neg;
            BitField<38, 1, u64> uses_cc;
        } r2;

    } lea;

    union {
        BitField<0, 5, FlowCondition> cond;
    } flow;

    union {
        BitField<47, 1, u64> cc;
        BitField<48, 1, u64> negate_b;
        BitField<49, 1, u64> negate_c;
        BitField<51, 2, u64> tab5980_1;
        BitField<53, 2, u64> tab5980_0;
    } ffma;

    union {
        BitField<48, 3, UniformType> type;
        BitField<44, 2, u64> unknown;
    } ld_c;

    union {
        BitField<48, 3, StoreType> type;
    } ldst_sl;

    union {
        BitField<44, 2, u64> unknown;
    } ld_l;

    union {
        BitField<44, 2, StoreCacheManagement> cache_management;
    } st_l;

    union {
        BitField<48, 3, UniformType> type;
        BitField<46, 2, u64> cache_mode;
    } ldg;

    union {
        BitField<48, 3, UniformType> type;
        BitField<46, 2, u64> cache_mode;
    } stg;

    union {
        BitField<32, 1, PhysicalAttributeDirection> direction;
        BitField<47, 3, AttributeSize> size;
        BitField<20, 11, u64> address;
    } al2p;

    union {
        BitField<53, 3, UniformType> type;
        BitField<52, 1, u64> extended;
    } generic;

    union {
        BitField<0, 3, u64> pred0;
        BitField<3, 3, u64> pred3;
        BitField<7, 1, u64> abs_a;
        BitField<39, 3, u64> pred39;
        BitField<42, 1, u64> neg_pred;
        BitField<43, 1, u64> neg_a;
        BitField<44, 1, u64> abs_b;
        BitField<45, 2, PredOperation> op;
        BitField<47, 1, u64> ftz;
        BitField<48, 4, PredCondition> cond;
    } fsetp;

    union {
        BitField<0, 3, u64> pred0;
        BitField<3, 3, u64> pred3;
        BitField<39, 3, u64> pred39;
        BitField<42, 1, u64> neg_pred;
        BitField<45, 2, PredOperation> op;
        BitField<48, 1, u64> is_signed;
        BitField<49, 3, PredCondition> cond;
    } isetp;

    union {
        BitField<0, 3, u64> pred0;
        BitField<3, 3, u64> pred3;
        BitField<12, 3, u64> pred12;
        BitField<15, 1, u64> neg_pred12;
        BitField<24, 2, PredOperation> cond;
        BitField<29, 3, u64> pred29;
        BitField<32, 1, u64> neg_pred29;
        BitField<39, 3, u64> pred39;
        BitField<42, 1, u64> neg_pred39;
        BitField<45, 2, PredOperation> op;
    } psetp;

    union {
        BitField<43, 4, PredCondition> cond;
        BitField<45, 2, PredOperation> op;
        BitField<3, 3, u64> pred3;
        BitField<0, 3, u64> pred0;
        BitField<39, 3, u64> pred39;
    } vsetp;

    union {
        BitField<12, 3, u64> pred12;
        BitField<15, 1, u64> neg_pred12;
        BitField<24, 2, PredOperation> cond;
        BitField<29, 3, u64> pred29;
        BitField<32, 1, u64> neg_pred29;
        BitField<39, 3, u64> pred39;
        BitField<42, 1, u64> neg_pred39;
        BitField<44, 1, u64> bf;
        BitField<45, 2, PredOperation> op;
    } pset;

    union {
        BitField<0, 3, u64> pred0;
        BitField<3, 3, u64> pred3;
        BitField<8, 5, ConditionCode> cc; // flag in cc
        BitField<39, 3, u64> pred39;
        BitField<42, 1, u64> neg_pred39;
        BitField<45, 4, PredOperation> op; // op with pred39
    } csetp;

    union {
        BitField<6, 1, u64> ftz;
        BitField<45, 2, PredOperation> op;
        BitField<3, 3, u64> pred3;
        BitField<0, 3, u64> pred0;
        BitField<43, 1, u64> negate_a;
        BitField<44, 1, u64> abs_a;
        BitField<47, 2, HalfType> type_a;
        union {
            BitField<35, 4, PredCondition> cond;
            BitField<49, 1, u64> h_and;
            BitField<31, 1, u64> negate_b;
            BitField<30, 1, u64> abs_b;
            BitField<28, 2, HalfType> type_b;
        } reg;
        union {
            BitField<56, 1, u64> negate_b;
            BitField<54, 1, u64> abs_b;
        } cbuf;
        union {
            BitField<49, 4, PredCondition> cond;
            BitField<53, 1, u64> h_and;
        } cbuf_and_imm;
        BitField<42, 1, u64> neg_pred;
        BitField<39, 3, u64> pred39;
    } hsetp2;

    union {
        BitField<40, 1, R2pMode> mode;
        BitField<41, 2, u64> byte;
        BitField<20, 7, u64> immediate_mask;
    } r2p;

    union {
        BitField<39, 3, u64> pred39;
        BitField<42, 1, u64> neg_pred;
        BitField<43, 1, u64> neg_a;
        BitField<44, 1, u64> abs_b;
        BitField<45, 2, PredOperation> op;
        BitField<48, 4, PredCondition> cond;
        BitField<52, 1, u64> bf;
        BitField<53, 1, u64> neg_b;
        BitField<54, 1, u64> abs_a;
        BitField<55, 1, u64> ftz;
    } fset;

    union {
        BitField<49, 1, u64> bf;
        BitField<35, 3, PredCondition> cond;
        BitField<50, 1, u64> ftz;
        BitField<45, 2, PredOperation> op;
        BitField<43, 1, u64> negate_a;
        BitField<44, 1, u64> abs_a;
        BitField<47, 2, HalfType> type_a;
        BitField<31, 1, u64> negate_b;
        BitField<30, 1, u64> abs_b;
        BitField<28, 2, HalfType> type_b;
        BitField<42, 1, u64> neg_pred;
        BitField<39, 3, u64> pred39;
    } hset2;

    union {
        BitField<39, 3, u64> pred39;
        BitField<42, 1, u64> neg_pred;
        BitField<44, 1, u64> bf;
        BitField<45, 2, PredOperation> op;
        BitField<48, 1, u64> is_signed;
        BitField<49, 3, PredCondition> cond;
    } iset;

    union {
        BitField<41, 2, u64> selector; // i2i and i2f only
        BitField<45, 1, u64> negate_a;
        BitField<49, 1, u64> abs_a;
        BitField<10, 2, Register::Size> src_size;
        BitField<13, 1, u64> is_input_signed;
        BitField<8, 2, Register::Size> dst_size;
        BitField<12, 1, u64> is_output_signed;

        union {
            BitField<39, 2, u64> tab5cb8_2;
        } i2f;

        union {
            BitField<39, 2, F2iRoundingOp> rounding;
        } f2i;

        union {
            BitField<39, 4, u64> rounding;
            // H0, H1 extract for F16 missing
            BitField<41, 1, u64> selector; // Guessed as some games set it, TODO: reverse this value
            F2fRoundingOp GetRoundingMode() const {
                constexpr u64 rounding_mask = 0x0B;
                return static_cast<F2fRoundingOp>(rounding.Value() & rounding_mask);
            }
        } f2f;

    } conversion;

    union {
        BitField<28, 1, u64> array;
        BitField<29, 2, TextureType> texture_type;
        BitField<31, 4, u64> component_mask;
        BitField<49, 1, u64> nodep_flag;
        BitField<50, 1, u64> dc_flag;
        BitField<54, 1, u64> aoffi_flag;
        BitField<55, 3, TextureProcessMode> process_mode;

        bool IsComponentEnabled(std::size_t component) const {
            return ((1ull << component) & component_mask) != 0;
        }

        TextureProcessMode GetTextureProcessMode() const {
            return process_mode;
        }

        bool UsesMiscMode(TextureMiscMode mode) const {
            switch (mode) {
            case TextureMiscMode::DC:
                return dc_flag != 0;
            case TextureMiscMode::NODEP:
                return nodep_flag != 0;
            case TextureMiscMode::AOFFI:
                return aoffi_flag != 0;
            default:
                break;
            }
            return false;
        }
    } tex;

    union {
        BitField<28, 1, u64> array;
        BitField<29, 2, TextureType> texture_type;
        BitField<31, 4, u64> component_mask;
        BitField<49, 1, u64> nodep_flag;
        BitField<50, 1, u64> dc_flag;
        BitField<36, 1, u64> aoffi_flag;
        BitField<37, 3, TextureProcessMode> process_mode;

        bool IsComponentEnabled(std::size_t component) const {
            return ((1ULL << component) & component_mask) != 0;
        }

        TextureProcessMode GetTextureProcessMode() const {
            return process_mode;
        }

        bool UsesMiscMode(TextureMiscMode mode) const {
            switch (mode) {
            case TextureMiscMode::DC:
                return dc_flag != 0;
            case TextureMiscMode::NODEP:
                return nodep_flag != 0;
            case TextureMiscMode::AOFFI:
                return aoffi_flag != 0;
            default:
                break;
            }
            return false;
        }
    } tex_b;

    union {
        BitField<22, 6, TextureQueryType> query_type;
        BitField<31, 4, u64> component_mask;
        BitField<49, 1, u64> nodep_flag;

        bool UsesMiscMode(TextureMiscMode mode) const {
            switch (mode) {
            case TextureMiscMode::NODEP:
                return nodep_flag != 0;
            default:
                break;
            }
            return false;
        }

        bool IsComponentEnabled(std::size_t component) const {
            return ((1ULL << component) & component_mask) != 0;
        }
    } txq;

    union {
        BitField<28, 1, u64> array;
        BitField<29, 2, TextureType> texture_type;
        BitField<31, 4, u64> component_mask;
        BitField<35, 1, u64> ndv_flag;
        BitField<49, 1, u64> nodep_flag;

        bool IsComponentEnabled(std::size_t component) const {
            return ((1ull << component) & component_mask) != 0;
        }

        bool UsesMiscMode(TextureMiscMode mode) const {
            switch (mode) {
            case TextureMiscMode::NDV:
                return (ndv_flag != 0);
            case TextureMiscMode::NODEP:
                return (nodep_flag != 0);
            default:
                break;
            }
            return false;
        }
    } tmml;

    union {
        BitField<28, 1, u64> array;
        BitField<29, 2, TextureType> texture_type;
        BitField<35, 1, u64> ndv_flag;
        BitField<49, 1, u64> nodep_flag;
        BitField<50, 1, u64> dc_flag;
        BitField<54, 2, u64> info;
        BitField<56, 2, u64> component;

        bool UsesMiscMode(TextureMiscMode mode) const {
            switch (mode) {
            case TextureMiscMode::NDV:
                return ndv_flag != 0;
            case TextureMiscMode::NODEP:
                return nodep_flag != 0;
            case TextureMiscMode::DC:
                return dc_flag != 0;
            case TextureMiscMode::AOFFI:
                return info == 1;
            case TextureMiscMode::PTP:
                return info == 2;
            default:
                break;
            }
            return false;
        }
    } tld4;

    union {
        BitField<49, 1, u64> nodep_flag;
        BitField<50, 1, u64> dc_flag;
        BitField<51, 1, u64> aoffi_flag;
        BitField<52, 2, u64> component;

        bool UsesMiscMode(TextureMiscMode mode) const {
            switch (mode) {
            case TextureMiscMode::DC:
                return dc_flag != 0;
            case TextureMiscMode::NODEP:
                return nodep_flag != 0;
            case TextureMiscMode::AOFFI:
                return aoffi_flag != 0;
            default:
                break;
            }
            return false;
        }
    } tld4s;

    union {
        BitField<0, 8, Register> gpr0;
        BitField<28, 8, Register> gpr28;
        BitField<49, 1, u64> nodep_flag;
        BitField<50, 3, u64> component_mask_selector;
        BitField<53, 4, u64> texture_info;
        BitField<59, 1, u64> fp32_flag;

        TextureType GetTextureType() const {
            // The TEXS instruction has a weird encoding for the texture type.
            if (texture_info == 0)
                return TextureType::Texture1D;
            if (texture_info >= 1 && texture_info <= 9)
                return TextureType::Texture2D;
            if (texture_info >= 10 && texture_info <= 11)
                return TextureType::Texture3D;
            if (texture_info >= 12 && texture_info <= 13)
                return TextureType::TextureCube;

            LOG_CRITICAL(HW_GPU, "Unhandled texture_info: {}",
                         static_cast<u32>(texture_info.Value()));
            UNREACHABLE();
            return TextureType::Texture1D;
        }

        TextureProcessMode GetTextureProcessMode() const {
            switch (texture_info) {
            case 0:
            case 2:
            case 6:
            case 8:
            case 9:
            case 11:
                return TextureProcessMode::LZ;
            case 3:
            case 5:
            case 13:
                return TextureProcessMode::LL;
            default:
                break;
            }
            return TextureProcessMode::None;
        }

        bool UsesMiscMode(TextureMiscMode mode) const {
            switch (mode) {
            case TextureMiscMode::DC:
                return (texture_info >= 4 && texture_info <= 6) || texture_info == 9;
            case TextureMiscMode::NODEP:
                return nodep_flag != 0;
            default:
                break;
            }
            return false;
        }

        bool IsArrayTexture() const {
            // TEXS only supports Texture2D arrays.
            return texture_info >= 7 && texture_info <= 9;
        }

        bool HasTwoDestinations() const {
            return gpr28.Value() != Register::ZeroIndex;
        }

        bool IsComponentEnabled(std::size_t component) const {
            static constexpr std::array<std::array<u32, 8>, 4> mask_lut{{
                {},
                {0x1, 0x2, 0x4, 0x8, 0x3, 0x9, 0xa, 0xc},
                {0x1, 0x2, 0x4, 0x8, 0x3, 0x9, 0xa, 0xc},
                {0x7, 0xb, 0xd, 0xe, 0xf},
            }};

            std::size_t index{gpr0.Value() != Register::ZeroIndex ? 1U : 0U};
            index |= gpr28.Value() != Register::ZeroIndex ? 2 : 0;

            u32 mask = mask_lut[index][component_mask_selector];
            // A mask of 0 means this instruction uses an unimplemented mask.
            ASSERT(mask != 0);
            return ((1ull << component) & mask) != 0;
        }
    } texs;

    union {
        BitField<28, 1, u64> is_array;
        BitField<29, 2, TextureType> texture_type;
        BitField<35, 1, u64> aoffi;
        BitField<49, 1, u64> nodep_flag;
        BitField<50, 1, u64> ms; // Multisample?
        BitField<54, 1, u64> cl;
        BitField<55, 1, u64> process_mode;

        TextureProcessMode GetTextureProcessMode() const {
            return process_mode == 0 ? TextureProcessMode::LZ : TextureProcessMode::LL;
        }
    } tld;

    union {
        BitField<49, 1, u64> nodep_flag;
        BitField<53, 4, u64> texture_info;
        BitField<59, 1, u64> fp32_flag;

        TextureType GetTextureType() const {
            // The TLDS instruction has a weird encoding for the texture type.
            if (texture_info >= 0 && texture_info <= 1) {
                return TextureType::Texture1D;
            }
            if (texture_info == 2 || texture_info == 8 || texture_info == 12 ||
                (texture_info >= 4 && texture_info <= 6)) {
                return TextureType::Texture2D;
            }
            if (texture_info == 7) {
                return TextureType::Texture3D;
            }

            LOG_CRITICAL(HW_GPU, "Unhandled texture_info: {}",
                         static_cast<u32>(texture_info.Value()));
            UNREACHABLE();
            return TextureType::Texture1D;
        }

        TextureProcessMode GetTextureProcessMode() const {
            if (texture_info == 1 || texture_info == 5 || texture_info == 12)
                return TextureProcessMode::LL;
            return TextureProcessMode::LZ;
        }

        bool UsesMiscMode(TextureMiscMode mode) const {
            switch (mode) {
            case TextureMiscMode::AOFFI:
                return texture_info == 12 || texture_info == 4;
            case TextureMiscMode::MZ:
                return texture_info == 5;
            case TextureMiscMode::NODEP:
                return nodep_flag != 0;
            default:
                break;
            }
            return false;
        }

        bool IsArrayTexture() const {
            // TEXS only supports Texture2D arrays.
            return texture_info == 8;
        }
    } tlds;

    union {
        BitField<24, 2, StoreCacheManagement> cache_management;
        BitField<33, 3, ImageType> image_type;
        BitField<49, 2, OutOfBoundsStore> out_of_bounds_store;
        BitField<51, 1, u64> is_immediate;
        BitField<52, 1, SurfaceDataMode> mode;

        BitField<20, 3, StoreType> store_data_layout;
        BitField<20, 4, u64> component_mask_selector;

        bool IsComponentEnabled(std::size_t component) const {
            ASSERT(mode == SurfaceDataMode::P);
            constexpr u8 R = 0b0001;
            constexpr u8 G = 0b0010;
            constexpr u8 B = 0b0100;
            constexpr u8 A = 0b1000;
            constexpr std::array<u8, 16> mask = {
                0,       (R),         (G),         (R | G),        (B),     (R | B),
                (G | B), (R | G | B), (A),         (R | A),        (G | A), (R | G | A),
                (B | A), (R | B | A), (G | B | A), (R | G | B | A)};
            return std::bitset<4>{mask.at(component_mask_selector)}.test(component);
        }

        StoreType GetStoreDataLayout() const {
            ASSERT(mode == SurfaceDataMode::D_BA);
            return store_data_layout;
        }
    } sust;

    union {
        BitField<28, 1, u64> is_ba;
        BitField<51, 3, ImageAtomicSize> size;
        BitField<33, 3, ImageType> image_type;
        BitField<29, 4, ImageAtomicOperation> operation;
        BitField<49, 2, OutOfBoundsStore> out_of_bounds_store;
    } suatom_d;

    union {
        BitField<20, 24, u64> target;
        BitField<5, 1, u64> constant_buffer;

        s32 GetBranchTarget() const {
            // Sign extend the branch target offset
            u32 mask = 1U << (24 - 1);
            u32 value = static_cast<u32>(target);
            // The branch offset is relative to the next instruction and is stored in bytes, so
            // divide it by the size of an instruction and add 1 to it.
            return static_cast<s32>((value ^ mask) - mask) / sizeof(Instruction) + 1;
        }
    } bra;

    union {
        BitField<20, 24, u64> target;
        BitField<5, 1, u64> constant_buffer;

        s32 GetBranchExtend() const {
            // Sign extend the branch target offset
            u32 mask = 1U << (24 - 1);
            u32 value = static_cast<u32>(target);
            // The branch offset is relative to the next instruction and is stored in bytes, so
            // divide it by the size of an instruction and add 1 to it.
            return static_cast<s32>((value ^ mask) - mask) / sizeof(Instruction) + 1;
        }
    } brx;

    union {
        BitField<39, 1, u64> emit; // EmitVertex
        BitField<40, 1, u64> cut;  // EndPrimitive
    } out;

    union {
        BitField<31, 1, u64> skew;
        BitField<32, 1, u64> o;
        BitField<33, 2, IsberdMode> mode;
        BitField<47, 2, IsberdShift> shift;
    } isberd;

    union {
        BitField<48, 1, u64> signed_a;
        BitField<38, 1, u64> is_byte_chunk_a;
        BitField<36, 2, VideoType> type_a;
        BitField<36, 2, u64> byte_height_a;

        BitField<49, 1, u64> signed_b;
        BitField<50, 1, u64> use_register_b;
        BitField<30, 1, u64> is_byte_chunk_b;
        BitField<28, 2, VideoType> type_b;
        BitField<28, 2, u64> byte_height_b;
    } video;

    union {
        BitField<51, 2, VmadShr> shr;
        BitField<55, 1, u64> saturate; // Saturates the result (a * b + c)
        BitField<47, 1, u64> cc;
    } vmad;

    union {
        BitField<20, 16, u64> imm20_16;
        BitField<35, 1, u64> high_b_rr; // used on RR
        BitField<36, 1, u64> product_shift_left;
        BitField<37, 1, u64> merge_37;
        BitField<48, 1, u64> sign_a;
        BitField<49, 1, u64> sign_b;
        BitField<50, 2, XmadMode> mode_cbf; // used by CR, RC
        BitField<50, 3, XmadMode> mode;
        BitField<52, 1, u64> high_b;
        BitField<53, 1, u64> high_a;
        BitField<55, 1, u64> product_shift_left_second; // used on CR
        BitField<56, 1, u64> merge_56;
    } xmad;

    union {
        BitField<20, 14, u64> offset;
        BitField<34, 5, u64> index;

        u64 GetOffset() const {
            return offset * 4;
        }
    } cbuf34;

    union {
        BitField<20, 16, s64> offset;
        BitField<36, 5, u64> index;

        s64 GetOffset() const {
            return offset;
        }
    } cbuf36;

    // Unsure about the size of this one.
    // It's always used with a gpr0, so any size should be fine.
    BitField<20, 8, SystemVariable> sys20;

    BitField<47, 1, u64> generates_cc;
    BitField<61, 1, u64> is_b_imm;
    BitField<60, 1, u64> is_b_gpr;
    BitField<59, 1, u64> is_c_gpr;
    BitField<20, 24, s64> smem_imm;
    BitField<0, 5, ConditionCode> flow_condition_code;

    Attribute attribute;
    Sampler sampler;
    Image image;

    u64 value;
};
static_assert(sizeof(Instruction) == 0x8, "Incorrect structure size");
static_assert(std::is_standard_layout_v<Instruction>, "Instruction is not standard layout");

class OpCode {
public:
    enum class Id {
        KIL,
        SSY,
        SYNC,
        BRK,
        DEPBAR,
        BFE_C,
        BFE_R,
        BFE_IMM,
        BFI_IMM_R,
        BRA,
        BRX,
        PBK,
        LD_A,
        LD_L,
        LD_S,
        LD_C,
        LD,  // Load from generic memory
        LDG, // Load from global memory
        ST_A,
        ST_L,
        ST_S,
        ST,   // Store in generic memory
        STG,  // Store in global memory
        AL2P, // Transforms attribute memory into physical memory
        TEX,
        TEX_B,  // Texture Load Bindless
        TXQ,    // Texture Query
        TXQ_B,  // Texture Query Bindless
        TEXS,   // Texture Fetch with scalar/non-vec4 source/destinations
        TLD,    // Texture Load
        TLDS,   // Texture Load with scalar/non-vec4 source/destinations
        TLD4,   // Texture Load 4
        TLD4S,  // Texture Load 4 with scalar / non - vec4 source / destinations
        TMML_B, // Texture Mip Map Level
        TMML,   // Texture Mip Map Level
        SUST,   // Surface Store
        SUATOM, // Surface Atomic Operation
        EXIT,
        NOP,
        IPA,
        OUT_R, // Emit vertex/primitive
        ISBERD,
        VMAD,
        VSETP,
        FFMA_IMM, // Fused Multiply and Add
        FFMA_CR,
        FFMA_RC,
        FFMA_RR,
        FADD_C,
        FADD_R,
        FADD_IMM,
        FADD32I,
        FMUL_C,
        FMUL_R,
        FMUL_IMM,
        FMUL32_IMM,
        IADD_C,
        IADD_R,
        IADD_IMM,
        IADD3_C, // Add 3 Integers
        IADD3_R,
        IADD3_IMM,
        IADD32I,
        ISCADD_C, // Scale and Add
        ISCADD_R,
        ISCADD_IMM,
        LEA_R1,
        LEA_R2,
        LEA_RZ,
        LEA_IMM,
        LEA_HI,
        HADD2_C,
        HADD2_R,
        HADD2_IMM,
        HMUL2_C,
        HMUL2_R,
        HMUL2_IMM,
        HFMA2_CR,
        HFMA2_RC,
        HFMA2_RR,
        HFMA2_IMM_R,
        HSETP2_C,
        HSETP2_R,
        HSETP2_IMM,
        HSET2_R,
        POPC_C,
        POPC_R,
        POPC_IMM,
        SEL_C,
        SEL_R,
        SEL_IMM,
        MUFU,  // Multi-Function Operator
        RRO_C, // Range Reduction Operator
        RRO_R,
        RRO_IMM,
        F2F_C,
        F2F_R,
        F2F_IMM,
        F2I_C,
        F2I_R,
        F2I_IMM,
        I2F_C,
        I2F_R,
        I2F_IMM,
        I2I_C,
        I2I_R,
        I2I_IMM,
        LOP_C,
        LOP_R,
        LOP_IMM,
        LOP32I,
        LOP3_C,
        LOP3_R,
        LOP3_IMM,
        MOV_C,
        MOV_R,
        MOV_IMM,
        MOV_SYS,
        MOV32_IMM,
        SHL_C,
        SHL_R,
        SHL_IMM,
        SHR_C,
        SHR_R,
        SHR_IMM,
        FMNMX_C,
        FMNMX_R,
        FMNMX_IMM,
        IMNMX_C,
        IMNMX_R,
        IMNMX_IMM,
        FSETP_C, // Set Predicate
        FSETP_R,
        FSETP_IMM,
        FSET_C,
        FSET_R,
        FSET_IMM,
        ISETP_C,
        ISETP_IMM,
        ISETP_R,
        ISET_R,
        ISET_C,
        ISET_IMM,
        PSETP,
        PSET,
        CSETP,
        R2P_IMM,
        XMAD_IMM,
        XMAD_CR,
        XMAD_RC,
        XMAD_RR,
    };

    enum class Type {
        Trivial,
        Arithmetic,
        ArithmeticImmediate,
        ArithmeticInteger,
        ArithmeticIntegerImmediate,
        ArithmeticHalf,
        ArithmeticHalfImmediate,
        Bfe,
        Bfi,
        Shift,
        Ffma,
        Hfma2,
        Flow,
        Synch,
        Memory,
        Texture,
        Image,
        FloatSet,
        FloatSetPredicate,
        IntegerSet,
        IntegerSetPredicate,
        HalfSet,
        HalfSetPredicate,
        PredicateSetPredicate,
        PredicateSetRegister,
        RegisterSetPredicate,
        Conversion,
        Video,
        Xmad,
        Unknown,
    };

    /// Returns whether an opcode has an execution predicate field or not (ie, whether it can be
    /// conditionally executed).
    static bool IsPredicatedInstruction(Id opcode) {
        // TODO(Subv): Add the rest of unpredicated instructions.
        return opcode != Id::SSY && opcode != Id::PBK;
    }

    class Matcher {
    public:
        Matcher(const char* const name, u16 mask, u16 expected, OpCode::Id id, OpCode::Type type)
            : name{name}, mask{mask}, expected{expected}, id{id}, type{type} {}

        const char* GetName() const {
            return name;
        }

        u16 GetMask() const {
            return mask;
        }

        Id GetId() const {
            return id;
        }

        Type GetType() const {
            return type;
        }

        /**
         * Tests to see if the given instruction is the instruction this matcher represents.
         * @param instruction The instruction to test
         * @returns true if the given instruction matches.
         */
        bool Matches(u16 instruction) const {
            return (instruction & mask) == expected;
        }

    private:
        const char* name;
        u16 mask;
        u16 expected;
        Id id;
        Type type;
    };

    static std::optional<std::reference_wrapper<const Matcher>> Decode(Instruction instr) {
        static const auto table{GetDecodeTable()};

        const auto matches_instruction = [instr](const auto& matcher) {
            return matcher.Matches(static_cast<u16>(instr.opcode));
        };

        auto iter = std::find_if(table.begin(), table.end(), matches_instruction);
        return iter != table.end() ? std::optional<std::reference_wrapper<const Matcher>>(*iter)
                                   : std::nullopt;
    }

private:
    struct Detail {
    private:
        static constexpr std::size_t opcode_bitsize = 16;

        /**
         * Generates the mask and the expected value after masking from a given bitstring.
         * A '0' in a bitstring indicates that a zero must be present at that bit position.
         * A '1' in a bitstring indicates that a one must be present at that bit position.
         */
        static auto GetMaskAndExpect(const char* const bitstring) {
            u16 mask = 0, expect = 0;
            for (std::size_t i = 0; i < opcode_bitsize; i++) {
                const std::size_t bit_position = opcode_bitsize - i - 1;
                switch (bitstring[i]) {
                case '0':
                    mask |= 1 << bit_position;
                    break;
                case '1':
                    expect |= 1 << bit_position;
                    mask |= 1 << bit_position;
                    break;
                default:
                    // Ignore
                    break;
                }
            }
            return std::make_tuple(mask, expect);
        }

    public:
        /// Creates a matcher that can match and parse instructions based on bitstring.
        static auto GetMatcher(const char* const bitstring, OpCode::Id op, OpCode::Type type,
                               const char* const name) {
            const auto mask_expect = GetMaskAndExpect(bitstring);
            return Matcher(name, std::get<0>(mask_expect), std::get<1>(mask_expect), op, type);
        }
    };

    static std::vector<Matcher> GetDecodeTable() {
        std::vector<Matcher> table = {
#define INST(bitstring, op, type, name) Detail::GetMatcher(bitstring, op, type, name)
            INST("111000110011----", Id::KIL, Type::Flow, "KIL"),
            INST("111000101001----", Id::SSY, Type::Flow, "SSY"),
            INST("111000101010----", Id::PBK, Type::Flow, "PBK"),
            INST("111000100100----", Id::BRA, Type::Flow, "BRA"),
            INST("111000100101----", Id::BRX, Type::Flow, "BRX"),
            INST("1111000011111---", Id::SYNC, Type::Flow, "SYNC"),
            INST("111000110100---", Id::BRK, Type::Flow, "BRK"),
            INST("111000110000----", Id::EXIT, Type::Flow, "EXIT"),
            INST("1111000011110---", Id::DEPBAR, Type::Synch, "DEPBAR"),
            INST("1110111111011---", Id::LD_A, Type::Memory, "LD_A"),
            INST("1110111101001---", Id::LD_S, Type::Memory, "LD_S"),
            INST("1110111101000---", Id::LD_L, Type::Memory, "LD_L"),
            INST("1110111110010---", Id::LD_C, Type::Memory, "LD_C"),
            INST("100-------------", Id::LD, Type::Memory, "LD"),
            INST("1110111011010---", Id::LDG, Type::Memory, "LDG"),
            INST("1110111111110---", Id::ST_A, Type::Memory, "ST_A"),
            INST("1110111101011---", Id::ST_S, Type::Memory, "ST_S"),
            INST("1110111101010---", Id::ST_L, Type::Memory, "ST_L"),
            INST("101-------------", Id::ST, Type::Memory, "ST"),
            INST("1110111011011---", Id::STG, Type::Memory, "STG"),
            INST("1110111110100---", Id::AL2P, Type::Memory, "AL2P"),
            INST("110000----111---", Id::TEX, Type::Texture, "TEX"),
            INST("1101111010111---", Id::TEX_B, Type::Texture, "TEX_B"),
            INST("1101111101001---", Id::TXQ, Type::Texture, "TXQ"),
            INST("1101111101010---", Id::TXQ_B, Type::Texture, "TXQ_B"),
            INST("1101-00---------", Id::TEXS, Type::Texture, "TEXS"),
            INST("11011100--11----", Id::TLD, Type::Texture, "TLD"),
            INST("1101-01---------", Id::TLDS, Type::Texture, "TLDS"),
            INST("110010----111---", Id::TLD4, Type::Texture, "TLD4"),
            INST("1101111100------", Id::TLD4S, Type::Texture, "TLD4S"),
            INST("110111110110----", Id::TMML_B, Type::Texture, "TMML_B"),
            INST("1101111101011---", Id::TMML, Type::Texture, "TMML"),
            INST("11101011001-----", Id::SUST, Type::Image, "SUST"),
<<<<<<< HEAD
            INST("1110101000------", Id::SUATOM, Type::Image, "SUATOM_D"),
=======
            INST("0101000010110---", Id::NOP, Type::Trivial, "NOP"),
>>>>>>> 2ff80448
            INST("11100000--------", Id::IPA, Type::Trivial, "IPA"),
            INST("1111101111100---", Id::OUT_R, Type::Trivial, "OUT_R"),
            INST("1110111111010---", Id::ISBERD, Type::Trivial, "ISBERD"),
            INST("01011111--------", Id::VMAD, Type::Video, "VMAD"),
            INST("0101000011110---", Id::VSETP, Type::Video, "VSETP"),
            INST("0011001-1-------", Id::FFMA_IMM, Type::Ffma, "FFMA_IMM"),
            INST("010010011-------", Id::FFMA_CR, Type::Ffma, "FFMA_CR"),
            INST("010100011-------", Id::FFMA_RC, Type::Ffma, "FFMA_RC"),
            INST("010110011-------", Id::FFMA_RR, Type::Ffma, "FFMA_RR"),
            INST("0100110001011---", Id::FADD_C, Type::Arithmetic, "FADD_C"),
            INST("0101110001011---", Id::FADD_R, Type::Arithmetic, "FADD_R"),
            INST("0011100-01011---", Id::FADD_IMM, Type::Arithmetic, "FADD_IMM"),
            INST("000010----------", Id::FADD32I, Type::ArithmeticImmediate, "FADD32I"),
            INST("0100110001101---", Id::FMUL_C, Type::Arithmetic, "FMUL_C"),
            INST("0101110001101---", Id::FMUL_R, Type::Arithmetic, "FMUL_R"),
            INST("0011100-01101---", Id::FMUL_IMM, Type::Arithmetic, "FMUL_IMM"),
            INST("00011110--------", Id::FMUL32_IMM, Type::ArithmeticImmediate, "FMUL32_IMM"),
            INST("0100110000010---", Id::IADD_C, Type::ArithmeticInteger, "IADD_C"),
            INST("0101110000010---", Id::IADD_R, Type::ArithmeticInteger, "IADD_R"),
            INST("0011100-00010---", Id::IADD_IMM, Type::ArithmeticInteger, "IADD_IMM"),
            INST("010011001100----", Id::IADD3_C, Type::ArithmeticInteger, "IADD3_C"),
            INST("010111001100----", Id::IADD3_R, Type::ArithmeticInteger, "IADD3_R"),
            INST("0011100-1100----", Id::IADD3_IMM, Type::ArithmeticInteger, "IADD3_IMM"),
            INST("0001110---------", Id::IADD32I, Type::ArithmeticIntegerImmediate, "IADD32I"),
            INST("0100110000011---", Id::ISCADD_C, Type::ArithmeticInteger, "ISCADD_C"),
            INST("0101110000011---", Id::ISCADD_R, Type::ArithmeticInteger, "ISCADD_R"),
            INST("0011100-00011---", Id::ISCADD_IMM, Type::ArithmeticInteger, "ISCADD_IMM"),
            INST("0100110000001---", Id::POPC_C, Type::ArithmeticInteger, "POPC_C"),
            INST("0101110000001---", Id::POPC_R, Type::ArithmeticInteger, "POPC_R"),
            INST("0011100-00001---", Id::POPC_IMM, Type::ArithmeticInteger, "POPC_IMM"),
            INST("0100110010100---", Id::SEL_C, Type::ArithmeticInteger, "SEL_C"),
            INST("0101110010100---", Id::SEL_R, Type::ArithmeticInteger, "SEL_R"),
            INST("0011100-10100---", Id::SEL_IMM, Type::ArithmeticInteger, "SEL_IMM"),
            INST("0101101111011---", Id::LEA_R2, Type::ArithmeticInteger, "LEA_R2"),
            INST("0101101111010---", Id::LEA_R1, Type::ArithmeticInteger, "LEA_R1"),
            INST("001101101101----", Id::LEA_IMM, Type::ArithmeticInteger, "LEA_IMM"),
            INST("010010111101----", Id::LEA_RZ, Type::ArithmeticInteger, "LEA_RZ"),
            INST("00011000--------", Id::LEA_HI, Type::ArithmeticInteger, "LEA_HI"),
            INST("0111101-1-------", Id::HADD2_C, Type::ArithmeticHalf, "HADD2_C"),
            INST("0101110100010---", Id::HADD2_R, Type::ArithmeticHalf, "HADD2_R"),
            INST("0111101-0-------", Id::HADD2_IMM, Type::ArithmeticHalfImmediate, "HADD2_IMM"),
            INST("0111100-1-------", Id::HMUL2_C, Type::ArithmeticHalf, "HMUL2_C"),
            INST("0101110100001---", Id::HMUL2_R, Type::ArithmeticHalf, "HMUL2_R"),
            INST("0111100-0-------", Id::HMUL2_IMM, Type::ArithmeticHalfImmediate, "HMUL2_IMM"),
            INST("01110---1-------", Id::HFMA2_CR, Type::Hfma2, "HFMA2_CR"),
            INST("01100---1-------", Id::HFMA2_RC, Type::Hfma2, "HFMA2_RC"),
            INST("0101110100000---", Id::HFMA2_RR, Type::Hfma2, "HFMA2_RR"),
            INST("01110---0-------", Id::HFMA2_IMM_R, Type::Hfma2, "HFMA2_R_IMM"),
            INST("0111111-1-------", Id::HSETP2_C, Type::HalfSetPredicate, "HSETP2_C"),
            INST("0101110100100---", Id::HSETP2_R, Type::HalfSetPredicate, "HSETP2_R"),
            INST("0111111-0-------", Id::HSETP2_IMM, Type::HalfSetPredicate, "HSETP2_IMM"),
            INST("0101110100011---", Id::HSET2_R, Type::HalfSet, "HSET2_R"),
            INST("0101000010000---", Id::MUFU, Type::Arithmetic, "MUFU"),
            INST("0100110010010---", Id::RRO_C, Type::Arithmetic, "RRO_C"),
            INST("0101110010010---", Id::RRO_R, Type::Arithmetic, "RRO_R"),
            INST("0011100-10010---", Id::RRO_IMM, Type::Arithmetic, "RRO_IMM"),
            INST("0100110010101---", Id::F2F_C, Type::Conversion, "F2F_C"),
            INST("0101110010101---", Id::F2F_R, Type::Conversion, "F2F_R"),
            INST("0011100-10101---", Id::F2F_IMM, Type::Conversion, "F2F_IMM"),
            INST("0100110010110---", Id::F2I_C, Type::Conversion, "F2I_C"),
            INST("0101110010110---", Id::F2I_R, Type::Conversion, "F2I_R"),
            INST("0011100-10110---", Id::F2I_IMM, Type::Conversion, "F2I_IMM"),
            INST("0100110010011---", Id::MOV_C, Type::Arithmetic, "MOV_C"),
            INST("0101110010011---", Id::MOV_R, Type::Arithmetic, "MOV_R"),
            INST("0011100-10011---", Id::MOV_IMM, Type::Arithmetic, "MOV_IMM"),
            INST("1111000011001---", Id::MOV_SYS, Type::Trivial, "MOV_SYS"),
            INST("000000010000----", Id::MOV32_IMM, Type::ArithmeticImmediate, "MOV32_IMM"),
            INST("0100110001100---", Id::FMNMX_C, Type::Arithmetic, "FMNMX_C"),
            INST("0101110001100---", Id::FMNMX_R, Type::Arithmetic, "FMNMX_R"),
            INST("0011100-01100---", Id::FMNMX_IMM, Type::Arithmetic, "FMNMX_IMM"),
            INST("0100110000100---", Id::IMNMX_C, Type::ArithmeticInteger, "IMNMX_C"),
            INST("0101110000100---", Id::IMNMX_R, Type::ArithmeticInteger, "IMNMX_R"),
            INST("0011100-00100---", Id::IMNMX_IMM, Type::ArithmeticInteger, "IMNMX_IMM"),
            INST("0100110000000---", Id::BFE_C, Type::Bfe, "BFE_C"),
            INST("0101110000000---", Id::BFE_R, Type::Bfe, "BFE_R"),
            INST("0011100-00000---", Id::BFE_IMM, Type::Bfe, "BFE_IMM"),
            INST("0011011-11110---", Id::BFI_IMM_R, Type::Bfi, "BFI_IMM_R"),
            INST("0100110001000---", Id::LOP_C, Type::ArithmeticInteger, "LOP_C"),
            INST("0101110001000---", Id::LOP_R, Type::ArithmeticInteger, "LOP_R"),
            INST("0011100-01000---", Id::LOP_IMM, Type::ArithmeticInteger, "LOP_IMM"),
            INST("000001----------", Id::LOP32I, Type::ArithmeticIntegerImmediate, "LOP32I"),
            INST("0000001---------", Id::LOP3_C, Type::ArithmeticInteger, "LOP3_C"),
            INST("0101101111100---", Id::LOP3_R, Type::ArithmeticInteger, "LOP3_R"),
            INST("0011110---------", Id::LOP3_IMM, Type::ArithmeticInteger, "LOP3_IMM"),
            INST("0100110001001---", Id::SHL_C, Type::Shift, "SHL_C"),
            INST("0101110001001---", Id::SHL_R, Type::Shift, "SHL_R"),
            INST("0011100-01001---", Id::SHL_IMM, Type::Shift, "SHL_IMM"),
            INST("0100110000101---", Id::SHR_C, Type::Shift, "SHR_C"),
            INST("0101110000101---", Id::SHR_R, Type::Shift, "SHR_R"),
            INST("0011100-00101---", Id::SHR_IMM, Type::Shift, "SHR_IMM"),
            INST("0100110011100---", Id::I2I_C, Type::Conversion, "I2I_C"),
            INST("0101110011100---", Id::I2I_R, Type::Conversion, "I2I_R"),
            INST("0011101-11100---", Id::I2I_IMM, Type::Conversion, "I2I_IMM"),
            INST("0100110010111---", Id::I2F_C, Type::Conversion, "I2F_C"),
            INST("0101110010111---", Id::I2F_R, Type::Conversion, "I2F_R"),
            INST("0011100-10111---", Id::I2F_IMM, Type::Conversion, "I2F_IMM"),
            INST("01011000--------", Id::FSET_R, Type::FloatSet, "FSET_R"),
            INST("0100100---------", Id::FSET_C, Type::FloatSet, "FSET_C"),
            INST("0011000---------", Id::FSET_IMM, Type::FloatSet, "FSET_IMM"),
            INST("010010111011----", Id::FSETP_C, Type::FloatSetPredicate, "FSETP_C"),
            INST("010110111011----", Id::FSETP_R, Type::FloatSetPredicate, "FSETP_R"),
            INST("0011011-1011----", Id::FSETP_IMM, Type::FloatSetPredicate, "FSETP_IMM"),
            INST("010010110110----", Id::ISETP_C, Type::IntegerSetPredicate, "ISETP_C"),
            INST("010110110110----", Id::ISETP_R, Type::IntegerSetPredicate, "ISETP_R"),
            INST("0011011-0110----", Id::ISETP_IMM, Type::IntegerSetPredicate, "ISETP_IMM"),
            INST("010110110101----", Id::ISET_R, Type::IntegerSet, "ISET_R"),
            INST("010010110101----", Id::ISET_C, Type::IntegerSet, "ISET_C"),
            INST("0011011-0101----", Id::ISET_IMM, Type::IntegerSet, "ISET_IMM"),
            INST("0101000010001---", Id::PSET, Type::PredicateSetRegister, "PSET"),
            INST("0101000010010---", Id::PSETP, Type::PredicateSetPredicate, "PSETP"),
            INST("010100001010----", Id::CSETP, Type::PredicateSetPredicate, "CSETP"),
            INST("0011100-11110---", Id::R2P_IMM, Type::RegisterSetPredicate, "R2P_IMM"),
            INST("0011011-00------", Id::XMAD_IMM, Type::Xmad, "XMAD_IMM"),
            INST("0100111---------", Id::XMAD_CR, Type::Xmad, "XMAD_CR"),
            INST("010100010-------", Id::XMAD_RC, Type::Xmad, "XMAD_RC"),
            INST("0101101100------", Id::XMAD_RR, Type::Xmad, "XMAD_RR"),
        };
#undef INST
        std::stable_sort(table.begin(), table.end(), [](const auto& a, const auto& b) {
            // If a matcher has more bits in its mask it is more specific, so it
            // should come first.
            return std::bitset<16>(a.GetMask()).count() > std::bitset<16>(b.GetMask()).count();
        });

        return table;
    }
};

} // namespace Tegra::Shader<|MERGE_RESOLUTION|>--- conflicted
+++ resolved
@@ -1830,11 +1830,8 @@
             INST("110111110110----", Id::TMML_B, Type::Texture, "TMML_B"),
             INST("1101111101011---", Id::TMML, Type::Texture, "TMML"),
             INST("11101011001-----", Id::SUST, Type::Image, "SUST"),
-<<<<<<< HEAD
             INST("1110101000------", Id::SUATOM, Type::Image, "SUATOM_D"),
-=======
             INST("0101000010110---", Id::NOP, Type::Trivial, "NOP"),
->>>>>>> 2ff80448
             INST("11100000--------", Id::IPA, Type::Trivial, "IPA"),
             INST("1111101111100---", Id::OUT_R, Type::Trivial, "OUT_R"),
             INST("1110111111010---", Id::ISBERD, Type::Trivial, "ISBERD"),
