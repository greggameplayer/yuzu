--- conflicted
+++ resolved
@@ -1296,18 +1296,6 @@
 
     bool execute_on{true};
 
-<<<<<<< HEAD
-    static constexpr u32 null_cb_data = 0xFFFFFFFF;
-    struct {
-        std::array<std::array<u32, 0x4000>, 16> buffer;
-        u32 current{null_cb_data};
-        u32 id{null_cb_data};
-        u32 start_pos{};
-        u32 counter{};
-    } cb_data_state;
-
-=======
->>>>>>> a3b3272b
     /// Retrieves information about a specific TIC entry from the TIC buffer.
     Texture::TICEntry GetTICEntry(u32 tic_index) const;
 
