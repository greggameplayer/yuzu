// Copyright 2018 yuzu Emulator Project
// Licensed under GPLv2 or any later version
// Refer to the license.txt file included.

#include <cinttypes>
#include <cstring>
#include "common/assert.h"
#include "core/core.h"
#include "core/core_timing.h"
#include "core/memory.h"
#include "video_core/debug_utils/debug_utils.h"
#include "video_core/engines/maxwell_3d.h"
#include "video_core/rasterizer_interface.h"
#include "video_core/renderer_base.h"
#include "video_core/textures/texture.h"

namespace Tegra::Engines {

/// First register id that is actually a Macro call.
constexpr u32 MacroRegistersStart = 0xE00;

Maxwell3D::Maxwell3D(VideoCore::RasterizerInterface& rasterizer, MemoryManager& memory_manager)
    : memory_manager(memory_manager), rasterizer{rasterizer}, macro_interpreter(*this) {
    InitializeRegisterDefaults();
}

void Maxwell3D::InitializeRegisterDefaults() {
    // Initializes registers to their default values - what games expect them to be at boot. This is
    // for certain registers that may not be explicitly set by games.

    // Reset all registers to zero
    std::memset(&regs, 0, sizeof(regs));

    // Depth range near/far is not always set, but is expected to be the default 0.0f, 1.0f. This is
    // needed for ARMS.
    for (std::size_t viewport{}; viewport < Regs::NumViewports; ++viewport) {
        regs.viewport[viewport].depth_range_near = 0.0f;
        regs.viewport[viewport].depth_range_far = 1.0f;
    }
}

void Maxwell3D::CallMacroMethod(u32 method, std::vector<u32> parameters) {
    // Reset the current macro.
    executing_macro = 0;

<<<<<<< HEAD
    // Execute the current macro.
    const u32 offset{macro_offsets[(method >> 1) & MACRO_MASK]};
    macro_interpreter.Execute(offset, std::move(parameters));
=======
    // Lookup the macro offset
    const u32 entry{(method - MacroRegistersStart) >> 1};
    const auto& search{macro_offsets.find(entry)};
    if (search == macro_offsets.end()) {
        LOG_CRITICAL(HW_GPU, "macro not found for method 0x{:X}!", method);
        UNREACHABLE();
        return;
    }

    // Execute the current macro.
    macro_interpreter.Execute(search->second, std::move(parameters));
>>>>>>> 1069eced
}

void Maxwell3D::WriteReg(u32 method, u32 value, u32 remaining_params) {
    auto debug_context = Core::System::GetInstance().GetGPUDebugContext();

    // It is an error to write to a register other than the current macro's ARG register before it
    // has finished execution.
    if (executing_macro != 0) {
        ASSERT(method == executing_macro + 1);
    }

    // Methods after 0xE00 are special, they're actually triggers for some microcode that was
    // uploaded to the GPU during initialization.
    if (method >= MacroRegistersStart) {
        // We're trying to execute a macro
        if (executing_macro == 0) {
            // A macro call must begin by writing the macro method's register, not its argument.
            ASSERT_MSG((method % 2) == 0,
                       "Can't start macro execution by writing to the ARGS register");
            executing_macro = method;
        }

        macro_params.push_back(value);

        // Call the macro when there are no more parameters in the command buffer
        if (remaining_params == 0) {
            CallMacroMethod(executing_macro, std::move(macro_params));
        }
        return;
    }

    ASSERT_MSG(method < Regs::NUM_REGS,
               "Invalid Maxwell3D register, increase the size of the Regs structure");

    if (debug_context) {
        debug_context->OnEvent(Tegra::DebugContext::Event::MaxwellCommandLoaded, nullptr);
    }

    regs.reg_array[method] = value;

    switch (method) {
    case MAXWELL3D_REG_INDEX(macros.data): {
        ProcessMacroUpload(value);
        break;
    }
    case MAXWELL3D_REG_INDEX(macros.bind): {
        ProcessMacroBind(value);
        break;
    }
    case MAXWELL3D_REG_INDEX(const_buffer.cb_data[0]):
    case MAXWELL3D_REG_INDEX(const_buffer.cb_data[1]):
    case MAXWELL3D_REG_INDEX(const_buffer.cb_data[2]):
    case MAXWELL3D_REG_INDEX(const_buffer.cb_data[3]):
    case MAXWELL3D_REG_INDEX(const_buffer.cb_data[4]):
    case MAXWELL3D_REG_INDEX(const_buffer.cb_data[5]):
    case MAXWELL3D_REG_INDEX(const_buffer.cb_data[6]):
    case MAXWELL3D_REG_INDEX(const_buffer.cb_data[7]):
    case MAXWELL3D_REG_INDEX(const_buffer.cb_data[8]):
    case MAXWELL3D_REG_INDEX(const_buffer.cb_data[9]):
    case MAXWELL3D_REG_INDEX(const_buffer.cb_data[10]):
    case MAXWELL3D_REG_INDEX(const_buffer.cb_data[11]):
    case MAXWELL3D_REG_INDEX(const_buffer.cb_data[12]):
    case MAXWELL3D_REG_INDEX(const_buffer.cb_data[13]):
    case MAXWELL3D_REG_INDEX(const_buffer.cb_data[14]):
    case MAXWELL3D_REG_INDEX(const_buffer.cb_data[15]): {
        ProcessCBData(value);
        break;
    }
    case MAXWELL3D_REG_INDEX(cb_bind[0].raw_config): {
        ProcessCBBind(Regs::ShaderStage::Vertex);
        break;
    }
    case MAXWELL3D_REG_INDEX(cb_bind[1].raw_config): {
        ProcessCBBind(Regs::ShaderStage::TesselationControl);
        break;
    }
    case MAXWELL3D_REG_INDEX(cb_bind[2].raw_config): {
        ProcessCBBind(Regs::ShaderStage::TesselationEval);
        break;
    }
    case MAXWELL3D_REG_INDEX(cb_bind[3].raw_config): {
        ProcessCBBind(Regs::ShaderStage::Geometry);
        break;
    }
    case MAXWELL3D_REG_INDEX(cb_bind[4].raw_config): {
        ProcessCBBind(Regs::ShaderStage::Fragment);
        break;
    }
    case MAXWELL3D_REG_INDEX(draw.vertex_end_gl): {
        DrawArrays();
        break;
    }
    case MAXWELL3D_REG_INDEX(clear_buffers): {
        ProcessClearBuffers();
        break;
    }
    case MAXWELL3D_REG_INDEX(query.query_get): {
        ProcessQueryGet();
        break;
    }
    default:
        break;
    }

    if (debug_context) {
        debug_context->OnEvent(Tegra::DebugContext::Event::MaxwellCommandProcessed, nullptr);
    }
}

void Maxwell3D::ProcessMacroUpload(u32 data) {
    ASSERT_MSG(regs.macros.upload_address < macro_memory.size(),
               "upload_address exceeded macro_memory size!");
    macro_memory[regs.macros.upload_address++] = data;
}

void Maxwell3D::ProcessMacroBind(u32 data) {
<<<<<<< HEAD
    ASSERT_MSG(regs.macros.entry < macro_offsets.size(), "entry exceeded macro_offsets size!");
=======
>>>>>>> 1069eced
    macro_offsets[regs.macros.entry] = data;
}

void Maxwell3D::ProcessQueryGet() {
    GPUVAddr sequence_address = regs.query.QueryAddress();
    // Since the sequence address is given as a GPU VAddr, we have to convert it to an application
    // VAddr before writing.
    std::optional<VAddr> address = memory_manager.GpuToCpuAddress(sequence_address);

    // TODO(Subv): Support the other query units.
    ASSERT_MSG(regs.query.query_get.unit == Regs::QueryUnit::Crop,
               "Units other than CROP are unimplemented");

    u64 result = 0;

    // TODO(Subv): Support the other query variables
    switch (regs.query.query_get.select) {
    case Regs::QuerySelect::Zero:
        // This seems to actually write the query sequence to the query address.
        result = regs.query.query_sequence;
        break;
    default:
        UNIMPLEMENTED_MSG("Unimplemented query select type {}",
                          static_cast<u32>(regs.query.query_get.select.Value()));
    }

    // TODO(Subv): Research and implement how query sync conditions work.

    struct LongQueryResult {
        u64_le value;
        u64_le timestamp;
    };
    static_assert(sizeof(LongQueryResult) == 16, "LongQueryResult has wrong size");

    switch (regs.query.query_get.mode) {
    case Regs::QueryMode::Write:
    case Regs::QueryMode::Write2: {
        u32 sequence = regs.query.query_sequence;
        if (regs.query.query_get.short_query) {
            // Write the current query sequence to the sequence address.
            // TODO(Subv): Find out what happens if you use a long query type but mark it as a short
            // query.
            Memory::Write32(*address, sequence);
        } else {
            // Write the 128-bit result structure in long mode. Note: We emulate an infinitely fast
            // GPU, this command may actually take a while to complete in real hardware due to GPU
            // wait queues.
            LongQueryResult query_result{};
            query_result.value = result;
            // TODO(Subv): Generate a real GPU timestamp and write it here instead of CoreTiming
            query_result.timestamp = CoreTiming::GetTicks();
            Memory::WriteBlock(*address, &query_result, sizeof(query_result));
        }
        break;
    }
    default:
        UNIMPLEMENTED_MSG("Query mode {} not implemented",
                          static_cast<u32>(regs.query.query_get.mode.Value()));
    }
}

void Maxwell3D::DrawArrays() {
    LOG_DEBUG(HW_GPU, "called, topology={}, count={}", static_cast<u32>(regs.draw.topology.Value()),
              regs.vertex_buffer.count);
    ASSERT_MSG(!(regs.index_array.count && regs.vertex_buffer.count), "Both indexed and direct?");

    auto debug_context = Core::System::GetInstance().GetGPUDebugContext();

    if (debug_context) {
        debug_context->OnEvent(Tegra::DebugContext::Event::IncomingPrimitiveBatch, nullptr);
    }

    // Both instance configuration registers can not be set at the same time.
    ASSERT_MSG(!regs.draw.instance_next || !regs.draw.instance_cont,
               "Illegal combination of instancing parameters");

    if (regs.draw.instance_next) {
        // Increment the current instance *before* drawing.
        state.current_instance += 1;
    } else if (!regs.draw.instance_cont) {
        // Reset the current instance to 0.
        state.current_instance = 0;
    }

    const bool is_indexed{regs.index_array.count && !regs.vertex_buffer.count};
    rasterizer.AccelerateDrawBatch(is_indexed);

    if (debug_context) {
        debug_context->OnEvent(Tegra::DebugContext::Event::FinishedPrimitiveBatch, nullptr);
    }

    // TODO(bunnei): Below, we reset vertex count so that we can use these registers to determine if
    // the game is trying to draw indexed or direct mode. This needs to be verified on HW still -
    // it's possible that it is incorrect and that there is some other register used to specify the
    // drawing mode.
    if (is_indexed) {
        regs.index_array.count = 0;
    } else {
        regs.vertex_buffer.count = 0;
    }
}

bool operator<(const Maxwell3D::GlobalMemoryDescriptor& lhs,
               const Maxwell3D::GlobalMemoryDescriptor& rhs) {
    return std::tie(lhs.cbuf_index, lhs.cbuf_offset) < std::tie(rhs.cbuf_index, rhs.cbuf_offset);
}

void Maxwell3D::ProcessCBBind(Regs::ShaderStage stage) {
    // Bind the buffer currently in CB_ADDRESS to the specified index in the desired shader stage.
    auto& shader = state.shader_stages[static_cast<std::size_t>(stage)];
    auto& bind_data = regs.cb_bind[static_cast<std::size_t>(stage)];

    auto& buffer = shader.const_buffers[bind_data.index];

    ASSERT(bind_data.index < Regs::MaxConstBuffers);

    buffer.enabled = bind_data.valid.Value() != 0;
    buffer.index = bind_data.index;
    buffer.address = regs.const_buffer.BufferAddress();
    buffer.size = regs.const_buffer.cb_size;
}

void Maxwell3D::ProcessCBData(u32 value) {
    // Write the input value to the current const buffer at the current position.
    GPUVAddr buffer_address = regs.const_buffer.BufferAddress();
    ASSERT(buffer_address != 0);

    // Don't allow writing past the end of the buffer.
    ASSERT(regs.const_buffer.cb_pos + sizeof(u32) <= regs.const_buffer.cb_size);

    std::optional<VAddr> address =
        memory_manager.GpuToCpuAddress(buffer_address + regs.const_buffer.cb_pos);

    Memory::Write32(*address, value);

    // Increment the current buffer position.
    regs.const_buffer.cb_pos = regs.const_buffer.cb_pos + 4;
}

Texture::TICEntry Maxwell3D::GetTICEntry(u32 tic_index) const {
    GPUVAddr tic_base_address = regs.tic.TICAddress();

    GPUVAddr tic_address_gpu = tic_base_address + tic_index * sizeof(Texture::TICEntry);
    std::optional<VAddr> tic_address_cpu = memory_manager.GpuToCpuAddress(tic_address_gpu);

    Texture::TICEntry tic_entry;
    Memory::ReadBlock(*tic_address_cpu, &tic_entry, sizeof(Texture::TICEntry));

    ASSERT_MSG(tic_entry.header_version == Texture::TICHeaderVersion::BlockLinear ||
                   tic_entry.header_version == Texture::TICHeaderVersion::Pitch,
               "TIC versions other than BlockLinear or Pitch are unimplemented");

    auto r_type = tic_entry.r_type.Value();
    auto g_type = tic_entry.g_type.Value();
    auto b_type = tic_entry.b_type.Value();
    auto a_type = tic_entry.a_type.Value();

    // TODO(Subv): Different data types for separate components are not supported
    ASSERT(r_type == g_type && r_type == b_type && r_type == a_type);

    return tic_entry;
}

Texture::TSCEntry Maxwell3D::GetTSCEntry(u32 tsc_index) const {
    GPUVAddr tsc_base_address = regs.tsc.TSCAddress();

    GPUVAddr tsc_address_gpu = tsc_base_address + tsc_index * sizeof(Texture::TSCEntry);
    std::optional<VAddr> tsc_address_cpu = memory_manager.GpuToCpuAddress(tsc_address_gpu);

    Texture::TSCEntry tsc_entry;
    Memory::ReadBlock(*tsc_address_cpu, &tsc_entry, sizeof(Texture::TSCEntry));
    return tsc_entry;
}

std::vector<Texture::FullTextureInfo> Maxwell3D::GetStageTextures(Regs::ShaderStage stage) const {
    std::vector<Texture::FullTextureInfo> textures;

    auto& fragment_shader = state.shader_stages[static_cast<std::size_t>(stage)];
    auto& tex_info_buffer = fragment_shader.const_buffers[regs.tex_cb_index];
    ASSERT(tex_info_buffer.enabled && tex_info_buffer.address != 0);

    GPUVAddr tex_info_buffer_end = tex_info_buffer.address + tex_info_buffer.size;

    // Offset into the texture constbuffer where the texture info begins.
    static constexpr std::size_t TextureInfoOffset = 0x20;

    for (GPUVAddr current_texture = tex_info_buffer.address + TextureInfoOffset;
         current_texture < tex_info_buffer_end; current_texture += sizeof(Texture::TextureHandle)) {

        Texture::TextureHandle tex_handle{
            Memory::Read32(*memory_manager.GpuToCpuAddress(current_texture))};

        Texture::FullTextureInfo tex_info{};
        // TODO(Subv): Use the shader to determine which textures are actually accessed.
        tex_info.index =
            static_cast<u32>(current_texture - tex_info_buffer.address - TextureInfoOffset) /
            sizeof(Texture::TextureHandle);

        // Load the TIC data.
        if (tex_handle.tic_id != 0) {
            tex_info.enabled = true;

            auto tic_entry = GetTICEntry(tex_handle.tic_id);
            // TODO(Subv): Workaround for BitField's move constructor being deleted.
            std::memcpy(&tex_info.tic, &tic_entry, sizeof(tic_entry));
        }

        // Load the TSC data
        if (tex_handle.tsc_id != 0) {
            auto tsc_entry = GetTSCEntry(tex_handle.tsc_id);
            // TODO(Subv): Workaround for BitField's move constructor being deleted.
            std::memcpy(&tex_info.tsc, &tsc_entry, sizeof(tsc_entry));
        }

        if (tex_info.enabled)
            textures.push_back(tex_info);
    }

    return textures;
}

Texture::FullTextureInfo Maxwell3D::GetStageTexture(Regs::ShaderStage stage,
                                                    std::size_t offset) const {
    auto& shader = state.shader_stages[static_cast<std::size_t>(stage)];
    auto& tex_info_buffer = shader.const_buffers[regs.tex_cb_index];
    ASSERT(tex_info_buffer.enabled && tex_info_buffer.address != 0);

    GPUVAddr tex_info_address = tex_info_buffer.address + offset * sizeof(Texture::TextureHandle);

    ASSERT(tex_info_address < tex_info_buffer.address + tex_info_buffer.size);

    std::optional<VAddr> tex_address_cpu = memory_manager.GpuToCpuAddress(tex_info_address);
    Texture::TextureHandle tex_handle{Memory::Read32(*tex_address_cpu)};

    Texture::FullTextureInfo tex_info{};
    tex_info.index = static_cast<u32>(offset);

    // Load the TIC data.
    if (tex_handle.tic_id != 0) {
        tex_info.enabled = true;

        auto tic_entry = GetTICEntry(tex_handle.tic_id);
        // TODO(Subv): Workaround for BitField's move constructor being deleted.
        std::memcpy(&tex_info.tic, &tic_entry, sizeof(tic_entry));
    }

    // Load the TSC data
    if (tex_handle.tsc_id != 0) {
        auto tsc_entry = GetTSCEntry(tex_handle.tsc_id);
        // TODO(Subv): Workaround for BitField's move constructor being deleted.
        std::memcpy(&tex_info.tsc, &tsc_entry, sizeof(tsc_entry));
    }

    return tex_info;
}

u32 Maxwell3D::GetRegisterValue(u32 method) const {
    ASSERT_MSG(method < Regs::NUM_REGS, "Invalid Maxwell3D register");
    return regs.reg_array[method];
}

void Maxwell3D::ProcessClearBuffers() {
    ASSERT(regs.clear_buffers.R == regs.clear_buffers.G &&
           regs.clear_buffers.R == regs.clear_buffers.B &&
           regs.clear_buffers.R == regs.clear_buffers.A);

    rasterizer.Clear();
}

} // namespace Tegra::Engines<|MERGE_RESOLUTION|>--- conflicted
+++ resolved
@@ -43,11 +43,6 @@
     // Reset the current macro.
     executing_macro = 0;
 
-<<<<<<< HEAD
-    // Execute the current macro.
-    const u32 offset{macro_offsets[(method >> 1) & MACRO_MASK]};
-    macro_interpreter.Execute(offset, std::move(parameters));
-=======
     // Lookup the macro offset
     const u32 entry{(method - MacroRegistersStart) >> 1};
     const auto& search{macro_offsets.find(entry)};
@@ -59,7 +54,6 @@
 
     // Execute the current macro.
     macro_interpreter.Execute(search->second, std::move(parameters));
->>>>>>> 1069eced
 }
 
 void Maxwell3D::WriteReg(u32 method, u32 value, u32 remaining_params) {
@@ -176,10 +170,6 @@
 }
 
 void Maxwell3D::ProcessMacroBind(u32 data) {
-<<<<<<< HEAD
-    ASSERT_MSG(regs.macros.entry < macro_offsets.size(), "entry exceeded macro_offsets size!");
-=======
->>>>>>> 1069eced
     macro_offsets[regs.macros.entry] = data;
 }
 
