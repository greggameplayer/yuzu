// Copyright 2018 yuzu Emulator Project
// Licensed under GPLv2 or any later version
// Refer to the license.txt file included.

#include <cinttypes>
#include <cstring>
#include "common/assert.h"
#include "core/core.h"
#include "core/core_timing.h"
#include "core/memory.h"
#include "video_core/debug_utils/debug_utils.h"
#include "video_core/engines/maxwell_3d.h"
#include "video_core/rasterizer_interface.h"
#include "video_core/renderer_base.h"
#include "video_core/textures/texture.h"

namespace Tegra::Engines {

/// First register id that is actually a Macro call.
constexpr u32 MacroRegistersStart = 0xE00;

Maxwell3D::Maxwell3D(VideoCore::RasterizerInterface& rasterizer, MemoryManager& memory_manager)
    : memory_manager(memory_manager), rasterizer{rasterizer}, macro_interpreter(*this) {
    InitializeRegisterDefaults();
}

void Maxwell3D::InitializeRegisterDefaults() {
    // Initializes registers to their default values - what games expect them to be at boot. This is
    // for certain registers that may not be explicitly set by games.

    // Reset all registers to zero
    std::memset(&regs, 0, sizeof(regs));

    // Depth range near/far is not always set, but is expected to be the default 0.0f, 1.0f. This is
    // needed for ARMS.
    for (std::size_t viewport{}; viewport < Regs::NumViewports; ++viewport) {
        regs.viewports[viewport].depth_range_near = 0.0f;
        regs.viewports[viewport].depth_range_far = 1.0f;
    }
    // Doom and Bomberman seems to use the uninitialized registers and just enable blend
    // so initialize blend registers with sane values
    regs.blend.equation_rgb = Regs::Blend::Equation::Add;
    regs.blend.factor_source_rgb = Regs::Blend::Factor::One;
    regs.blend.factor_dest_rgb = Regs::Blend::Factor::Zero;
    regs.blend.equation_a = Regs::Blend::Equation::Add;
    regs.blend.factor_source_a = Regs::Blend::Factor::One;
    regs.blend.factor_dest_a = Regs::Blend::Factor::Zero;
    for (std::size_t blend_index = 0; blend_index < Regs::NumRenderTargets; blend_index++) {
        regs.independent_blend[blend_index].equation_rgb = Regs::Blend::Equation::Add;
        regs.independent_blend[blend_index].factor_source_rgb = Regs::Blend::Factor::One;
        regs.independent_blend[blend_index].factor_dest_rgb = Regs::Blend::Factor::Zero;
        regs.independent_blend[blend_index].equation_a = Regs::Blend::Equation::Add;
        regs.independent_blend[blend_index].factor_source_a = Regs::Blend::Factor::One;
        regs.independent_blend[blend_index].factor_dest_a = Regs::Blend::Factor::Zero;
    }
    regs.stencil_front_op_fail = Regs::StencilOp::Keep;
    regs.stencil_front_op_zfail = Regs::StencilOp::Keep;
    regs.stencil_front_op_zpass = Regs::StencilOp::Keep;
    regs.stencil_front_func_func = Regs::ComparisonOp::Always;
    regs.stencil_front_func_mask = 0xFFFFFFFF;
    regs.stencil_front_mask = 0xFFFFFFFF;
    regs.stencil_two_side_enable = 1;
    regs.stencil_back_op_fail = Regs::StencilOp::Keep;
    regs.stencil_back_op_zfail = Regs::StencilOp::Keep;
    regs.stencil_back_op_zpass = Regs::StencilOp::Keep;
    regs.stencil_back_func_func = Regs::ComparisonOp::Always;
    regs.stencil_back_func_mask = 0xFFFFFFFF;
    regs.stencil_back_mask = 0xFFFFFFFF;
    // TODO(Rodrigo): Most games do not set a point size. I think this is a case of a
    // register carrying a default value. Assume it's OpenGL's default (1).
    regs.point_size = 1.0f;

    // TODO(bunnei): Some games do not initialize the color masks (e.g. Sonic Mania). Assuming a
    // default of enabled fixes rendering here.
    for (std::size_t color_mask = 0; color_mask < Regs::NumRenderTargets; color_mask++) {
        regs.color_mask[color_mask].R.Assign(1);
        regs.color_mask[color_mask].G.Assign(1);
        regs.color_mask[color_mask].B.Assign(1);
        regs.color_mask[color_mask].A.Assign(1);
    }
}

void Maxwell3D::CallMacroMethod(u32 method, std::vector<u32> parameters) {
    // Reset the current macro.
    executing_macro = 0;

    // Lookup the macro offset
    const u32 entry{(method - MacroRegistersStart) >> 1};
    const auto& search{macro_offsets.find(entry)};
    if (search == macro_offsets.end()) {
        LOG_CRITICAL(HW_GPU, "macro not found for method 0x{:X}!", method);
        UNREACHABLE();
        return;
    }

    // Execute the current macro.
    macro_interpreter.Execute(search->second, std::move(parameters));
}

void Maxwell3D::CallMethod(const GPU::MethodCall& method_call) {
    auto debug_context = Core::System::GetInstance().GetGPUDebugContext();

    // It is an error to write to a register other than the current macro's ARG register before it
    // has finished execution.
    if (executing_macro != 0) {
        ASSERT(method_call.method == executing_macro + 1);
    }

    // Methods after 0xE00 are special, they're actually triggers for some microcode that was
    // uploaded to the GPU during initialization.
    if (method_call.method >= MacroRegistersStart) {
        // We're trying to execute a macro
        if (executing_macro == 0) {
            // A macro call must begin by writing the macro method's register, not its argument.
            ASSERT_MSG((method_call.method % 2) == 0,
                       "Can't start macro execution by writing to the ARGS register");
            executing_macro = method_call.method;
        }

        macro_params.push_back(method_call.argument);

        // Call the macro when there are no more parameters in the command buffer
        if (method_call.IsLastCall()) {
            CallMacroMethod(executing_macro, std::move(macro_params));
        }
        return;
    }

    ASSERT_MSG(method_call.method < Regs::NUM_REGS,
               "Invalid Maxwell3D register, increase the size of the Regs structure");

    if (debug_context) {
        debug_context->OnEvent(Tegra::DebugContext::Event::MaxwellCommandLoaded, nullptr);
    }

<<<<<<< HEAD
    if (regs.reg_array[method] != value) {
        regs.reg_array[method] = value;
        // Vertex format
        if (method >= MAXWELL3D_REG_INDEX(vertex_attrib_format) &&
            method < MAXWELL3D_REG_INDEX(vertex_attrib_format) + regs.vertex_attrib_format.size()) {
=======
    if (regs.reg_array[method_call.method] != method_call.argument) {
        regs.reg_array[method_call.method] = method_call.argument;
        // Vertex format
        if (method_call.method >= MAXWELL3D_REG_INDEX(vertex_attrib_format) &&
            method_call.method <
                MAXWELL3D_REG_INDEX(vertex_attrib_format) + regs.vertex_attrib_format.size()) {
>>>>>>> 3bddd535
            dirty_flags.vertex_attrib_format = true;
        }

        // Vertex buffer
<<<<<<< HEAD
        if (method >= MAXWELL3D_REG_INDEX(vertex_array) &&
            method < MAXWELL3D_REG_INDEX(vertex_array) + 4 * 32) {
            dirty_flags.vertex_array |= 1u << ((method - MAXWELL3D_REG_INDEX(vertex_array)) >> 2);
        } else if (method >= MAXWELL3D_REG_INDEX(vertex_array_limit) &&
                   method < MAXWELL3D_REG_INDEX(vertex_array_limit) + 2 * 32) {
            dirty_flags.vertex_array |=
                1u << ((method - MAXWELL3D_REG_INDEX(vertex_array_limit)) >> 1);
        } else if (method >= MAXWELL3D_REG_INDEX(instanced_arrays) &&
                   method < MAXWELL3D_REG_INDEX(instanced_arrays) + 32) {
            dirty_flags.vertex_array |= 1u << (method - MAXWELL3D_REG_INDEX(instanced_arrays));
=======
        if (method_call.method >= MAXWELL3D_REG_INDEX(vertex_array) &&
            method_call.method < MAXWELL3D_REG_INDEX(vertex_array) + 4 * 32) {
            dirty_flags.vertex_array |=
                1u << ((method_call.method - MAXWELL3D_REG_INDEX(vertex_array)) >> 2);
        } else if (method_call.method >= MAXWELL3D_REG_INDEX(vertex_array_limit) &&
                   method_call.method < MAXWELL3D_REG_INDEX(vertex_array_limit) + 2 * 32) {
            dirty_flags.vertex_array |=
                1u << ((method_call.method - MAXWELL3D_REG_INDEX(vertex_array_limit)) >> 1);
        } else if (method_call.method >= MAXWELL3D_REG_INDEX(instanced_arrays) &&
                   method_call.method < MAXWELL3D_REG_INDEX(instanced_arrays) + 32) {
            dirty_flags.vertex_array |=
                1u << (method_call.method - MAXWELL3D_REG_INDEX(instanced_arrays));
>>>>>>> 3bddd535
        }
    }

    switch (method_call.method) {
    case MAXWELL3D_REG_INDEX(macros.data): {
        ProcessMacroUpload(method_call.argument);
        break;
    }
    case MAXWELL3D_REG_INDEX(macros.bind): {
        ProcessMacroBind(method_call.argument);
        break;
    }
    case MAXWELL3D_REG_INDEX(const_buffer.cb_data[0]):
    case MAXWELL3D_REG_INDEX(const_buffer.cb_data[1]):
    case MAXWELL3D_REG_INDEX(const_buffer.cb_data[2]):
    case MAXWELL3D_REG_INDEX(const_buffer.cb_data[3]):
    case MAXWELL3D_REG_INDEX(const_buffer.cb_data[4]):
    case MAXWELL3D_REG_INDEX(const_buffer.cb_data[5]):
    case MAXWELL3D_REG_INDEX(const_buffer.cb_data[6]):
    case MAXWELL3D_REG_INDEX(const_buffer.cb_data[7]):
    case MAXWELL3D_REG_INDEX(const_buffer.cb_data[8]):
    case MAXWELL3D_REG_INDEX(const_buffer.cb_data[9]):
    case MAXWELL3D_REG_INDEX(const_buffer.cb_data[10]):
    case MAXWELL3D_REG_INDEX(const_buffer.cb_data[11]):
    case MAXWELL3D_REG_INDEX(const_buffer.cb_data[12]):
    case MAXWELL3D_REG_INDEX(const_buffer.cb_data[13]):
    case MAXWELL3D_REG_INDEX(const_buffer.cb_data[14]):
    case MAXWELL3D_REG_INDEX(const_buffer.cb_data[15]): {
        ProcessCBData(method_call.argument);
        break;
    }
    case MAXWELL3D_REG_INDEX(cb_bind[0].raw_config): {
        ProcessCBBind(Regs::ShaderStage::Vertex);
        break;
    }
    case MAXWELL3D_REG_INDEX(cb_bind[1].raw_config): {
        ProcessCBBind(Regs::ShaderStage::TesselationControl);
        break;
    }
    case MAXWELL3D_REG_INDEX(cb_bind[2].raw_config): {
        ProcessCBBind(Regs::ShaderStage::TesselationEval);
        break;
    }
    case MAXWELL3D_REG_INDEX(cb_bind[3].raw_config): {
        ProcessCBBind(Regs::ShaderStage::Geometry);
        break;
    }
    case MAXWELL3D_REG_INDEX(cb_bind[4].raw_config): {
        ProcessCBBind(Regs::ShaderStage::Fragment);
        break;
    }
    case MAXWELL3D_REG_INDEX(draw.vertex_end_gl): {
        DrawArrays();
        break;
    }
    case MAXWELL3D_REG_INDEX(clear_buffers): {
        ProcessClearBuffers();
        break;
    }
    case MAXWELL3D_REG_INDEX(query.query_get): {
        ProcessQueryGet();
        break;
    }
    default:
        break;
    }

    if (debug_context) {
        debug_context->OnEvent(Tegra::DebugContext::Event::MaxwellCommandProcessed, nullptr);
    }
}

void Maxwell3D::ProcessMacroUpload(u32 data) {
    ASSERT_MSG(regs.macros.upload_address < macro_memory.size(),
               "upload_address exceeded macro_memory size!");
    macro_memory[regs.macros.upload_address++] = data;
}

void Maxwell3D::ProcessMacroBind(u32 data) {
    macro_offsets[regs.macros.entry] = data;
}

void Maxwell3D::ProcessQueryGet() {
    GPUVAddr sequence_address = regs.query.QueryAddress();
    // Since the sequence address is given as a GPU VAddr, we have to convert it to an application
    // VAddr before writing.
    std::optional<VAddr> address = memory_manager.GpuToCpuAddress(sequence_address);

    // TODO(Subv): Support the other query units.
    ASSERT_MSG(regs.query.query_get.unit == Regs::QueryUnit::Crop,
               "Units other than CROP are unimplemented");

    u64 result = 0;

    // TODO(Subv): Support the other query variables
    switch (regs.query.query_get.select) {
    case Regs::QuerySelect::Zero:
        // This seems to actually write the query sequence to the query address.
        result = regs.query.query_sequence;
        break;
    default:
        UNIMPLEMENTED_MSG("Unimplemented query select type {}",
                          static_cast<u32>(regs.query.query_get.select.Value()));
    }

    // TODO(Subv): Research and implement how query sync conditions work.

    struct LongQueryResult {
        u64_le value;
        u64_le timestamp;
    };
    static_assert(sizeof(LongQueryResult) == 16, "LongQueryResult has wrong size");

    switch (regs.query.query_get.mode) {
    case Regs::QueryMode::Write:
    case Regs::QueryMode::Write2: {
        u32 sequence = regs.query.query_sequence;
        if (regs.query.query_get.short_query) {
            // Write the current query sequence to the sequence address.
            // TODO(Subv): Find out what happens if you use a long query type but mark it as a short
            // query.
            Memory::Write32(*address, sequence);
        } else {
            // Write the 128-bit result structure in long mode. Note: We emulate an infinitely fast
            // GPU, this command may actually take a while to complete in real hardware due to GPU
            // wait queues.
            LongQueryResult query_result{};
            query_result.value = result;
            // TODO(Subv): Generate a real GPU timestamp and write it here instead of CoreTiming
            query_result.timestamp = CoreTiming::GetTicks();
            Memory::WriteBlock(*address, &query_result, sizeof(query_result));
        }
        dirty_flags.OnMemoryWrite();
        break;
    }
    default:
        UNIMPLEMENTED_MSG("Query mode {} not implemented",
                          static_cast<u32>(regs.query.query_get.mode.Value()));
    }
}

void Maxwell3D::DrawArrays() {
    LOG_DEBUG(HW_GPU, "called, topology={}, count={}", static_cast<u32>(regs.draw.topology.Value()),
              regs.vertex_buffer.count);
    ASSERT_MSG(!(regs.index_array.count && regs.vertex_buffer.count), "Both indexed and direct?");

    auto debug_context = Core::System::GetInstance().GetGPUDebugContext();

    if (debug_context) {
        debug_context->OnEvent(Tegra::DebugContext::Event::IncomingPrimitiveBatch, nullptr);
    }

    // Both instance configuration registers can not be set at the same time.
    ASSERT_MSG(!regs.draw.instance_next || !regs.draw.instance_cont,
               "Illegal combination of instancing parameters");

    if (regs.draw.instance_next) {
        // Increment the current instance *before* drawing.
        state.current_instance += 1;
    } else if (!regs.draw.instance_cont) {
        // Reset the current instance to 0.
        state.current_instance = 0;
    }

    const bool is_indexed{regs.index_array.count && !regs.vertex_buffer.count};
    rasterizer.AccelerateDrawBatch(is_indexed);

    if (debug_context) {
        debug_context->OnEvent(Tegra::DebugContext::Event::FinishedPrimitiveBatch, nullptr);
    }

    // TODO(bunnei): Below, we reset vertex count so that we can use these registers to determine if
    // the game is trying to draw indexed or direct mode. This needs to be verified on HW still -
    // it's possible that it is incorrect and that there is some other register used to specify the
    // drawing mode.
    if (is_indexed) {
        regs.index_array.count = 0;
    } else {
        regs.vertex_buffer.count = 0;
    }
}

bool operator<(const Maxwell3D::GlobalMemoryDescriptor& lhs,
               const Maxwell3D::GlobalMemoryDescriptor& rhs) {
    return std::tie(lhs.cbuf_index, lhs.cbuf_offset) < std::tie(rhs.cbuf_index, rhs.cbuf_offset);
}

void Maxwell3D::ProcessCBBind(Regs::ShaderStage stage) {
    // Bind the buffer currently in CB_ADDRESS to the specified index in the desired shader stage.
    auto& shader = state.shader_stages[static_cast<std::size_t>(stage)];
    auto& bind_data = regs.cb_bind[static_cast<std::size_t>(stage)];

    auto& buffer = shader.const_buffers[bind_data.index];

    ASSERT(bind_data.index < Regs::MaxConstBuffers);

    buffer.enabled = bind_data.valid.Value() != 0;
    buffer.index = bind_data.index;
    buffer.address = regs.const_buffer.BufferAddress();
    buffer.size = regs.const_buffer.cb_size;
}

void Maxwell3D::ProcessCBData(u32 value) {
    // Write the input value to the current const buffer at the current position.
    GPUVAddr buffer_address = regs.const_buffer.BufferAddress();
    ASSERT(buffer_address != 0);

    // Don't allow writing past the end of the buffer.
    ASSERT(regs.const_buffer.cb_pos + sizeof(u32) <= regs.const_buffer.cb_size);

    std::optional<VAddr> address =
        memory_manager.GpuToCpuAddress(buffer_address + regs.const_buffer.cb_pos);

    Memory::Write32(*address, value);
    dirty_flags.OnMemoryWrite();

    // Increment the current buffer position.
    regs.const_buffer.cb_pos = regs.const_buffer.cb_pos + 4;
}

Texture::TICEntry Maxwell3D::GetTICEntry(u32 tic_index) const {
    GPUVAddr tic_base_address = regs.tic.TICAddress();

    GPUVAddr tic_address_gpu = tic_base_address + tic_index * sizeof(Texture::TICEntry);
    std::optional<VAddr> tic_address_cpu = memory_manager.GpuToCpuAddress(tic_address_gpu);

    Texture::TICEntry tic_entry;
    Memory::ReadBlock(*tic_address_cpu, &tic_entry, sizeof(Texture::TICEntry));

    ASSERT_MSG(tic_entry.header_version == Texture::TICHeaderVersion::BlockLinear ||
                   tic_entry.header_version == Texture::TICHeaderVersion::Pitch,
               "TIC versions other than BlockLinear or Pitch are unimplemented");

    auto r_type = tic_entry.r_type.Value();
    auto g_type = tic_entry.g_type.Value();
    auto b_type = tic_entry.b_type.Value();
    auto a_type = tic_entry.a_type.Value();

    // TODO(Subv): Different data types for separate components are not supported
    ASSERT(r_type == g_type && r_type == b_type && r_type == a_type);

    return tic_entry;
}

Texture::TSCEntry Maxwell3D::GetTSCEntry(u32 tsc_index) const {
    GPUVAddr tsc_base_address = regs.tsc.TSCAddress();

    GPUVAddr tsc_address_gpu = tsc_base_address + tsc_index * sizeof(Texture::TSCEntry);
    std::optional<VAddr> tsc_address_cpu = memory_manager.GpuToCpuAddress(tsc_address_gpu);

    Texture::TSCEntry tsc_entry;
    Memory::ReadBlock(*tsc_address_cpu, &tsc_entry, sizeof(Texture::TSCEntry));
    return tsc_entry;
}

std::vector<Texture::FullTextureInfo> Maxwell3D::GetStageTextures(Regs::ShaderStage stage) const {
    std::vector<Texture::FullTextureInfo> textures;

    auto& fragment_shader = state.shader_stages[static_cast<std::size_t>(stage)];
    auto& tex_info_buffer = fragment_shader.const_buffers[regs.tex_cb_index];
    ASSERT(tex_info_buffer.enabled && tex_info_buffer.address != 0);

    GPUVAddr tex_info_buffer_end = tex_info_buffer.address + tex_info_buffer.size;

    // Offset into the texture constbuffer where the texture info begins.
    static constexpr std::size_t TextureInfoOffset = 0x20;

    for (GPUVAddr current_texture = tex_info_buffer.address + TextureInfoOffset;
         current_texture < tex_info_buffer_end; current_texture += sizeof(Texture::TextureHandle)) {

        Texture::TextureHandle tex_handle{
            Memory::Read32(*memory_manager.GpuToCpuAddress(current_texture))};

        Texture::FullTextureInfo tex_info{};
        // TODO(Subv): Use the shader to determine which textures are actually accessed.
        tex_info.index =
            static_cast<u32>(current_texture - tex_info_buffer.address - TextureInfoOffset) /
            sizeof(Texture::TextureHandle);

        // Load the TIC data.
        if (tex_handle.tic_id != 0) {
            tex_info.enabled = true;

            auto tic_entry = GetTICEntry(tex_handle.tic_id);
            // TODO(Subv): Workaround for BitField's move constructor being deleted.
            std::memcpy(&tex_info.tic, &tic_entry, sizeof(tic_entry));
        }

        // Load the TSC data
        if (tex_handle.tsc_id != 0) {
            auto tsc_entry = GetTSCEntry(tex_handle.tsc_id);
            // TODO(Subv): Workaround for BitField's move constructor being deleted.
            std::memcpy(&tex_info.tsc, &tsc_entry, sizeof(tsc_entry));
        }

        if (tex_info.enabled)
            textures.push_back(tex_info);
    }

    return textures;
}

Texture::FullTextureInfo Maxwell3D::GetStageTexture(Regs::ShaderStage stage,
                                                    std::size_t offset) const {
    auto& shader = state.shader_stages[static_cast<std::size_t>(stage)];
    auto& tex_info_buffer = shader.const_buffers[regs.tex_cb_index];
    ASSERT(tex_info_buffer.enabled && tex_info_buffer.address != 0);

    GPUVAddr tex_info_address = tex_info_buffer.address + offset * sizeof(Texture::TextureHandle);

    ASSERT(tex_info_address < tex_info_buffer.address + tex_info_buffer.size);

    std::optional<VAddr> tex_address_cpu = memory_manager.GpuToCpuAddress(tex_info_address);
    Texture::TextureHandle tex_handle{Memory::Read32(*tex_address_cpu)};

    Texture::FullTextureInfo tex_info{};
    tex_info.index = static_cast<u32>(offset);

    // Load the TIC data.
    if (tex_handle.tic_id != 0) {
        tex_info.enabled = true;

        auto tic_entry = GetTICEntry(tex_handle.tic_id);
        // TODO(Subv): Workaround for BitField's move constructor being deleted.
        std::memcpy(&tex_info.tic, &tic_entry, sizeof(tic_entry));
    }

    // Load the TSC data
    if (tex_handle.tsc_id != 0) {
        auto tsc_entry = GetTSCEntry(tex_handle.tsc_id);
        // TODO(Subv): Workaround for BitField's move constructor being deleted.
        std::memcpy(&tex_info.tsc, &tsc_entry, sizeof(tsc_entry));
    }

    return tex_info;
}

u32 Maxwell3D::GetRegisterValue(u32 method) const {
    ASSERT_MSG(method < Regs::NUM_REGS, "Invalid Maxwell3D register");
    return regs.reg_array[method];
}

void Maxwell3D::ProcessClearBuffers() {
    ASSERT(regs.clear_buffers.R == regs.clear_buffers.G &&
           regs.clear_buffers.R == regs.clear_buffers.B &&
           regs.clear_buffers.R == regs.clear_buffers.A);

    rasterizer.Clear();
}

} // namespace Tegra::Engines<|MERGE_RESOLUTION|>--- conflicted
+++ resolved
@@ -133,36 +133,16 @@
         debug_context->OnEvent(Tegra::DebugContext::Event::MaxwellCommandLoaded, nullptr);
     }
 
-<<<<<<< HEAD
-    if (regs.reg_array[method] != value) {
-        regs.reg_array[method] = value;
-        // Vertex format
-        if (method >= MAXWELL3D_REG_INDEX(vertex_attrib_format) &&
-            method < MAXWELL3D_REG_INDEX(vertex_attrib_format) + regs.vertex_attrib_format.size()) {
-=======
     if (regs.reg_array[method_call.method] != method_call.argument) {
         regs.reg_array[method_call.method] = method_call.argument;
         // Vertex format
         if (method_call.method >= MAXWELL3D_REG_INDEX(vertex_attrib_format) &&
             method_call.method <
                 MAXWELL3D_REG_INDEX(vertex_attrib_format) + regs.vertex_attrib_format.size()) {
->>>>>>> 3bddd535
             dirty_flags.vertex_attrib_format = true;
         }
 
         // Vertex buffer
-<<<<<<< HEAD
-        if (method >= MAXWELL3D_REG_INDEX(vertex_array) &&
-            method < MAXWELL3D_REG_INDEX(vertex_array) + 4 * 32) {
-            dirty_flags.vertex_array |= 1u << ((method - MAXWELL3D_REG_INDEX(vertex_array)) >> 2);
-        } else if (method >= MAXWELL3D_REG_INDEX(vertex_array_limit) &&
-                   method < MAXWELL3D_REG_INDEX(vertex_array_limit) + 2 * 32) {
-            dirty_flags.vertex_array |=
-                1u << ((method - MAXWELL3D_REG_INDEX(vertex_array_limit)) >> 1);
-        } else if (method >= MAXWELL3D_REG_INDEX(instanced_arrays) &&
-                   method < MAXWELL3D_REG_INDEX(instanced_arrays) + 32) {
-            dirty_flags.vertex_array |= 1u << (method - MAXWELL3D_REG_INDEX(instanced_arrays));
-=======
         if (method_call.method >= MAXWELL3D_REG_INDEX(vertex_array) &&
             method_call.method < MAXWELL3D_REG_INDEX(vertex_array) + 4 * 32) {
             dirty_flags.vertex_array |=
@@ -175,7 +155,6 @@
                    method_call.method < MAXWELL3D_REG_INDEX(instanced_arrays) + 32) {
             dirty_flags.vertex_array |=
                 1u << (method_call.method - MAXWELL3D_REG_INDEX(instanced_arrays));
->>>>>>> 3bddd535
         }
     }
 
