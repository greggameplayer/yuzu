--- conflicted
+++ resolved
@@ -203,10 +203,7 @@
     case TextureFormat::ASTC_2D_8X8:
     case TextureFormat::ASTC_2D_8X5:
     case TextureFormat::ASTC_2D_10X8:
-<<<<<<< HEAD
-=======
     case TextureFormat::ASTC_2D_5X5:
->>>>>>> 65bd03d7
     case TextureFormat::A8R8G8B8:
     case TextureFormat::A2B10G10R10:
     case TextureFormat::BF10GF11RF11:
