--- conflicted
+++ resolved
@@ -266,11 +266,7 @@
         const u32 gob_address_y =
             (dst_y / (gob_size_y * block_height)) * gob_size * block_height * image_width_in_gobs +
             ((dst_y % (gob_size_y * block_height)) / gob_size_y) * gob_size;
-<<<<<<< HEAD
-        const auto& table = legacy_swizzle_table[line % gob_size_y];
-=======
         const auto& table = legacy_swizzle_table[dst_y % gob_size_y];
->>>>>>> a452ff98
         for (u32 x = 0; x < subrect_width; ++x) {
             const u32 dst_x = x + offset_x;
             const u32 gob_address =
