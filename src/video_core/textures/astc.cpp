// Copyright 2016 The University of North Carolina at Chapel Hill
//
// Licensed under the Apache License, Version 2.0 (the "License");
// you may not use this file except in compliance with the License.
// You may obtain a copy of the License at
//
//    http://www.apache.org/licenses/LICENSE-2.0
//
// Unless required by applicable law or agreed to in writing, software
// distributed under the License is distributed on an "AS IS" BASIS,
// WITHOUT WARRANTIES OR CONDITIONS OF ANY KIND, either express or implied.
// See the License for the specific language governing permissions and
// limitations under the License.
//
// Please send all BUG REPORTS to <pavel@cs.unc.edu>.
// <http://gamma.cs.unc.edu/FasTC/>

#include <algorithm>
#include <cassert>
#include <cstring>
#include <vector>

#include "common/common_types.h"

#include "video_core/textures/astc.h"

namespace {

/// Count the number of bits set in a number.
constexpr u32 Popcnt(u32 n) {
    u32 c = 0;
    for (; n; c++) {
        n &= n - 1;
    }
    return c;
}

} // Anonymous namespace

class InputBitStream {
public:
    explicit InputBitStream(const u8* ptr, std::size_t start_offset = 0)
        : m_CurByte(ptr), m_NextBit(start_offset % 8) {}

    std::size_t GetBitsRead() const {
        return m_BitsRead;
    }

    u32 ReadBit() {
        u32 bit = *m_CurByte >> m_NextBit++;
        while (m_NextBit >= 8) {
            m_NextBit -= 8;
            m_CurByte++;
        }

        m_BitsRead++;
        return bit & 1;
    }

    u32 ReadBits(std::size_t nBits) {
        u32 ret = 0;
        for (std::size_t i = 0; i < nBits; ++i) {
            ret |= (ReadBit() & 1) << i;
        }
        return ret;
    }

    template <std::size_t nBits>
    u32 ReadBits() {
        u32 ret = 0;
        for (std::size_t i = 0; i < nBits; ++i) {
            ret |= (ReadBit() & 1) << i;
        }
        return ret;
    }

private:
    const u8* m_CurByte;
    std::size_t m_NextBit = 0;
    std::size_t m_BitsRead = 0;
};

class OutputBitStream {
public:
    explicit OutputBitStream(u8* ptr, s32 nBits = 0, s32 start_offset = 0)
        : m_NumBits(nBits), m_CurByte(ptr), m_NextBit(start_offset % 8) {}

    ~OutputBitStream() = default;

    s32 GetBitsWritten() const {
        return m_BitsWritten;
    }

    void WriteBitsR(u32 val, u32 nBits) {
        for (u32 i = 0; i < nBits; i++) {
            WriteBit((val >> (nBits - i - 1)) & 1);
        }
    }

    void WriteBits(u32 val, u32 nBits) {
        for (u32 i = 0; i < nBits; i++) {
            WriteBit((val >> i) & 1);
        }
    }

private:
    void WriteBit(s32 b) {

        if (done)
            return;

        const u32 mask = 1 << m_NextBit++;

        // clear the bit
        *m_CurByte &= static_cast<u8>(~mask);

        // Write the bit, if necessary
        if (b)
            *m_CurByte |= static_cast<u8>(mask);

        // Next byte?
        if (m_NextBit >= 8) {
            m_CurByte += 1;
            m_NextBit = 0;
        }

        done = done || ++m_BitsWritten >= m_NumBits;
    }

    s32 m_BitsWritten = 0;
    const s32 m_NumBits;
    u8* m_CurByte;
    s32 m_NextBit = 0;

    bool done = false;
};

template <typename IntType>
class Bits {
public:
    explicit Bits(const IntType& v) : m_Bits(v) {}

    Bits(const Bits&) = delete;
    Bits& operator=(const Bits&) = delete;

    u8 operator[](u32 bitPos) const {
        return static_cast<u8>((m_Bits >> bitPos) & 1);
    }

    IntType operator()(u32 start, u32 end) const {
        if (start == end) {
            return (*this)[start];
        } else if (start > end) {
            u32 t = start;
            start = end;
            end = t;
        }

        u64 mask = (1 << (end - start + 1)) - 1;
        return (m_Bits >> start) & static_cast<IntType>(mask);
    }

private:
    const IntType& m_Bits;
};

enum class IntegerEncoding { JustBits, Qus32, Trit };

struct IntegerEncodedValue {
    constexpr IntegerEncodedValue() = default;

    constexpr IntegerEncodedValue(IntegerEncoding encoding_, u32 num_bits_)
        : encoding{encoding_}, num_bits{num_bits_} {}

    constexpr bool MatchesEncoding(const IntegerEncodedValue& other) const {
        return encoding == other.encoding && num_bits == other.num_bits;
    }

    // Returns the number of bits required to encode nVals values.
    u32 GetBitLength(u32 nVals) const {
        u32 totalBits = num_bits * nVals;
        if (encoding == IntegerEncoding::Trit) {
            totalBits += (nVals * 8 + 4) / 5;
        } else if (encoding == IntegerEncoding::Qus32) {
            totalBits += (nVals * 7 + 2) / 3;
        }
        return totalBits;
    }

    IntegerEncoding encoding{};
    u32 num_bits = 0;
    u32 bit_value = 0;
    union {
        u32 qus32_value = 0;
        u32 trit_value;
    };
};

static void DecodeTritBlock(InputBitStream& bits, std::vector<IntegerEncodedValue>& result,
                            u32 nBitsPerValue) {
    // Implement the algorithm in section C.2.12
    u32 m[5];
    u32 t[5];
    u32 T;

    // Read the trit encoded block according to
    // table C.2.14
    m[0] = bits.ReadBits(nBitsPerValue);
    T = bits.ReadBits<2>();
    m[1] = bits.ReadBits(nBitsPerValue);
    T |= bits.ReadBits<2>() << 2;
    m[2] = bits.ReadBits(nBitsPerValue);
    T |= bits.ReadBit() << 4;
    m[3] = bits.ReadBits(nBitsPerValue);
    T |= bits.ReadBits<2>() << 5;
    m[4] = bits.ReadBits(nBitsPerValue);
    T |= bits.ReadBit() << 7;

    u32 C = 0;

    Bits<u32> Tb(T);
    if (Tb(2, 4) == 7) {
        C = (Tb(5, 7) << 2) | Tb(0, 1);
        t[4] = t[3] = 2;
    } else {
        C = Tb(0, 4);
        if (Tb(5, 6) == 3) {
            t[4] = 2;
            t[3] = Tb[7];
        } else {
            t[4] = Tb[7];
            t[3] = Tb(5, 6);
        }
    }

    Bits<u32> Cb(C);
    if (Cb(0, 1) == 3) {
        t[2] = 2;
        t[1] = Cb[4];
        t[0] = (Cb[3] << 1) | (Cb[2] & ~Cb[3]);
    } else if (Cb(2, 3) == 3) {
        t[2] = 2;
        t[1] = 2;
        t[0] = Cb(0, 1);
    } else {
        t[2] = Cb[4];
        t[1] = Cb(2, 3);
        t[0] = (Cb[1] << 1) | (Cb[0] & ~Cb[1]);
    }

    for (std::size_t i = 0; i < 5; ++i) {
        IntegerEncodedValue& val = result.emplace_back(IntegerEncoding::Trit, nBitsPerValue);
        val.bit_value = m[i];
        val.trit_value = t[i];
    }
}

static void DecodeQus32Block(InputBitStream& bits, std::vector<IntegerEncodedValue>& result,
                             u32 nBitsPerValue) {
    // Implement the algorithm in section C.2.12
    u32 m[3];
    u32 q[3];
    u32 Q;

    // Read the trit encoded block according to
    // table C.2.15
    m[0] = bits.ReadBits(nBitsPerValue);
    Q = bits.ReadBits<3>();
    m[1] = bits.ReadBits(nBitsPerValue);
    Q |= bits.ReadBits<2>() << 3;
    m[2] = bits.ReadBits(nBitsPerValue);
    Q |= bits.ReadBits<2>() << 5;

    Bits<u32> Qb(Q);
    if (Qb(1, 2) == 3 && Qb(5, 6) == 0) {
        q[0] = q[1] = 4;
        q[2] = (Qb[0] << 2) | ((Qb[4] & ~Qb[0]) << 1) | (Qb[3] & ~Qb[0]);
    } else {
        u32 C = 0;
        if (Qb(1, 2) == 3) {
            q[2] = 4;
            C = (Qb(3, 4) << 3) | ((~Qb(5, 6) & 3) << 1) | Qb[0];
        } else {
            q[2] = Qb(5, 6);
            C = Qb(0, 4);
        }

        Bits<u32> Cb(C);
        if (Cb(0, 2) == 5) {
            q[1] = 4;
            q[0] = Cb(3, 4);
        } else {
            q[1] = Cb(3, 4);
            q[0] = Cb(0, 2);
        }
    }

    for (std::size_t i = 0; i < 3; ++i) {
        IntegerEncodedValue& val = result.emplace_back(IntegerEncoding::Qus32, nBitsPerValue);
        val.bit_value = m[i];
        val.qus32_value = q[i];
    }
}

// Returns a new instance of this struct that corresponds to the
// can take no more than maxval values
static constexpr IntegerEncodedValue CreateEncoding(u32 maxVal) {
    while (maxVal > 0) {
        u32 check = maxVal + 1;

        // Is maxVal a power of two?
        if (!(check & (check - 1))) {
            return IntegerEncodedValue(IntegerEncoding::JustBits, Popcnt(maxVal));
        }

        // Is maxVal of the type 3*2^n - 1?
        if ((check % 3 == 0) && !((check / 3) & ((check / 3) - 1))) {
            return IntegerEncodedValue(IntegerEncoding::Trit, Popcnt(check / 3 - 1));
        }

        // Is maxVal of the type 5*2^n - 1?
        if ((check % 5 == 0) && !((check / 5) & ((check / 5) - 1))) {
            return IntegerEncodedValue(IntegerEncoding::Qus32, Popcnt(check / 5 - 1));
        }

        // Apparently it can't be represented with a bounded integer sequence...
        // just iterate.
        maxVal--;
    }
    return IntegerEncodedValue(IntegerEncoding::JustBits, 0);
}

static constexpr std::array<IntegerEncodedValue, 256> MakeEncodedValues() {
    std::array<IntegerEncodedValue, 256> encodings{};
    for (std::size_t i = 0; i < encodings.size(); ++i) {
        encodings[i] = CreateEncoding(static_cast<u32>(i));
    }
    return encodings;
}

static constexpr std::array EncodingsValues = MakeEncodedValues();

// Fills result with the values that are encoded in the given
// bitstream. We must know beforehand what the maximum possible
// value is, and how many values we're decoding.
static void DecodeIntegerSequence(std::vector<IntegerEncodedValue>& result, InputBitStream& bits,
                                  u32 maxRange, u32 nValues) {
    // Determine encoding parameters
    IntegerEncodedValue val = EncodingsValues[maxRange];

    // Start decoding
    u32 nValsDecoded = 0;
    while (nValsDecoded < nValues) {
        switch (val.encoding) {
        case IntegerEncoding::Qus32:
            DecodeQus32Block(bits, result, val.num_bits);
            nValsDecoded += 3;
            break;

        case IntegerEncoding::Trit:
            DecodeTritBlock(bits, result, val.num_bits);
            nValsDecoded += 5;
            break;

        case IntegerEncoding::JustBits:
            val.bit_value = bits.ReadBits(val.num_bits);
            result.push_back(val);
            nValsDecoded++;
            break;
        }
    }
}

namespace ASTCC {

struct TexelWeightParams {
    u32 m_Width = 0;
    u32 m_Height = 0;
    bool m_bDualPlane = false;
    u32 m_MaxWeight = 0;
    bool m_bError = false;
    bool m_bVoidExtentLDR = false;
    bool m_bVoidExtentHDR = false;

    u32 GetPackedBitSize() const {
        // How many indices do we have?
        u32 nIdxs = m_Height * m_Width;
        if (m_bDualPlane) {
            nIdxs *= 2;
        }

        return EncodingsValues[m_MaxWeight].GetBitLength(nIdxs);
    }

    u32 GetNumWeightValues() const {
        u32 ret = m_Width * m_Height;
        if (m_bDualPlane) {
            ret *= 2;
        }
        return ret;
    }
};

static TexelWeightParams DecodeBlockInfo(InputBitStream& strm) {
    TexelWeightParams params;

    // Read the entire block mode all at once
    u16 modeBits = static_cast<u16>(strm.ReadBits<11>());

    // Does this match the void extent block mode?
    if ((modeBits & 0x01FF) == 0x1FC) {
        if (modeBits & 0x200) {
            params.m_bVoidExtentHDR = true;
        } else {
            params.m_bVoidExtentLDR = true;
        }

        // Next two bits must be one.
        if (!(modeBits & 0x400) || !strm.ReadBit()) {
            params.m_bError = true;
        }

        return params;
    }

    // First check if the last four bits are zero
    if ((modeBits & 0xF) == 0) {
        params.m_bError = true;
        return params;
    }

    // If the last two bits are zero, then if bits
    // [6-8] are all ones, this is also reserved.
    if ((modeBits & 0x3) == 0 && (modeBits & 0x1C0) == 0x1C0) {
        params.m_bError = true;
        return params;
    }

    // Otherwise, there is no error... Figure out the layout
    // of the block mode. Layout is determined by a number
    // between 0 and 9 corresponding to table C.2.8 of the
    // ASTC spec.
    u32 layout = 0;

    if ((modeBits & 0x1) || (modeBits & 0x2)) {
        // layout is in [0-4]
        if (modeBits & 0x8) {
            // layout is in [2-4]
            if (modeBits & 0x4) {
                // layout is in [3-4]
                if (modeBits & 0x100) {
                    layout = 4;
                } else {
                    layout = 3;
                }
            } else {
                layout = 2;
            }
        } else {
            // layout is in [0-1]
            if (modeBits & 0x4) {
                layout = 1;
            } else {
                layout = 0;
            }
        }
    } else {
        // layout is in [5-9]
        if (modeBits & 0x100) {
            // layout is in [7-9]
            if (modeBits & 0x80) {
                // layout is in [7-8]
                assert((modeBits & 0x40) == 0U);
                if (modeBits & 0x20) {
                    layout = 8;
                } else {
                    layout = 7;
                }
            } else {
                layout = 9;
            }
        } else {
            // layout is in [5-6]
            if (modeBits & 0x80) {
                layout = 6;
            } else {
                layout = 5;
            }
        }
    }

    assert(layout < 10);

    // Determine R
    u32 R = !!(modeBits & 0x10);
    if (layout < 5) {
        R |= (modeBits & 0x3) << 1;
    } else {
        R |= (modeBits & 0xC) >> 1;
    }
    assert(2 <= R && R <= 7);

    // Determine width & height
    switch (layout) {
    case 0: {
        u32 A = (modeBits >> 5) & 0x3;
        u32 B = (modeBits >> 7) & 0x3;
        params.m_Width = B + 4;
        params.m_Height = A + 2;
        break;
    }

    case 1: {
        u32 A = (modeBits >> 5) & 0x3;
        u32 B = (modeBits >> 7) & 0x3;
        params.m_Width = B + 8;
        params.m_Height = A + 2;
        break;
    }

    case 2: {
        u32 A = (modeBits >> 5) & 0x3;
        u32 B = (modeBits >> 7) & 0x3;
        params.m_Width = A + 2;
        params.m_Height = B + 8;
        break;
    }

    case 3: {
        u32 A = (modeBits >> 5) & 0x3;
        u32 B = (modeBits >> 7) & 0x1;
        params.m_Width = A + 2;
        params.m_Height = B + 6;
        break;
    }

    case 4: {
        u32 A = (modeBits >> 5) & 0x3;
        u32 B = (modeBits >> 7) & 0x1;
        params.m_Width = B + 2;
        params.m_Height = A + 2;
        break;
    }

    case 5: {
        u32 A = (modeBits >> 5) & 0x3;
        params.m_Width = 12;
        params.m_Height = A + 2;
        break;
    }

    case 6: {
        u32 A = (modeBits >> 5) & 0x3;
        params.m_Width = A + 2;
        params.m_Height = 12;
        break;
    }

    case 7: {
        params.m_Width = 6;
        params.m_Height = 10;
        break;
    }

    case 8: {
        params.m_Width = 10;
        params.m_Height = 6;
        break;
    }

    case 9: {
        u32 A = (modeBits >> 5) & 0x3;
        u32 B = (modeBits >> 9) & 0x3;
        params.m_Width = A + 6;
        params.m_Height = B + 6;
        break;
    }

    default:
        assert(false && "Don't know this layout...");
        params.m_bError = true;
        break;
    }

    // Determine whether or not we're using dual planes
    // and/or high precision layouts.
    bool D = (layout != 9) && (modeBits & 0x400);
    bool H = (layout != 9) && (modeBits & 0x200);

    if (H) {
        const u32 maxWeights[6] = {9, 11, 15, 19, 23, 31};
        params.m_MaxWeight = maxWeights[R - 2];
    } else {
        const u32 maxWeights[6] = {1, 2, 3, 4, 5, 7};
        params.m_MaxWeight = maxWeights[R - 2];
    }

    params.m_bDualPlane = D;

    return params;
}

static void FillVoidExtentLDR(InputBitStream& strm, u32* const outBuf, u32 blockWidth,
                              u32 blockHeight) {
    // Don't actually care about the void extent, just read the bits...
    for (s32 i = 0; i < 4; ++i) {
        strm.ReadBits<13>();
    }

    // Decode the RGBA components and renormalize them to the range [0, 255]
    u16 r = static_cast<u16>(strm.ReadBits<16>());
    u16 g = static_cast<u16>(strm.ReadBits<16>());
    u16 b = static_cast<u16>(strm.ReadBits<16>());
    u16 a = static_cast<u16>(strm.ReadBits<16>());

    u32 rgba = (r >> 8) | (g & 0xFF00) | (static_cast<u32>(b) & 0xFF00) << 8 |
               (static_cast<u32>(a) & 0xFF00) << 16;

    for (u32 j = 0; j < blockHeight; j++) {
        for (u32 i = 0; i < blockWidth; i++) {
            outBuf[j * blockWidth + i] = rgba;
        }
    }
}

static void FillError(u32* outBuf, u32 blockWidth, u32 blockHeight) {
    for (u32 j = 0; j < blockHeight; j++) {
        for (u32 i = 0; i < blockWidth; i++) {
            outBuf[j * blockWidth + i] = 0xFFFF00FF;
        }
    }
}

// Replicates low numBits such that [(toBit - 1):(toBit - 1 - fromBit)]
// is the same as [(numBits - 1):0] and repeats all the way down.
template <typename IntType>
static IntType Replicate(IntType val, u32 numBits, u32 toBit) {
    if (numBits == 0)
        return 0;
    if (toBit == 0)
        return 0;
    IntType v = val & static_cast<IntType>((1 << numBits) - 1);
    IntType res = v;
    u32 reslen = numBits;
    while (reslen < toBit) {
        u32 comp = 0;
        if (numBits > toBit - reslen) {
            u32 newshift = toBit - reslen;
            comp = numBits - newshift;
            numBits = newshift;
        }
        res = static_cast<IntType>(res << numBits);
        res = static_cast<IntType>(res | (v >> comp));
        reslen += numBits;
    }
    return res;
}

class Pixel {
protected:
    using ChannelType = s16;
    u8 m_BitDepth[4] = {8, 8, 8, 8};
    s16 color[4] = {};

public:
    Pixel() = default;
    Pixel(u32 a, u32 r, u32 g, u32 b, u32 bitDepth = 8)
        : m_BitDepth{u8(bitDepth), u8(bitDepth), u8(bitDepth), u8(bitDepth)},
          color{static_cast<ChannelType>(a), static_cast<ChannelType>(r),
                static_cast<ChannelType>(g), static_cast<ChannelType>(b)} {}

    // Changes the depth of each pixel. This scales the values to
    // the appropriate bit depth by either truncating the least
    // significant bits when going from larger to smaller bit depth
    // or by repeating the most significant bits when going from
    // smaller to larger bit depths.
    void ChangeBitDepth(const u8 (&depth)[4]) {
        for (u32 i = 0; i < 4; i++) {
            Component(i) = ChangeBitDepth(Component(i), m_BitDepth[i], depth[i]);
            m_BitDepth[i] = depth[i];
        }
    }

    template <typename IntType>
    static float ConvertChannelToFloat(IntType channel, u8 bitDepth) {
        float denominator = static_cast<float>((1 << bitDepth) - 1);
        return static_cast<float>(channel) / denominator;
    }

    // Changes the bit depth of a single component. See the comment
    // above for how we do this.
    static ChannelType ChangeBitDepth(Pixel::ChannelType val, u8 oldDepth, u8 newDepth) {
        assert(newDepth <= 8);
        assert(oldDepth <= 8);

        if (oldDepth == newDepth) {
            // Do nothing
            return val;
        } else if (oldDepth == 0 && newDepth != 0) {
            return static_cast<ChannelType>((1 << newDepth) - 1);
        } else if (newDepth > oldDepth) {
            return Replicate(val, oldDepth, newDepth);
        } else {
            // oldDepth > newDepth
            if (newDepth == 0) {
                return 0xFF;
            } else {
                u8 bitsWasted = static_cast<u8>(oldDepth - newDepth);
                u16 v = static_cast<u16>(val);
                v = static_cast<u16>((v + (1 << (bitsWasted - 1))) >> bitsWasted);
                v = ::std::min<u16>(::std::max<u16>(0, v), static_cast<u16>((1 << newDepth) - 1));
                return static_cast<u8>(v);
            }
        }

        assert(false && "We shouldn't get here.");
        return 0;
    }

    const ChannelType& A() const {
        return color[0];
    }
    ChannelType& A() {
        return color[0];
    }
    const ChannelType& R() const {
        return color[1];
    }
    ChannelType& R() {
        return color[1];
    }
    const ChannelType& G() const {
        return color[2];
    }
    ChannelType& G() {
        return color[2];
    }
    const ChannelType& B() const {
        return color[3];
    }
    ChannelType& B() {
        return color[3];
    }
    const ChannelType& Component(u32 idx) const {
        return color[idx];
    }
    ChannelType& Component(u32 idx) {
        return color[idx];
    }

    void GetBitDepth(u8 (&outDepth)[4]) const {
        for (s32 i = 0; i < 4; i++) {
            outDepth[i] = m_BitDepth[i];
        }
    }

    // Take all of the components, transform them to their 8-bit variants,
    // and then pack each channel into an R8G8B8A8 32-bit integer. We assume
    // that the architecture is little-endian, so the alpha channel will end
    // up in the most-significant byte.
    u32 Pack() const {
        Pixel eightBit(*this);
        const u8 eightBitDepth[4] = {8, 8, 8, 8};
        eightBit.ChangeBitDepth(eightBitDepth);

        u32 r = 0;
        r |= eightBit.A();
        r <<= 8;
        r |= eightBit.B();
        r <<= 8;
        r |= eightBit.G();
        r <<= 8;
        r |= eightBit.R();
        return r;
    }

    // Clamps the pixel to the range [0,255]
    void ClampByte() {
        for (u32 i = 0; i < 4; i++) {
            color[i] = (color[i] < 0) ? 0 : ((color[i] > 255) ? 255 : color[i]);
        }
    }

    void MakeOpaque() {
        A() = 255;
    }
};

static void DecodeColorValues(u32* out, u8* data, const u32* modes, const u32 nPartitions,
                              const u32 nBitsForColorData) {
    // First figure out how many color values we have
    u32 nValues = 0;
    for (u32 i = 0; i < nPartitions; i++) {
        nValues += ((modes[i] >> 2) + 1) << 1;
    }

    // Then based on the number of values and the remaining number of bits,
    // figure out the max value for each of them...
    u32 range = 256;
    while (--range > 0) {
        IntegerEncodedValue val = EncodingsValues[range];
        u32 bitLength = val.GetBitLength(nValues);
        if (bitLength <= nBitsForColorData) {
            // Find the smallest possible range that matches the given encoding
            while (--range > 0) {
                IntegerEncodedValue newval = EncodingsValues[range];
                if (!newval.MatchesEncoding(val)) {
                    break;
                }
            }

            // Return to last matching range.
            range++;
            break;
        }
    }

    // We now have enough to decode our integer sequence.
    std::vector<IntegerEncodedValue> decodedColorValues;
    decodedColorValues.reserve(32);

    InputBitStream colorStream(data);
    DecodeIntegerSequence(decodedColorValues, colorStream, range, nValues);

    // Once we have the decoded values, we need to dequantize them to the 0-255 range
    // This procedure is outlined in ASTC spec C.2.13
    u32 outIdx = 0;
    for (auto itr = decodedColorValues.begin(); itr != decodedColorValues.end(); ++itr) {
        // Have we already decoded all that we need?
        if (outIdx >= nValues) {
            break;
        }

        const IntegerEncodedValue& val = *itr;
        u32 bitlen = val.num_bits;
        u32 bitval = val.bit_value;

        assert(bitlen >= 1);

        u32 A = 0, B = 0, C = 0, D = 0;
        // A is just the lsb replicated 9 times.
        A = Replicate(bitval & 1, 1, 9);

        switch (val.encoding) {
        // Replicate bits
        case IntegerEncoding::JustBits:
            out[outIdx++] = Replicate(bitval, bitlen, 8);
            break;

        // Use algorithm in C.2.13
        case IntegerEncoding::Trit: {

            D = val.trit_value;

            switch (bitlen) {
            case 1: {
                C = 204;
            } break;

            case 2: {
                C = 93;
                // B = b000b0bb0
                u32 b = (bitval >> 1) & 1;
                B = (b << 8) | (b << 4) | (b << 2) | (b << 1);
            } break;

            case 3: {
                C = 44;
                // B = cb000cbcb
                u32 cb = (bitval >> 1) & 3;
                B = (cb << 7) | (cb << 2) | cb;
            } break;

            case 4: {
                C = 22;
                // B = dcb000dcb
                u32 dcb = (bitval >> 1) & 7;
                B = (dcb << 6) | dcb;
            } break;

            case 5: {
                C = 11;
                // B = edcb000ed
                u32 edcb = (bitval >> 1) & 0xF;
                B = (edcb << 5) | (edcb >> 2);
            } break;

            case 6: {
                C = 5;
                // B = fedcb000f
                u32 fedcb = (bitval >> 1) & 0x1F;
                B = (fedcb << 4) | (fedcb >> 4);
            } break;

            default:
                assert(false && "Unsupported trit encoding for color values!");
                break;
            } // switch(bitlen)
        }     // case IntegerEncoding::Trit
        break;

        case IntegerEncoding::Qus32: {

            D = val.qus32_value;

            switch (bitlen) {
            case 1: {
                C = 113;
            } break;

            case 2: {
                C = 54;
                // B = b0000bb00
                u32 b = (bitval >> 1) & 1;
                B = (b << 8) | (b << 3) | (b << 2);
            } break;

            case 3: {
                C = 26;
                // B = cb0000cbc
                u32 cb = (bitval >> 1) & 3;
                B = (cb << 7) | (cb << 1) | (cb >> 1);
            } break;

            case 4: {
                C = 13;
                // B = dcb0000dc
                u32 dcb = (bitval >> 1) & 7;
                B = (dcb << 6) | (dcb >> 1);
            } break;

            case 5: {
                C = 6;
                // B = edcb0000e
                u32 edcb = (bitval >> 1) & 0xF;
                B = (edcb << 5) | (edcb >> 3);
            } break;

            default:
<<<<<<< HEAD
                assert(!"Unsupported qus32 encoding for color values!");
=======
                assert(false && "Unsupported quint encoding for color values!");
>>>>>>> bc681dc5
                break;
            } // switch(bitlen)
        }     // case IntegerEncoding::Qus32
        break;
        } // switch(val.encoding)

        if (val.encoding != IntegerEncoding::JustBits) {
            u32 T = D * C + B;
            T ^= A;
            T = (A & 0x80) | (T >> 2);
            out[outIdx++] = T;
        }
    }

    // Make sure that each of our values is in the proper range...
    for (u32 i = 0; i < nValues; i++) {
        assert(out[i] <= 255);
    }
}

static u32 UnquantizeTexelWeight(const IntegerEncodedValue& val) {
    u32 bitval = val.bit_value;
    u32 bitlen = val.num_bits;

    u32 A = Replicate(bitval & 1, 1, 7);
    u32 B = 0, C = 0, D = 0;

    u32 result = 0;
    switch (val.encoding) {
    case IntegerEncoding::JustBits:
        result = Replicate(bitval, bitlen, 6);
        break;

    case IntegerEncoding::Trit: {
        D = val.trit_value;
        assert(D < 3);

        switch (bitlen) {
        case 0: {
            u32 results[3] = {0, 32, 63};
            result = results[D];
        } break;

        case 1: {
            C = 50;
        } break;

        case 2: {
            C = 23;
            u32 b = (bitval >> 1) & 1;
            B = (b << 6) | (b << 2) | b;
        } break;

        case 3: {
            C = 11;
            u32 cb = (bitval >> 1) & 3;
            B = (cb << 5) | cb;
        } break;

        default:
            assert(false && "Invalid trit encoding for texel weight");
            break;
        }
    } break;

    case IntegerEncoding::Qus32: {
        D = val.qus32_value;
        assert(D < 5);

        switch (bitlen) {
        case 0: {
            u32 results[5] = {0, 16, 32, 47, 63};
            result = results[D];
        } break;

        case 1: {
            C = 28;
        } break;

        case 2: {
            C = 13;
            u32 b = (bitval >> 1) & 1;
            B = (b << 6) | (b << 1);
        } break;

        default:
<<<<<<< HEAD
            assert(!"Invalid qus32 encoding for texel weight");
=======
            assert(false && "Invalid quint encoding for texel weight");
>>>>>>> bc681dc5
            break;
        }
    } break;
    }

    if (val.encoding != IntegerEncoding::JustBits && bitlen > 0) {
        // Decode the value...
        result = D * C + B;
        result ^= A;
        result = (A & 0x20) | (result >> 2);
    }

    assert(result < 64);

    // Change from [0,63] to [0,64]
    if (result > 32) {
        result += 1;
    }

    return result;
}

static void UnquantizeTexelWeights(u32 out[2][144], const std::vector<IntegerEncodedValue>& weights,
                                   const TexelWeightParams& params, const u32 blockWidth,
                                   const u32 blockHeight) {
    u32 weightIdx = 0;
    u32 unquantized[2][144];

    for (auto itr = weights.begin(); itr != weights.end(); ++itr) {
        unquantized[0][weightIdx] = UnquantizeTexelWeight(*itr);

        if (params.m_bDualPlane) {
            ++itr;
            unquantized[1][weightIdx] = UnquantizeTexelWeight(*itr);
            if (itr == weights.end()) {
                break;
            }
        }

        if (++weightIdx >= (params.m_Width * params.m_Height))
            break;
    }

    // Do infill if necessary (Section C.2.18) ...
    u32 Ds = (1024 + (blockWidth / 2)) / (blockWidth - 1);
    u32 Dt = (1024 + (blockHeight / 2)) / (blockHeight - 1);

    const u32 kPlaneScale = params.m_bDualPlane ? 2U : 1U;
    for (u32 plane = 0; plane < kPlaneScale; plane++)
        for (u32 t = 0; t < blockHeight; t++)
            for (u32 s = 0; s < blockWidth; s++) {
                u32 cs = Ds * s;
                u32 ct = Dt * t;

                u32 gs = (cs * (params.m_Width - 1) + 32) >> 6;
                u32 gt = (ct * (params.m_Height - 1) + 32) >> 6;

                u32 js = gs >> 4;
                u32 fs = gs & 0xF;

                u32 jt = gt >> 4;
                u32 ft = gt & 0x0F;

                u32 w11 = (fs * ft + 8) >> 4;
                u32 w10 = ft - w11;
                u32 w01 = fs - w11;
                u32 w00 = 16 - fs - ft + w11;

                u32 v0 = js + jt * params.m_Width;

#define FIND_TEXEL(tidx, bidx)                                                                     \
    u32 p##bidx = 0;                                                                               \
    do {                                                                                           \
        if ((tidx) < (params.m_Width * params.m_Height)) {                                         \
            p##bidx = unquantized[plane][(tidx)];                                                  \
        }                                                                                          \
    } while (0)

                FIND_TEXEL(v0, 00);
                FIND_TEXEL(v0 + 1, 01);
                FIND_TEXEL(v0 + params.m_Width, 10);
                FIND_TEXEL(v0 + params.m_Width + 1, 11);

#undef FIND_TEXEL

                out[plane][t * blockWidth + s] =
                    (p00 * w00 + p01 * w01 + p10 * w10 + p11 * w11 + 8) >> 4;
            }
}

// Transfers a bit as described in C.2.14
static inline void BitTransferSigned(s32& a, s32& b) {
    b >>= 1;
    b |= a & 0x80;
    a >>= 1;
    a &= 0x3F;
    if (a & 0x20)
        a -= 0x40;
}

// Adds more precision to the blue channel as described
// in C.2.14
static inline Pixel BlueContract(s32 a, s32 r, s32 g, s32 b) {
    return Pixel(static_cast<s16>(a), static_cast<s16>((r + b) >> 1),
                 static_cast<s16>((g + b) >> 1), static_cast<s16>(b));
}

// Partition selection functions as specified in
// C.2.21
static inline u32 hash52(u32 p) {
    p ^= p >> 15;
    p -= p << 17;
    p += p << 7;
    p += p << 4;
    p ^= p >> 5;
    p += p << 16;
    p ^= p >> 7;
    p ^= p >> 3;
    p ^= p << 6;
    p ^= p >> 17;
    return p;
}

static u32 SelectPartition(s32 seed, s32 x, s32 y, s32 z, s32 partitionCount, s32 smallBlock) {
    if (1 == partitionCount)
        return 0;

    if (smallBlock) {
        x <<= 1;
        y <<= 1;
        z <<= 1;
    }

    seed += (partitionCount - 1) * 1024;

    u32 rnum = hash52(static_cast<u32>(seed));
    u8 seed1 = static_cast<u8>(rnum & 0xF);
    u8 seed2 = static_cast<u8>((rnum >> 4) & 0xF);
    u8 seed3 = static_cast<u8>((rnum >> 8) & 0xF);
    u8 seed4 = static_cast<u8>((rnum >> 12) & 0xF);
    u8 seed5 = static_cast<u8>((rnum >> 16) & 0xF);
    u8 seed6 = static_cast<u8>((rnum >> 20) & 0xF);
    u8 seed7 = static_cast<u8>((rnum >> 24) & 0xF);
    u8 seed8 = static_cast<u8>((rnum >> 28) & 0xF);
    u8 seed9 = static_cast<u8>((rnum >> 18) & 0xF);
    u8 seed10 = static_cast<u8>((rnum >> 22) & 0xF);
    u8 seed11 = static_cast<u8>((rnum >> 26) & 0xF);
    u8 seed12 = static_cast<u8>(((rnum >> 30) | (rnum << 2)) & 0xF);

    seed1 = static_cast<u8>(seed1 * seed1);
    seed2 = static_cast<u8>(seed2 * seed2);
    seed3 = static_cast<u8>(seed3 * seed3);
    seed4 = static_cast<u8>(seed4 * seed4);
    seed5 = static_cast<u8>(seed5 * seed5);
    seed6 = static_cast<u8>(seed6 * seed6);
    seed7 = static_cast<u8>(seed7 * seed7);
    seed8 = static_cast<u8>(seed8 * seed8);
    seed9 = static_cast<u8>(seed9 * seed9);
    seed10 = static_cast<u8>(seed10 * seed10);
    seed11 = static_cast<u8>(seed11 * seed11);
    seed12 = static_cast<u8>(seed12 * seed12);

    s32 sh1, sh2, sh3;
    if (seed & 1) {
        sh1 = (seed & 2) ? 4 : 5;
        sh2 = (partitionCount == 3) ? 6 : 5;
    } else {
        sh1 = (partitionCount == 3) ? 6 : 5;
        sh2 = (seed & 2) ? 4 : 5;
    }
    sh3 = (seed & 0x10) ? sh1 : sh2;

    seed1 = static_cast<u8>(seed1 >> sh1);
    seed2 = static_cast<u8>(seed2 >> sh2);
    seed3 = static_cast<u8>(seed3 >> sh1);
    seed4 = static_cast<u8>(seed4 >> sh2);
    seed5 = static_cast<u8>(seed5 >> sh1);
    seed6 = static_cast<u8>(seed6 >> sh2);
    seed7 = static_cast<u8>(seed7 >> sh1);
    seed8 = static_cast<u8>(seed8 >> sh2);
    seed9 = static_cast<u8>(seed9 >> sh3);
    seed10 = static_cast<u8>(seed10 >> sh3);
    seed11 = static_cast<u8>(seed11 >> sh3);
    seed12 = static_cast<u8>(seed12 >> sh3);

    s32 a = seed1 * x + seed2 * y + seed11 * z + (rnum >> 14);
    s32 b = seed3 * x + seed4 * y + seed12 * z + (rnum >> 10);
    s32 c = seed5 * x + seed6 * y + seed9 * z + (rnum >> 6);
    s32 d = seed7 * x + seed8 * y + seed10 * z + (rnum >> 2);

    a &= 0x3F;
    b &= 0x3F;
    c &= 0x3F;
    d &= 0x3F;

    if (partitionCount < 4)
        d = 0;
    if (partitionCount < 3)
        c = 0;

    if (a >= b && a >= c && a >= d)
        return 0;
    else if (b >= c && b >= d)
        return 1;
    else if (c >= d)
        return 2;
    return 3;
}

static inline u32 Select2DPartition(s32 seed, s32 x, s32 y, s32 partitionCount, s32 smallBlock) {
    return SelectPartition(seed, x, y, 0, partitionCount, smallBlock);
}

// Section C.2.14
static void ComputeEndpos32s(Pixel& ep1, Pixel& ep2, const u32*& colorValues,
                             u32 colorEndpos32Mode) {
#define READ_UINT_VALUES(N)                                                                        \
    u32 v[N];                                                                                      \
    for (u32 i = 0; i < N; i++) {                                                                  \
        v[i] = *(colorValues++);                                                                   \
    }

#define READ_INT_VALUES(N)                                                                         \
    s32 v[N];                                                                                      \
    for (u32 i = 0; i < N; i++) {                                                                  \
        v[i] = static_cast<s32>(*(colorValues++));                                                 \
    }

    switch (colorEndpos32Mode) {
    case 0: {
        READ_UINT_VALUES(2)
        ep1 = Pixel(0xFF, v[0], v[0], v[0]);
        ep2 = Pixel(0xFF, v[1], v[1], v[1]);
    } break;

    case 1: {
        READ_UINT_VALUES(2)
        u32 L0 = (v[0] >> 2) | (v[1] & 0xC0);
        u32 L1 = std::max(L0 + (v[1] & 0x3F), 0xFFU);
        ep1 = Pixel(0xFF, L0, L0, L0);
        ep2 = Pixel(0xFF, L1, L1, L1);
    } break;

    case 4: {
        READ_UINT_VALUES(4)
        ep1 = Pixel(v[2], v[0], v[0], v[0]);
        ep2 = Pixel(v[3], v[1], v[1], v[1]);
    } break;

    case 5: {
        READ_INT_VALUES(4)
        BitTransferSigned(v[1], v[0]);
        BitTransferSigned(v[3], v[2]);
        ep1 = Pixel(v[2], v[0], v[0], v[0]);
        ep2 = Pixel(v[2] + v[3], v[0] + v[1], v[0] + v[1], v[0] + v[1]);
        ep1.ClampByte();
        ep2.ClampByte();
    } break;

    case 6: {
        READ_UINT_VALUES(4)
        ep1 = Pixel(0xFF, v[0] * v[3] >> 8, v[1] * v[3] >> 8, v[2] * v[3] >> 8);
        ep2 = Pixel(0xFF, v[0], v[1], v[2]);
    } break;

    case 8: {
        READ_UINT_VALUES(6)
        if (v[1] + v[3] + v[5] >= v[0] + v[2] + v[4]) {
            ep1 = Pixel(0xFF, v[0], v[2], v[4]);
            ep2 = Pixel(0xFF, v[1], v[3], v[5]);
        } else {
            ep1 = BlueContract(0xFF, v[1], v[3], v[5]);
            ep2 = BlueContract(0xFF, v[0], v[2], v[4]);
        }
    } break;

    case 9: {
        READ_INT_VALUES(6)
        BitTransferSigned(v[1], v[0]);
        BitTransferSigned(v[3], v[2]);
        BitTransferSigned(v[5], v[4]);
        if (v[1] + v[3] + v[5] >= 0) {
            ep1 = Pixel(0xFF, v[0], v[2], v[4]);
            ep2 = Pixel(0xFF, v[0] + v[1], v[2] + v[3], v[4] + v[5]);
        } else {
            ep1 = BlueContract(0xFF, v[0] + v[1], v[2] + v[3], v[4] + v[5]);
            ep2 = BlueContract(0xFF, v[0], v[2], v[4]);
        }
        ep1.ClampByte();
        ep2.ClampByte();
    } break;

    case 10: {
        READ_UINT_VALUES(6)
        ep1 = Pixel(v[4], v[0] * v[3] >> 8, v[1] * v[3] >> 8, v[2] * v[3] >> 8);
        ep2 = Pixel(v[5], v[0], v[1], v[2]);
    } break;

    case 12: {
        READ_UINT_VALUES(8)
        if (v[1] + v[3] + v[5] >= v[0] + v[2] + v[4]) {
            ep1 = Pixel(v[6], v[0], v[2], v[4]);
            ep2 = Pixel(v[7], v[1], v[3], v[5]);
        } else {
            ep1 = BlueContract(v[7], v[1], v[3], v[5]);
            ep2 = BlueContract(v[6], v[0], v[2], v[4]);
        }
    } break;

    case 13: {
        READ_INT_VALUES(8)
        BitTransferSigned(v[1], v[0]);
        BitTransferSigned(v[3], v[2]);
        BitTransferSigned(v[5], v[4]);
        BitTransferSigned(v[7], v[6]);
        if (v[1] + v[3] + v[5] >= 0) {
            ep1 = Pixel(v[6], v[0], v[2], v[4]);
            ep2 = Pixel(v[7] + v[6], v[0] + v[1], v[2] + v[3], v[4] + v[5]);
        } else {
            ep1 = BlueContract(v[6] + v[7], v[0] + v[1], v[2] + v[3], v[4] + v[5]);
            ep2 = BlueContract(v[6], v[0], v[2], v[4]);
        }
        ep1.ClampByte();
        ep2.ClampByte();
    } break;

    default:
<<<<<<< HEAD
        assert(!"Unsupported color endpos32 mode (is it HDR?)");
=======
        assert(false && "Unsupported color endpoint mode (is it HDR?)");
>>>>>>> bc681dc5
        break;
    }

#undef READ_UINT_VALUES
#undef READ_INT_VALUES
}

static void DecompressBlock(const u8 inBuf[16], const u32 blockWidth, const u32 blockHeight,
                            u32* outBuf) {
    InputBitStream strm(inBuf);
    TexelWeightParams weightParams = DecodeBlockInfo(strm);

    // Was there an error?
    if (weightParams.m_bError) {
        assert(false && "Invalid block mode");
        FillError(outBuf, blockWidth, blockHeight);
        return;
    }

    if (weightParams.m_bVoidExtentLDR) {
        FillVoidExtentLDR(strm, outBuf, blockWidth, blockHeight);
        return;
    }

    if (weightParams.m_bVoidExtentHDR) {
        assert(false && "HDR void extent blocks are unsupported!");
        FillError(outBuf, blockWidth, blockHeight);
        return;
    }

    if (weightParams.m_Width > blockWidth) {
        assert(false && "Texel weight grid width should be smaller than block width");
        FillError(outBuf, blockWidth, blockHeight);
        return;
    }

    if (weightParams.m_Height > blockHeight) {
        assert(false && "Texel weight grid height should be smaller than block height");
        FillError(outBuf, blockWidth, blockHeight);
        return;
    }

    // Read num partitions
    u32 nPartitions = strm.ReadBits<2>() + 1;
    assert(nPartitions <= 4);

    if (nPartitions == 4 && weightParams.m_bDualPlane) {
        assert(false && "Dual plane mode is incompatible with four partition blocks");
        FillError(outBuf, blockWidth, blockHeight);
        return;
    }

    // Based on the number of partitions, read the color endpos32 mode for
    // each partition.

    // Determine partitions, partition index, and color endpos32 modes
    s32 planeIdx = -1;
    u32 partitionIndex;
    u32 colorEndpos32Mode[4] = {0, 0, 0, 0};

    // Define color data.
    u8 colorEndpos32Data[16];
    memset(colorEndpos32Data, 0, sizeof(colorEndpos32Data));
    OutputBitStream colorEndpos32Stream(colorEndpos32Data, 16 * 8, 0);

    // Read extra config data...
    u32 baseCEM = 0;
    if (nPartitions == 1) {
        colorEndpos32Mode[0] = strm.ReadBits<4>();
        partitionIndex = 0;
    } else {
        partitionIndex = strm.ReadBits<10>();
        baseCEM = strm.ReadBits<6>();
    }
    u32 baseMode = (baseCEM & 3);

    // Remaining bits are color endpos32 data...
    u32 nWeightBits = weightParams.GetPackedBitSize();
    s32 remainingBits = 128 - nWeightBits - static_cast<s32>(strm.GetBitsRead());

    // Consider extra bits prior to texel data...
    u32 extraCEMbits = 0;
    if (baseMode) {
        switch (nPartitions) {
        case 2:
            extraCEMbits += 2;
            break;
        case 3:
            extraCEMbits += 5;
            break;
        case 4:
            extraCEMbits += 8;
            break;
        default:
            assert(false);
            break;
        }
    }
    remainingBits -= extraCEMbits;

    // Do we have a dual plane situation?
    u32 planeSelectorBits = 0;
    if (weightParams.m_bDualPlane) {
        planeSelectorBits = 2;
    }
    remainingBits -= planeSelectorBits;

    // Read color data...
    u32 colorDataBits = remainingBits;
    while (remainingBits > 0) {
        u32 nb = std::min(remainingBits, 8);
        u32 b = strm.ReadBits(nb);
        colorEndpos32Stream.WriteBits(b, nb);
        remainingBits -= 8;
    }

    // Read the plane selection bits
    planeIdx = strm.ReadBits(planeSelectorBits);

    // Read the rest of the CEM
    if (baseMode) {
        u32 extraCEM = strm.ReadBits(extraCEMbits);
        u32 CEM = (extraCEM << 6) | baseCEM;
        CEM >>= 2;

        bool C[4] = {0};
        for (u32 i = 0; i < nPartitions; i++) {
            C[i] = CEM & 1;
            CEM >>= 1;
        }

        u8 M[4] = {0};
        for (u32 i = 0; i < nPartitions; i++) {
            M[i] = CEM & 3;
            CEM >>= 2;
            assert(M[i] <= 3);
        }

        for (u32 i = 0; i < nPartitions; i++) {
            colorEndpos32Mode[i] = baseMode;
            if (!(C[i]))
                colorEndpos32Mode[i] -= 1;
            colorEndpos32Mode[i] <<= 2;
            colorEndpos32Mode[i] |= M[i];
        }
    } else if (nPartitions > 1) {
        u32 CEM = baseCEM >> 2;
        for (u32 i = 0; i < nPartitions; i++) {
            colorEndpos32Mode[i] = CEM;
        }
    }

    // Make sure everything up till here is sane.
    for (u32 i = 0; i < nPartitions; i++) {
        assert(colorEndpos32Mode[i] < 16);
    }
    assert(strm.GetBitsRead() + weightParams.GetPackedBitSize() == 128);

    // Decode both color data and texel weight data
    u32 colorValues[32]; // Four values, two endpos32s, four maximum paritions
    DecodeColorValues(colorValues, colorEndpos32Data, colorEndpos32Mode, nPartitions,
                      colorDataBits);

    Pixel endpos32s[4][2];
    const u32* colorValuesPtr = colorValues;
    for (u32 i = 0; i < nPartitions; i++) {
        ComputeEndpos32s(endpos32s[i][0], endpos32s[i][1], colorValuesPtr, colorEndpos32Mode[i]);
    }

    // Read the texel weight data..
    u8 texelWeightData[16];
    memcpy(texelWeightData, inBuf, sizeof(texelWeightData));

    // Reverse everything
    for (u32 i = 0; i < 8; i++) {
// Taken from http://graphics.stanford.edu/~seander/bithacks.html#ReverseByteWith64Bits
#define REVERSE_BYTE(b) (((b)*0x80200802ULL) & 0x0884422110ULL) * 0x0101010101ULL >> 32
        u8 a = static_cast<u8>(REVERSE_BYTE(texelWeightData[i]));
        u8 b = static_cast<u8>(REVERSE_BYTE(texelWeightData[15 - i]));
#undef REVERSE_BYTE

        texelWeightData[i] = b;
        texelWeightData[15 - i] = a;
    }

    // Make sure that higher non-texel bits are set to zero
    const u32 clearByteStart = (weightParams.GetPackedBitSize() >> 3) + 1;
    texelWeightData[clearByteStart - 1] =
        texelWeightData[clearByteStart - 1] &
        static_cast<u8>((1 << (weightParams.GetPackedBitSize() % 8)) - 1);
    memset(texelWeightData + clearByteStart, 0, 16 - clearByteStart);

    std::vector<IntegerEncodedValue> texelWeightValues;
    texelWeightValues.reserve(64);

    InputBitStream weightStream(texelWeightData);

    DecodeIntegerSequence(texelWeightValues, weightStream, weightParams.m_MaxWeight,
                          weightParams.GetNumWeightValues());

    // Blocks can be at most 12x12, so we can have as many as 144 weights
    u32 weights[2][144];
    UnquantizeTexelWeights(weights, texelWeightValues, weightParams, blockWidth, blockHeight);

    // Now that we have endpos32s and weights, we can s32erpolate and generate
    // the proper decoding...
    for (u32 j = 0; j < blockHeight; j++)
        for (u32 i = 0; i < blockWidth; i++) {
            u32 partition = Select2DPartition(partitionIndex, i, j, nPartitions,
                                              (blockHeight * blockWidth) < 32);
            assert(partition < nPartitions);

            Pixel p;
            for (u32 c = 0; c < 4; c++) {
                u32 C0 = endpos32s[partition][0].Component(c);
                C0 = Replicate(C0, 8, 16);
                u32 C1 = endpos32s[partition][1].Component(c);
                C1 = Replicate(C1, 8, 16);

                u32 plane = 0;
                if (weightParams.m_bDualPlane && (((planeIdx + 1) & 3) == c)) {
                    plane = 1;
                }

                u32 weight = weights[plane][j * blockWidth + i];
                u32 C = (C0 * (64 - weight) + C1 * weight + 32) / 64;
                if (C == 65535) {
                    p.Component(c) = 255;
                } else {
                    double Cf = static_cast<double>(C);
                    p.Component(c) = static_cast<u16>(255.0 * (Cf / 65536.0) + 0.5);
                }
            }

            outBuf[j * blockWidth + i] = p.Pack();
        }
}

} // namespace ASTCC

namespace Tegra::Texture::ASTC {

std::vector<u8> Decompress(const u8* data, u32 width, u32 height, u32 depth, u32 block_width,
                           u32 block_height) {
    u32 blockIdx = 0;
    std::size_t depth_offset = 0;
    std::vector<u8> outData(height * width * depth * 4);
    for (u32 k = 0; k < depth; k++) {
        for (u32 j = 0; j < height; j += block_height) {
            for (u32 i = 0; i < width; i += block_width) {

                const u8* blockPtr = data + blockIdx * 16;

                // Blocks can be at most 12x12
                u32 uncompData[144];
                ASTCC::DecompressBlock(blockPtr, block_width, block_height, uncompData);

                u32 decompWidth = std::min(block_width, width - i);
                u32 decompHeight = std::min(block_height, height - j);

                u8* outRow = depth_offset + outData.data() + (j * width + i) * 4;
                for (u32 jj = 0; jj < decompHeight; jj++) {
                    memcpy(outRow + jj * width * 4, uncompData + jj * block_width, decompWidth * 4);
                }

                blockIdx++;
            }
        }
        depth_offset += height * width * 4;
    }

    return outData;
}

} // namespace Tegra::Texture::ASTC<|MERGE_RESOLUTION|>--- conflicted
+++ resolved
@@ -937,11 +937,7 @@
             } break;
 
             default:
-<<<<<<< HEAD
-                assert(!"Unsupported qus32 encoding for color values!");
-=======
                 assert(false && "Unsupported quint encoding for color values!");
->>>>>>> bc681dc5
                 break;
             } // switch(bitlen)
         }     // case IntegerEncoding::Qus32
@@ -1028,11 +1024,7 @@
         } break;
 
         default:
-<<<<<<< HEAD
-            assert(!"Invalid qus32 encoding for texel weight");
-=======
             assert(false && "Invalid quint encoding for texel weight");
->>>>>>> bc681dc5
             break;
         }
     } break;
@@ -1360,11 +1352,7 @@
     } break;
 
     default:
-<<<<<<< HEAD
-        assert(!"Unsupported color endpos32 mode (is it HDR?)");
-=======
         assert(false && "Unsupported color endpoint mode (is it HDR?)");
->>>>>>> bc681dc5
         break;
     }
 
