// Copyright 2014 Citra Emulator Project
// Licensed under GPLv2 or any later version
// Refer to the license.txt file included.

#include "common/common_types.h"
#include "common/math_util.h"
#include "video_core/surface.h"

namespace VideoCore::Surface {

SurfaceTarget SurfaceTargetFromTextureType(Tegra::Texture::TextureType texture_type) {
    switch (texture_type) {
    case Tegra::Texture::TextureType::Texture1D:
        return SurfaceTarget::Texture1D;
    case Tegra::Texture::TextureType::Texture2D:
    case Tegra::Texture::TextureType::Texture2DNoMipmap:
        return SurfaceTarget::Texture2D;
    case Tegra::Texture::TextureType::Texture3D:
        return SurfaceTarget::Texture3D;
    case Tegra::Texture::TextureType::TextureCubemap:
        return SurfaceTarget::TextureCubemap;
    case Tegra::Texture::TextureType::TextureCubeArray:
        return SurfaceTarget::TextureCubeArray;
    case Tegra::Texture::TextureType::Texture1DArray:
        return SurfaceTarget::Texture1DArray;
    case Tegra::Texture::TextureType::Texture2DArray:
        return SurfaceTarget::Texture2DArray;
    default:
        LOG_CRITICAL(HW_GPU, "Unimplemented texture_type={}", static_cast<u32>(texture_type));
        UNREACHABLE();
        return SurfaceTarget::Texture2D;
    }
}

bool SurfaceTargetIsLayered(SurfaceTarget target) {
    switch (target) {
    case SurfaceTarget::Texture1D:
    case SurfaceTarget::Texture2D:
    case SurfaceTarget::Texture3D:
        return false;
    case SurfaceTarget::Texture1DArray:
    case SurfaceTarget::Texture2DArray:
    case SurfaceTarget::TextureCubemap:
    case SurfaceTarget::TextureCubeArray:
        return true;
    default:
        LOG_CRITICAL(HW_GPU, "Unimplemented surface_target={}", static_cast<u32>(target));
        UNREACHABLE();
        return false;
    }
}

PixelFormat PixelFormatFromDepthFormat(Tegra::DepthFormat format) {
    switch (format) {
    case Tegra::DepthFormat::S8_Z24_UNORM:
        return PixelFormat::S8Z24;
    case Tegra::DepthFormat::Z24_S8_UNORM:
        return PixelFormat::Z24S8;
    case Tegra::DepthFormat::Z32_FLOAT:
        return PixelFormat::Z32F;
    case Tegra::DepthFormat::Z16_UNORM:
        return PixelFormat::Z16;
    case Tegra::DepthFormat::Z32_S8_X24_FLOAT:
        return PixelFormat::Z32FS8;
    default:
        LOG_CRITICAL(HW_GPU, "Unimplemented format={}", static_cast<u32>(format));
        UNREACHABLE();
    }
}

PixelFormat PixelFormatFromRenderTargetFormat(Tegra::RenderTargetFormat format) {
    switch (format) {
        // TODO (Hexagon12): Converting SRGBA to RGBA is a hack and doesn't completely correct the
        // gamma.
    case Tegra::RenderTargetFormat::RGBA8_SRGB:
        return PixelFormat::RGBA8_SRGB;
    case Tegra::RenderTargetFormat::RGBA8_UNORM:
        return PixelFormat::ABGR8U;
    case Tegra::RenderTargetFormat::RGBA8_SNORM:
        return PixelFormat::ABGR8S;
    case Tegra::RenderTargetFormat::RGBA8_UINT:
        return PixelFormat::ABGR8UI;
    case Tegra::RenderTargetFormat::BGRA8_SRGB:
        return PixelFormat::BGRA8_SRGB;
    case Tegra::RenderTargetFormat::BGRA8_UNORM:
        return PixelFormat::BGRA8;
    case Tegra::RenderTargetFormat::RGB10_A2_UNORM:
        return PixelFormat::A2B10G10R10U;
    case Tegra::RenderTargetFormat::RGBA16_FLOAT:
        return PixelFormat::RGBA16F;
    case Tegra::RenderTargetFormat::RGBA16_UNORM:
        return PixelFormat::RGBA16U;
    case Tegra::RenderTargetFormat::RGBA16_UINT:
        return PixelFormat::RGBA16UI;
    case Tegra::RenderTargetFormat::RGBA32_FLOAT:
        return PixelFormat::RGBA32F;
    case Tegra::RenderTargetFormat::RG32_FLOAT:
        return PixelFormat::RG32F;
    case Tegra::RenderTargetFormat::R11G11B10_FLOAT:
        return PixelFormat::R11FG11FB10F;
    case Tegra::RenderTargetFormat::B5G6R5_UNORM:
        return PixelFormat::B5G6R5U;
    case Tegra::RenderTargetFormat::BGR5A1_UNORM:
        return PixelFormat::A1B5G5R5U;
    case Tegra::RenderTargetFormat::RGBA32_UINT:
        return PixelFormat::RGBA32UI;
    case Tegra::RenderTargetFormat::R8_UNORM:
        return PixelFormat::R8U;
    case Tegra::RenderTargetFormat::R8_UINT:
        return PixelFormat::R8UI;
    case Tegra::RenderTargetFormat::RG16_FLOAT:
        return PixelFormat::RG16F;
    case Tegra::RenderTargetFormat::RG16_UINT:
        return PixelFormat::RG16UI;
    case Tegra::RenderTargetFormat::RG16_SINT:
        return PixelFormat::RG16I;
    case Tegra::RenderTargetFormat::RG16_UNORM:
        return PixelFormat::RG16;
    case Tegra::RenderTargetFormat::RG16_SNORM:
        return PixelFormat::RG16S;
    case Tegra::RenderTargetFormat::RG8_UNORM:
        return PixelFormat::RG8U;
    case Tegra::RenderTargetFormat::RG8_SNORM:
        return PixelFormat::RG8S;
    case Tegra::RenderTargetFormat::R16_FLOAT:
        return PixelFormat::R16F;
    case Tegra::RenderTargetFormat::R16_UNORM:
        return PixelFormat::R16U;
    case Tegra::RenderTargetFormat::R16_SNORM:
        return PixelFormat::R16S;
    case Tegra::RenderTargetFormat::R16_UINT:
        return PixelFormat::R16UI;
    case Tegra::RenderTargetFormat::R16_SINT:
        return PixelFormat::R16I;
    case Tegra::RenderTargetFormat::R32_FLOAT:
        return PixelFormat::R32F;
    case Tegra::RenderTargetFormat::R32_UINT:
        return PixelFormat::R32UI;
    case Tegra::RenderTargetFormat::RG32_UINT:
        return PixelFormat::RG32UI;
    default:
        LOG_CRITICAL(HW_GPU, "Unimplemented format={}", static_cast<u32>(format));
        UNREACHABLE();
    }
}

PixelFormat PixelFormatFromTextureFormat(Tegra::Texture::TextureFormat format,
                                         Tegra::Texture::ComponentType component_type,
                                         bool is_srgb) {
    // TODO(Subv): Properly implement this
    switch (format) {
    case Tegra::Texture::TextureFormat::A8R8G8B8:
        if (is_srgb) {
            return PixelFormat::RGBA8_SRGB;
        }
        switch (component_type) {
        case Tegra::Texture::ComponentType::UNORM:
            return PixelFormat::ABGR8U;
        case Tegra::Texture::ComponentType::SNORM:
            return PixelFormat::ABGR8S;
        case Tegra::Texture::ComponentType::UINT:
            return PixelFormat::ABGR8UI;
        }
        LOG_CRITICAL(HW_GPU, "Unimplemented component_type={}", static_cast<u32>(component_type));
        UNREACHABLE();
    case Tegra::Texture::TextureFormat::B5G6R5:
        switch (component_type) {
        case Tegra::Texture::ComponentType::UNORM:
            return PixelFormat::B5G6R5U;
        }
        LOG_CRITICAL(HW_GPU, "Unimplemented component_type={}", static_cast<u32>(component_type));
        UNREACHABLE();
    case Tegra::Texture::TextureFormat::A2B10G10R10:
        switch (component_type) {
        case Tegra::Texture::ComponentType::UNORM:
            return PixelFormat::A2B10G10R10U;
        }
        LOG_CRITICAL(HW_GPU, "Unimplemented component_type={}", static_cast<u32>(component_type));
        UNREACHABLE();
    case Tegra::Texture::TextureFormat::A1B5G5R5:
        switch (component_type) {
        case Tegra::Texture::ComponentType::UNORM:
            return PixelFormat::A1B5G5R5U;
        }
        LOG_CRITICAL(HW_GPU, "Unimplemented component_type={}", static_cast<u32>(component_type));
        UNREACHABLE();
    case Tegra::Texture::TextureFormat::R8:
        switch (component_type) {
        case Tegra::Texture::ComponentType::UNORM:
            return PixelFormat::R8U;
        case Tegra::Texture::ComponentType::UINT:
            return PixelFormat::R8UI;
        }
        LOG_CRITICAL(HW_GPU, "Unimplemented component_type={}", static_cast<u32>(component_type));
        UNREACHABLE();
    case Tegra::Texture::TextureFormat::G8R8:
        switch (component_type) {
        case Tegra::Texture::ComponentType::UNORM:
            return PixelFormat::G8R8U;
        case Tegra::Texture::ComponentType::SNORM:
            return PixelFormat::G8R8S;
        }
        LOG_CRITICAL(HW_GPU, "Unimplemented component_type={}", static_cast<u32>(component_type));
        UNREACHABLE();
    case Tegra::Texture::TextureFormat::R16_G16_B16_A16:
        switch (component_type) {
        case Tegra::Texture::ComponentType::UNORM:
            return PixelFormat::RGBA16U;
        case Tegra::Texture::ComponentType::FLOAT:
            return PixelFormat::RGBA16F;
        }
        LOG_CRITICAL(HW_GPU, "Unimplemented component_type={}", static_cast<u32>(component_type));
        UNREACHABLE();
    case Tegra::Texture::TextureFormat::BF10GF11RF11:
        switch (component_type) {
        case Tegra::Texture::ComponentType::FLOAT:
            return PixelFormat::R11FG11FB10F;
        }
        LOG_CRITICAL(HW_GPU, "Unimplemented component_type={}", static_cast<u32>(component_type));
        UNREACHABLE();
    case Tegra::Texture::TextureFormat::R32_G32_B32_A32:
        switch (component_type) {
        case Tegra::Texture::ComponentType::FLOAT:
            return PixelFormat::RGBA32F;
        case Tegra::Texture::ComponentType::UINT:
            return PixelFormat::RGBA32UI;
        }
        LOG_CRITICAL(HW_GPU, "Unimplemented component_type={}", static_cast<u32>(component_type));
        UNREACHABLE();
    case Tegra::Texture::TextureFormat::R32_G32:
        switch (component_type) {
        case Tegra::Texture::ComponentType::FLOAT:
            return PixelFormat::RG32F;
        case Tegra::Texture::ComponentType::UINT:
            return PixelFormat::RG32UI;
        }
        LOG_CRITICAL(HW_GPU, "Unimplemented component_type={}", static_cast<u32>(component_type));
        UNREACHABLE();
    case Tegra::Texture::TextureFormat::R32_G32_B32:
        switch (component_type) {
        case Tegra::Texture::ComponentType::FLOAT:
            return PixelFormat::RGB32F;
        }
        LOG_CRITICAL(HW_GPU, "Unimplemented component_type={}", static_cast<u32>(component_type));
        UNREACHABLE();
    case Tegra::Texture::TextureFormat::R16:
        switch (component_type) {
        case Tegra::Texture::ComponentType::FLOAT:
            return PixelFormat::R16F;
        case Tegra::Texture::ComponentType::UNORM:
            return PixelFormat::R16U;
        case Tegra::Texture::ComponentType::SNORM:
            return PixelFormat::R16S;
        case Tegra::Texture::ComponentType::UINT:
            return PixelFormat::R16UI;
        case Tegra::Texture::ComponentType::SINT:
            return PixelFormat::R16I;
        }
        LOG_CRITICAL(HW_GPU, "Unimplemented component_type={}", static_cast<u32>(component_type));
        UNREACHABLE();
    case Tegra::Texture::TextureFormat::R32:
        switch (component_type) {
        case Tegra::Texture::ComponentType::FLOAT:
            return PixelFormat::R32F;
        case Tegra::Texture::ComponentType::UINT:
            return PixelFormat::R32UI;
        }
        LOG_CRITICAL(HW_GPU, "Unimplemented component_type={}", static_cast<u32>(component_type));
        UNREACHABLE();
    case Tegra::Texture::TextureFormat::ZF32:
        return PixelFormat::Z32F;
    case Tegra::Texture::TextureFormat::Z16:
        return PixelFormat::Z16;
    case Tegra::Texture::TextureFormat::Z24S8:
        return PixelFormat::Z24S8;
    case Tegra::Texture::TextureFormat::DXT1:
        return is_srgb ? PixelFormat::DXT1_SRGB : PixelFormat::DXT1;
    case Tegra::Texture::TextureFormat::DXT23:
        return is_srgb ? PixelFormat::DXT23_SRGB : PixelFormat::DXT23;
    case Tegra::Texture::TextureFormat::DXT45:
        return is_srgb ? PixelFormat::DXT45_SRGB : PixelFormat::DXT45;
    case Tegra::Texture::TextureFormat::DXN1:
        return PixelFormat::DXN1;
    case Tegra::Texture::TextureFormat::DXN2:
        switch (component_type) {
        case Tegra::Texture::ComponentType::UNORM:
            return PixelFormat::DXN2UNORM;
        case Tegra::Texture::ComponentType::SNORM:
            return PixelFormat::DXN2SNORM;
        }
        LOG_CRITICAL(HW_GPU, "Unimplemented component_type={}", static_cast<u32>(component_type));
        UNREACHABLE();
    case Tegra::Texture::TextureFormat::BC7U:
        return is_srgb ? PixelFormat::BC7U_SRGB : PixelFormat::BC7U;
    case Tegra::Texture::TextureFormat::BC6H_UF16:
        return PixelFormat::BC6H_UF16;
    case Tegra::Texture::TextureFormat::BC6H_SF16:
        return PixelFormat::BC6H_SF16;
    case Tegra::Texture::TextureFormat::ASTC_2D_4X4:
        return is_srgb ? PixelFormat::ASTC_2D_4X4_SRGB : PixelFormat::ASTC_2D_4X4;
    case Tegra::Texture::TextureFormat::ASTC_2D_5X4:
        return is_srgb ? PixelFormat::ASTC_2D_5X4_SRGB : PixelFormat::ASTC_2D_5X4;
    case Tegra::Texture::TextureFormat::ASTC_2D_5X5:
        return is_srgb ? PixelFormat::ASTC_2D_5X5_SRGB : PixelFormat::ASTC_2D_5X5;
    case Tegra::Texture::TextureFormat::ASTC_2D_8X8:
        return is_srgb ? PixelFormat::ASTC_2D_8X8_SRGB : PixelFormat::ASTC_2D_8X8;
    case Tegra::Texture::TextureFormat::ASTC_2D_8X5:
        return is_srgb ? PixelFormat::ASTC_2D_8X5_SRGB : PixelFormat::ASTC_2D_8X5;
    case Tegra::Texture::TextureFormat::ASTC_2D_10X8:
        return is_srgb ? PixelFormat::ASTC_2D_10X8_SRGB : PixelFormat::ASTC_2D_10X8;
    case Tegra::Texture::TextureFormat::R16_G16:
        switch (component_type) {
        case Tegra::Texture::ComponentType::FLOAT:
            return PixelFormat::RG16F;
        case Tegra::Texture::ComponentType::UNORM:
            return PixelFormat::RG16;
        case Tegra::Texture::ComponentType::SNORM:
            return PixelFormat::RG16S;
        case Tegra::Texture::ComponentType::UINT:
            return PixelFormat::RG16UI;
        case Tegra::Texture::ComponentType::SINT:
            return PixelFormat::RG16I;
        }
        LOG_CRITICAL(HW_GPU, "Unimplemented component_type={}", static_cast<u32>(component_type));
        UNREACHABLE();
    default:
        LOG_CRITICAL(HW_GPU, "Unimplemented format={}, component_type={}", static_cast<u32>(format),
                     static_cast<u32>(component_type));
        UNREACHABLE();
    }
}

ComponentType ComponentTypeFromTexture(Tegra::Texture::ComponentType type) {
    // TODO(Subv): Implement more component types
    switch (type) {
    case Tegra::Texture::ComponentType::UNORM:
        return ComponentType::UNorm;
    case Tegra::Texture::ComponentType::FLOAT:
        return ComponentType::Float;
    case Tegra::Texture::ComponentType::SNORM:
        return ComponentType::SNorm;
    case Tegra::Texture::ComponentType::UINT:
        return ComponentType::UInt;
    case Tegra::Texture::ComponentType::SINT:
        return ComponentType::SInt;
    default:
        LOG_CRITICAL(HW_GPU, "Unimplemented component type={}", static_cast<u32>(type));
        UNREACHABLE();
    }
}

ComponentType ComponentTypeFromRenderTarget(Tegra::RenderTargetFormat format) {
    // TODO(Subv): Implement more render targets
    switch (format) {
    case Tegra::RenderTargetFormat::RGBA8_UNORM:
    case Tegra::RenderTargetFormat::RGBA8_SRGB:
    case Tegra::RenderTargetFormat::BGRA8_UNORM:
    case Tegra::RenderTargetFormat::BGRA8_SRGB:
    case Tegra::RenderTargetFormat::RGB10_A2_UNORM:
    case Tegra::RenderTargetFormat::R8_UNORM:
    case Tegra::RenderTargetFormat::RG16_UNORM:
    case Tegra::RenderTargetFormat::R16_UNORM:
    case Tegra::RenderTargetFormat::B5G6R5_UNORM:
    case Tegra::RenderTargetFormat::BGR5A1_UNORM:
    case Tegra::RenderTargetFormat::RG8_UNORM:
    case Tegra::RenderTargetFormat::RGBA16_UNORM:
        return ComponentType::UNorm;
    case Tegra::RenderTargetFormat::RGBA8_SNORM:
    case Tegra::RenderTargetFormat::RG16_SNORM:
    case Tegra::RenderTargetFormat::R16_SNORM:
    case Tegra::RenderTargetFormat::RG8_SNORM:
        return ComponentType::SNorm;
    case Tegra::RenderTargetFormat::RGBA16_FLOAT:
    case Tegra::RenderTargetFormat::R11G11B10_FLOAT:
    case Tegra::RenderTargetFormat::RGBA32_FLOAT:
    case Tegra::RenderTargetFormat::RG32_FLOAT:
    case Tegra::RenderTargetFormat::RG16_FLOAT:
    case Tegra::RenderTargetFormat::R16_FLOAT:
    case Tegra::RenderTargetFormat::R32_FLOAT:
        return ComponentType::Float;
    case Tegra::RenderTargetFormat::RGBA32_UINT:
    case Tegra::RenderTargetFormat::RGBA16_UINT:
    case Tegra::RenderTargetFormat::RG16_UINT:
    case Tegra::RenderTargetFormat::R8_UINT:
    case Tegra::RenderTargetFormat::R16_UINT:
    case Tegra::RenderTargetFormat::RG32_UINT:
    case Tegra::RenderTargetFormat::R32_UINT:
    case Tegra::RenderTargetFormat::RGBA8_UINT:
        return ComponentType::UInt;
    case Tegra::RenderTargetFormat::RG16_SINT:
    case Tegra::RenderTargetFormat::R16_SINT:
        return ComponentType::SInt;
    default:
        LOG_CRITICAL(HW_GPU, "Unimplemented format={}", static_cast<u32>(format));
        UNREACHABLE();
    }
}

PixelFormat PixelFormatFromGPUPixelFormat(Tegra::FramebufferConfig::PixelFormat format) {
    switch (format) {
    case Tegra::FramebufferConfig::PixelFormat::ABGR8:
        return PixelFormat::ABGR8U;
    default:
        LOG_CRITICAL(HW_GPU, "Unimplemented format={}", static_cast<u32>(format));
        UNREACHABLE();
    }
}

ComponentType ComponentTypeFromDepthFormat(Tegra::DepthFormat format) {
    switch (format) {
    case Tegra::DepthFormat::Z16_UNORM:
    case Tegra::DepthFormat::S8_Z24_UNORM:
    case Tegra::DepthFormat::Z24_S8_UNORM:
        return ComponentType::UNorm;
    case Tegra::DepthFormat::Z32_FLOAT:
    case Tegra::DepthFormat::Z32_S8_X24_FLOAT:
        return ComponentType::Float;
    default:
        LOG_CRITICAL(HW_GPU, "Unimplemented format={}", static_cast<u32>(format));
        UNREACHABLE();
    }
}

SurfaceType GetFormatType(PixelFormat pixel_format) {
    if (static_cast<std::size_t>(pixel_format) <
        static_cast<std::size_t>(PixelFormat::MaxColorFormat)) {
        return SurfaceType::ColorTexture;
    }

    if (static_cast<std::size_t>(pixel_format) <
        static_cast<std::size_t>(PixelFormat::MaxDepthFormat)) {
        return SurfaceType::Depth;
    }

    if (static_cast<std::size_t>(pixel_format) <
        static_cast<std::size_t>(PixelFormat::MaxDepthStencilFormat)) {
        return SurfaceType::DepthStencil;
    }

    // TODO(Subv): Implement the other formats
    ASSERT(false);

    return SurfaceType::Invalid;
}

bool IsPixelFormatASTC(PixelFormat format) {
    switch (format) {
    case PixelFormat::ASTC_2D_4X4:
    case PixelFormat::ASTC_2D_5X4:
    case PixelFormat::ASTC_2D_5X5:
    case PixelFormat::ASTC_2D_8X8:
    case PixelFormat::ASTC_2D_8X5:
    case PixelFormat::ASTC_2D_4X4_SRGB:
    case PixelFormat::ASTC_2D_5X4_SRGB:
    case PixelFormat::ASTC_2D_5X5_SRGB:
    case PixelFormat::ASTC_2D_8X8_SRGB:
    case PixelFormat::ASTC_2D_8X5_SRGB:
<<<<<<< HEAD
    case PixelFormat::ASTC_2D_10X8_SRGB:
    case PixelFormat::ASTC_2D_10X8:
=======
    case PixelFormat::ASTC_2D_10X8:
    case PixelFormat::ASTC_2D_10X8_SRGB:
>>>>>>> 65bd03d7
        return true;
    default:
        return false;
    }
}

std::pair<u32, u32> GetASTCBlockSize(PixelFormat format) {
    return {GetDefaultBlockWidth(format), GetDefaultBlockHeight(format)};
}

bool IsFormatBCn(PixelFormat format) {
    switch (format) {
    case PixelFormat::DXT1:
    case PixelFormat::DXT23:
    case PixelFormat::DXT45:
    case PixelFormat::DXN1:
    case PixelFormat::DXN2SNORM:
    case PixelFormat::DXN2UNORM:
    case PixelFormat::BC7U:
    case PixelFormat::BC6H_UF16:
    case PixelFormat::BC6H_SF16:
    case PixelFormat::DXT1_SRGB:
    case PixelFormat::DXT23_SRGB:
    case PixelFormat::DXT45_SRGB:
    case PixelFormat::BC7U_SRGB:
        return true;
    }
    return false;
}

} // namespace VideoCore::Surface<|MERGE_RESOLUTION|>--- conflicted
+++ resolved
@@ -455,13 +455,8 @@
     case PixelFormat::ASTC_2D_5X5_SRGB:
     case PixelFormat::ASTC_2D_8X8_SRGB:
     case PixelFormat::ASTC_2D_8X5_SRGB:
-<<<<<<< HEAD
-    case PixelFormat::ASTC_2D_10X8_SRGB:
-    case PixelFormat::ASTC_2D_10X8:
-=======
     case PixelFormat::ASTC_2D_10X8:
     case PixelFormat::ASTC_2D_10X8_SRGB:
->>>>>>> 65bd03d7
         return true;
     default:
         return false;
