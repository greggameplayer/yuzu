--- conflicted
+++ resolved
@@ -30,14 +30,9 @@
     UNREACHABLE();
 }
 
-<<<<<<< HEAD
-GPU::GPU(Core::System& system, VideoCore::RendererBase& renderer, bool is_async)
-    : system{system}, renderer{renderer}, is_async{is_async} {
-=======
 GPU::GPU(Core::System& system, VideoCore::RendererBase& renderer)
     : renderer{renderer} {
     clock = std::make_unique<Tegra::GPUClock>();
->>>>>>> 6f0807b9
     auto& rasterizer{renderer.Rasterizer()};
     memory_manager = std::make_unique<Tegra::MemoryManager>(rasterizer);
     dma_pusher = std::make_unique<Tegra::DmaPusher>(*this);
@@ -74,58 +69,12 @@
     return *dma_pusher;
 }
 
-<<<<<<< HEAD
-void GPU::IncrementSyncPoint(const u32 syncpoint_id) {
-    syncpoints[syncpoint_id]++;
-    std::lock_guard lock{sync_mutex};
-    if (!syncpt_interrupts[syncpoint_id].empty()) {
-        u32 value = syncpoints[syncpoint_id].load();
-        auto it = syncpt_interrupts[syncpoint_id].begin();
-        while (it != syncpt_interrupts[syncpoint_id].end()) {
-            if (value >= *it) {
-                TriggerCpuInterrupt(syncpoint_id, *it);
-                it = syncpt_interrupts[syncpoint_id].erase(it);
-                continue;
-            }
-            it++;
-        }
-    }
-}
-
-u32 GPU::GetSyncpointValue(const u32 syncpoint_id) const {
-    return syncpoints[syncpoint_id].load();
-}
-
-void GPU::RegisterSyncptInterrupt(const u32 syncpoint_id, const u32 value) {
-    auto& interrupt = syncpt_interrupts[syncpoint_id];
-    bool contains = std::any_of(interrupt.begin(), interrupt.end(),
-                                [value](u32 in_value) { return in_value == value; });
-    if (contains) {
-        return;
-    }
-    syncpt_interrupts[syncpoint_id].emplace_back(value);
-}
-
-bool GPU::CancelSyncptInterrupt(const u32 syncpoint_id, const u32 value) {
-    std::lock_guard lock{sync_mutex};
-    auto& interrupt = syncpt_interrupts[syncpoint_id];
-    const auto iter =
-        std::find_if(interrupt.begin(), interrupt.end(),
-                     [value](u32 interrupt_value) { return value == interrupt_value; });
-
-    if (iter == interrupt.end()) {
-        return false;
-    }
-    interrupt.erase(iter);
-    return true;
-=======
 Tegra::GPUClock& GPU::GetClock() {
     return *clock;
 }
 
 const Tegra::GPUClock& GPU::GetClock() const {
     return *clock;
->>>>>>> 6f0807b9
 }
 
 u32 RenderTargetBytesPerPixel(RenderTargetFormat format) {
