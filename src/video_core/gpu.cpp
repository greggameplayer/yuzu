// Copyright 2018 yuzu Emulator Project
// Licensed under GPLv2 or any later version
// Refer to the license.txt file included.

#include "common/assert.h"
#include "video_core/engines/fermi_2d.h"
#include "video_core/engines/maxwell_3d.h"
#include "video_core/engines/maxwell_compute.h"
#include "video_core/engines/maxwell_dma.h"
#include "video_core/gpu.h"
#include "video_core/rasterizer_interface.h"

namespace Tegra {

u32 FramebufferConfig::BytesPerPixel(PixelFormat format) {
    switch (format) {
    case PixelFormat::ABGR8:
        return 4;
    }

    UNREACHABLE();
}

GPU::GPU(VideoCore::RasterizerInterface& rasterizer) {
    memory_manager = std::make_unique<MemoryManager>();
    maxwell_3d = std::make_unique<Engines::Maxwell3D>(rasterizer, *memory_manager);
    fermi_2d = std::make_unique<Engines::Fermi2D>(*memory_manager);
    maxwell_compute = std::make_unique<Engines::MaxwellCompute>();
    maxwell_dma = std::make_unique<Engines::MaxwellDMA>(*memory_manager);
}

GPU::~GPU() = default;

const Engines::Maxwell3D& GPU::Maxwell3D() const {
    return *maxwell_3d;
}

Engines::Maxwell3D& GPU::Maxwell3D() {
    return *maxwell_3d;
}

u32 RenderTargetBytesPerPixel(RenderTargetFormat format) {
    ASSERT(format != RenderTargetFormat::NONE);

    switch (format) {
    case RenderTargetFormat::RGBA32_FLOAT:
    case RenderTargetFormat::RGBA32_UINT:
        return 16;
    case RenderTargetFormat::RGBA16_FLOAT:
    case RenderTargetFormat::RG32_FLOAT:
        return 8;
    case RenderTargetFormat::RGBA8_UNORM:
    case RenderTargetFormat::RGBA8_SRGB:
    case RenderTargetFormat::RGB10_A2_UNORM:
    case RenderTargetFormat::BGRA8_UNORM:
    case RenderTargetFormat::RG16_UNORM:
    case RenderTargetFormat::RG16_SNORM:
    case RenderTargetFormat::RG16_UINT:
    case RenderTargetFormat::RG16_SINT:
    case RenderTargetFormat::RG16_FLOAT:
    case RenderTargetFormat::R32_FLOAT:
    case RenderTargetFormat::R11G11B10_FLOAT:
        return 4;
<<<<<<< HEAD
    case RenderTargetFormat::R8_UNORM:
    case RenderTargetFormat::R8_UINT:
=======
    case RenderTargetFormat::R16_UNORM:
    case RenderTargetFormat::R16_SNORM:
    case RenderTargetFormat::R16_UINT:
    case RenderTargetFormat::R16_SINT:
    case RenderTargetFormat::R16_FLOAT:
        return 2;
    case RenderTargetFormat::R8_UNORM:
>>>>>>> d64303d1
        return 1;
    default:
        UNIMPLEMENTED_MSG("Unimplemented render target format {}", static_cast<u32>(format));
    }
}

u32 DepthFormatBytesPerPixel(DepthFormat format) {
    switch (format) {
    case DepthFormat::Z32_S8_X24_FLOAT:
        return 8;
    case DepthFormat::Z32_FLOAT:
    case DepthFormat::S8_Z24_UNORM:
    case DepthFormat::Z24_X8_UNORM:
    case DepthFormat::Z24_S8_UNORM:
    case DepthFormat::Z24_C8_UNORM:
        return 4;
    case DepthFormat::Z16_UNORM:
        return 2;
    default:
        UNIMPLEMENTED_MSG("Unimplemented Depth format {}", static_cast<u32>(format));
    }
}

} // namespace Tegra<|MERGE_RESOLUTION|>--- conflicted
+++ resolved
@@ -61,10 +61,6 @@
     case RenderTargetFormat::R32_FLOAT:
     case RenderTargetFormat::R11G11B10_FLOAT:
         return 4;
-<<<<<<< HEAD
-    case RenderTargetFormat::R8_UNORM:
-    case RenderTargetFormat::R8_UINT:
-=======
     case RenderTargetFormat::R16_UNORM:
     case RenderTargetFormat::R16_SNORM:
     case RenderTargetFormat::R16_UINT:
@@ -72,7 +68,7 @@
     case RenderTargetFormat::R16_FLOAT:
         return 2;
     case RenderTargetFormat::R8_UNORM:
->>>>>>> d64303d1
+    case RenderTargetFormat::R8_UINT:
         return 1;
     default:
         UNIMPLEMENTED_MSG("Unimplemented render target format {}", static_cast<u32>(format));
