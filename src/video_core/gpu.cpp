// Copyright 2018 yuzu Emulator Project
// Licensed under GPLv2 or any later version
// Refer to the license.txt file included.

#include "common/assert.h"
#include "common/microprofile.h"
#include "core/core.h"
#include "core/core_timing.h"
#include "core/memory.h"
#include "video_core/engines/fermi_2d.h"
#include "video_core/engines/kepler_compute.h"
#include "video_core/engines/kepler_memory.h"
#include "video_core/engines/maxwell_3d.h"
#include "video_core/engines/maxwell_dma.h"
#include "video_core/gpu.h"
#include "video_core/memory_manager.h"
#include "video_core/renderer_base.h"

namespace Tegra {

MICROPROFILE_DEFINE(GPU_wait, "GPU", "Wait for the GPU", MP_RGB(128, 128, 192));

GPU::GPU(Core::System& system, VideoCore::RendererBase& renderer, bool is_async)
    : system{system}, renderer{renderer}, is_async{is_async} {
    auto& rasterizer{renderer.Rasterizer()};
    memory_manager = std::make_unique<Tegra::MemoryManager>(system, rasterizer);
    dma_pusher = std::make_unique<Tegra::DmaPusher>(*this);
    maxwell_3d = std::make_unique<Engines::Maxwell3D>(system, rasterizer, *memory_manager);
    fermi_2d = std::make_unique<Engines::Fermi2D>(rasterizer);
    kepler_compute = std::make_unique<Engines::KeplerCompute>(system, rasterizer, *memory_manager);
    maxwell_dma = std::make_unique<Engines::MaxwellDMA>(system, *memory_manager);
    kepler_memory = std::make_unique<Engines::KeplerMemory>(system, *memory_manager);
}

GPU::~GPU() = default;

Engines::Maxwell3D& GPU::Maxwell3D() {
    return *maxwell_3d;
}

const Engines::Maxwell3D& GPU::Maxwell3D() const {
    return *maxwell_3d;
}

Engines::KeplerCompute& GPU::KeplerCompute() {
    return *kepler_compute;
}

const Engines::KeplerCompute& GPU::KeplerCompute() const {
    return *kepler_compute;
}

MemoryManager& GPU::MemoryManager() {
    return *memory_manager;
}

const MemoryManager& GPU::MemoryManager() const {
    return *memory_manager;
}

DmaPusher& GPU::DmaPusher() {
    return *dma_pusher;
}

const DmaPusher& GPU::DmaPusher() const {
    return *dma_pusher;
}

void GPU::WaitFence(u32 syncpoint_id, u32 value) const {
    // Synced GPU, is always in sync
    if (!is_async) {
        return;
    }
    MICROPROFILE_SCOPE(GPU_wait);
<<<<<<< HEAD
    while (syncpoints[syncpoint_id].load() < value) {
=======
    while (syncpoints[syncpoint_id].load(std::memory_order_relaxed) < value) {
>>>>>>> cfc2f30d
    }
}

void GPU::IncrementSyncPoint(const u32 syncpoint_id) {
    syncpoints[syncpoint_id]++;
    std::lock_guard lock{sync_mutex};
    if (!syncpt_interrupts[syncpoint_id].empty()) {
        u32 value = syncpoints[syncpoint_id].load();
        auto it = syncpt_interrupts[syncpoint_id].begin();
        while (it != syncpt_interrupts[syncpoint_id].end()) {
            if (value >= *it) {
                TriggerCpuInterrupt(syncpoint_id, *it);
                it = syncpt_interrupts[syncpoint_id].erase(it);
                continue;
            }
            it++;
        }
    }
}

u32 GPU::GetSyncpointValue(const u32 syncpoint_id) const {
    return syncpoints[syncpoint_id].load();
}

void GPU::RegisterSyncptInterrupt(const u32 syncpoint_id, const u32 value) {
    auto& interrupt = syncpt_interrupts[syncpoint_id];
    bool contains = std::any_of(interrupt.begin(), interrupt.end(),
                                [value](u32 in_value) { return in_value == value; });
    if (contains) {
        return;
    }
    syncpt_interrupts[syncpoint_id].emplace_back(value);
}

bool GPU::CancelSyncptInterrupt(const u32 syncpoint_id, const u32 value) {
    std::lock_guard lock{sync_mutex};
    auto& interrupt = syncpt_interrupts[syncpoint_id];
    const auto iter =
        std::find_if(interrupt.begin(), interrupt.end(),
                     [value](u32 interrupt_value) { return value == interrupt_value; });

    if (iter == interrupt.end()) {
        return false;
    }
    interrupt.erase(iter);
    return true;
}

void GPU::FlushCommands() {
    renderer.Rasterizer().FlushCommands();
}

u32 RenderTargetBytesPerPixel(RenderTargetFormat format) {
    ASSERT(format != RenderTargetFormat::NONE);

    switch (format) {
    case RenderTargetFormat::RGBA32_FLOAT:
    case RenderTargetFormat::RGBA32_UINT:
        return 16;
    case RenderTargetFormat::RGBA16_UINT:
    case RenderTargetFormat::RGBA16_UNORM:
    case RenderTargetFormat::RGBA16_FLOAT:
    case RenderTargetFormat::RGBX16_FLOAT:
    case RenderTargetFormat::RG32_FLOAT:
    case RenderTargetFormat::RG32_UINT:
        return 8;
    case RenderTargetFormat::RGBA8_UNORM:
    case RenderTargetFormat::RGBA8_SNORM:
    case RenderTargetFormat::RGBA8_SRGB:
    case RenderTargetFormat::RGBA8_UINT:
    case RenderTargetFormat::RGB10_A2_UNORM:
    case RenderTargetFormat::BGRA8_UNORM:
    case RenderTargetFormat::BGRA8_SRGB:
    case RenderTargetFormat::RG16_UNORM:
    case RenderTargetFormat::RG16_SNORM:
    case RenderTargetFormat::RG16_UINT:
    case RenderTargetFormat::RG16_SINT:
    case RenderTargetFormat::RG16_FLOAT:
    case RenderTargetFormat::R32_FLOAT:
    case RenderTargetFormat::R11G11B10_FLOAT:
    case RenderTargetFormat::R32_UINT:
        return 4;
    case RenderTargetFormat::R16_UNORM:
    case RenderTargetFormat::R16_SNORM:
    case RenderTargetFormat::R16_UINT:
    case RenderTargetFormat::R16_SINT:
    case RenderTargetFormat::R16_FLOAT:
    case RenderTargetFormat::RG8_UNORM:
    case RenderTargetFormat::RG8_SNORM:
        return 2;
    case RenderTargetFormat::R8_UNORM:
    case RenderTargetFormat::R8_UINT:
        return 1;
    default:
        UNIMPLEMENTED_MSG("Unimplemented render target format {}", static_cast<u32>(format));
        return 1;
    }
}

u32 DepthFormatBytesPerPixel(DepthFormat format) {
    switch (format) {
    case DepthFormat::Z32_S8_X24_FLOAT:
        return 8;
    case DepthFormat::Z32_FLOAT:
    case DepthFormat::S8_Z24_UNORM:
    case DepthFormat::Z24_X8_UNORM:
    case DepthFormat::Z24_S8_UNORM:
    case DepthFormat::Z24_C8_UNORM:
        return 4;
    case DepthFormat::Z16_UNORM:
        return 2;
    default:
        UNIMPLEMENTED_MSG("Unimplemented Depth format {}", static_cast<u32>(format));
        return 1;
    }
}

// Note that, traditionally, methods are treated as 4-byte addressable locations, and hence
// their numbers are written down multiplied by 4 in Docs. Here we are not multiply by 4.
// So the values you see in docs might be multiplied by 4.
enum class BufferMethods {
    BindObject = 0x0,
    Nop = 0x2,
    SemaphoreAddressHigh = 0x4,
    SemaphoreAddressLow = 0x5,
    SemaphoreSequence = 0x6,
    SemaphoreTrigger = 0x7,
    NotifyIntr = 0x8,
    WrcacheFlush = 0x9,
    Unk28 = 0xA,
    UnkCacheFlush = 0xB,
    RefCnt = 0x14,
    SemaphoreAcquire = 0x1A,
    SemaphoreRelease = 0x1B,
    FenceValue = 0x1C,
    FenceAction = 0x1D,
    Unk78 = 0x1E,
    Unk7c = 0x1F,
    Yield = 0x20,
    NonPullerMethods = 0x40,
};

enum class GpuSemaphoreOperation {
    AcquireEqual = 0x1,
    WriteLong = 0x2,
    AcquireGequal = 0x4,
    AcquireMask = 0x8,
};

void GPU::CallMethod(const MethodCall& method_call) {
    LOG_TRACE(HW_GPU, "Processing method {:08X} on subchannel {}", method_call.method,
              method_call.subchannel);

    ASSERT(method_call.subchannel < bound_engines.size());

    if (ExecuteMethodOnEngine(method_call)) {
        CallEngineMethod(method_call);
    } else {
        CallPullerMethod(method_call);
    }
}

bool GPU::ExecuteMethodOnEngine(const MethodCall& method_call) {
    const auto method = static_cast<BufferMethods>(method_call.method);
    return method >= BufferMethods::NonPullerMethods;
}

void GPU::CallPullerMethod(const MethodCall& method_call) {
    regs.reg_array[method_call.method] = method_call.argument;
    const auto method = static_cast<BufferMethods>(method_call.method);

    switch (method) {
    case BufferMethods::BindObject: {
        ProcessBindMethod(method_call);
        break;
    }
    case BufferMethods::Nop:
    case BufferMethods::SemaphoreAddressHigh:
    case BufferMethods::SemaphoreAddressLow:
    case BufferMethods::SemaphoreSequence:
    case BufferMethods::RefCnt:
    case BufferMethods::UnkCacheFlush:
    case BufferMethods::WrcacheFlush:
    case BufferMethods::FenceValue:
    case BufferMethods::FenceAction:
        break;
    case BufferMethods::SemaphoreTrigger: {
        ProcessSemaphoreTriggerMethod();
        break;
    }
    case BufferMethods::NotifyIntr: {
        // TODO(Kmather73): Research and implement this method.
        LOG_ERROR(HW_GPU, "Special puller engine method NotifyIntr not implemented");
        break;
    }
    case BufferMethods::Unk28: {
        // TODO(Kmather73): Research and implement this method.
        LOG_ERROR(HW_GPU, "Special puller engine method Unk28 not implemented");
        break;
    }
    case BufferMethods::SemaphoreAcquire: {
        ProcessSemaphoreAcquire();
        break;
    }
    case BufferMethods::SemaphoreRelease: {
        ProcessSemaphoreRelease();
        break;
    }
    case BufferMethods::Yield: {
        // TODO(Kmather73): Research and implement this method.
        LOG_ERROR(HW_GPU, "Special puller engine method Yield not implemented");
        break;
    }
    default:
        LOG_ERROR(HW_GPU, "Special puller engine method {:X} not implemented",
                  static_cast<u32>(method));
        break;
    }
}

void GPU::CallEngineMethod(const MethodCall& method_call) {
    const EngineID engine = bound_engines[method_call.subchannel];

    switch (engine) {
    case EngineID::FERMI_TWOD_A:
        fermi_2d->CallMethod(method_call);
        break;
    case EngineID::MAXWELL_B:
        maxwell_3d->CallMethod(method_call);
        break;
    case EngineID::KEPLER_COMPUTE_B:
        kepler_compute->CallMethod(method_call);
        break;
    case EngineID::MAXWELL_DMA_COPY_A:
        maxwell_dma->CallMethod(method_call);
        break;
    case EngineID::KEPLER_INLINE_TO_MEMORY_B:
        kepler_memory->CallMethod(method_call);
        break;
    default:
        UNIMPLEMENTED_MSG("Unimplemented engine");
    }
}

void GPU::ProcessBindMethod(const MethodCall& method_call) {
    // Bind the current subchannel to the desired engine id.
    LOG_DEBUG(HW_GPU, "Binding subchannel {} to engine {}", method_call.subchannel,
              method_call.argument);
    bound_engines[method_call.subchannel] = static_cast<EngineID>(method_call.argument);
}

void GPU::ProcessSemaphoreTriggerMethod() {
    const auto semaphoreOperationMask = 0xF;
    const auto op =
        static_cast<GpuSemaphoreOperation>(regs.semaphore_trigger & semaphoreOperationMask);
    if (op == GpuSemaphoreOperation::WriteLong) {
        struct Block {
            u32 sequence;
            u32 zeros = 0;
            u64 timestamp;
        };

        Block block{};
        block.sequence = regs.semaphore_sequence;
        // TODO(Kmather73): Generate a real GPU timestamp and write it here instead of
        // CoreTiming
        block.timestamp = Core::System::GetInstance().CoreTiming().GetTicks();
        memory_manager->WriteBlock(regs.semaphore_address.SemaphoreAddress(), &block,
                                   sizeof(block));
    } else {
        const u32 word{memory_manager->Read<u32>(regs.semaphore_address.SemaphoreAddress())};
        if ((op == GpuSemaphoreOperation::AcquireEqual && word == regs.semaphore_sequence) ||
            (op == GpuSemaphoreOperation::AcquireGequal &&
             static_cast<s32>(word - regs.semaphore_sequence) > 0) ||
            (op == GpuSemaphoreOperation::AcquireMask && (word & regs.semaphore_sequence))) {
            // Nothing to do in this case
        } else {
            regs.acquire_source = true;
            regs.acquire_value = regs.semaphore_sequence;
            if (op == GpuSemaphoreOperation::AcquireEqual) {
                regs.acquire_active = true;
                regs.acquire_mode = false;
            } else if (op == GpuSemaphoreOperation::AcquireGequal) {
                regs.acquire_active = true;
                regs.acquire_mode = true;
            } else if (op == GpuSemaphoreOperation::AcquireMask) {
                // TODO(kemathe) The acquire mask operation waits for a value that, ANDed with
                // semaphore_sequence, gives a non-0 result
                LOG_ERROR(HW_GPU, "Invalid semaphore operation AcquireMask not implemented");
            } else {
                LOG_ERROR(HW_GPU, "Invalid semaphore operation");
            }
        }
    }
}

void GPU::ProcessSemaphoreRelease() {
    memory_manager->Write<u32>(regs.semaphore_address.SemaphoreAddress(), regs.semaphore_release);
}

void GPU::ProcessSemaphoreAcquire() {
    const u32 word = memory_manager->Read<u32>(regs.semaphore_address.SemaphoreAddress());
    const auto value = regs.semaphore_acquire;
    if (word != value) {
        regs.acquire_active = true;
        regs.acquire_value = value;
        // TODO(kemathe73) figure out how to do the acquire_timeout
        regs.acquire_mode = false;
        regs.acquire_source = false;
    }
}

} // namespace Tegra<|MERGE_RESOLUTION|>--- conflicted
+++ resolved
@@ -72,11 +72,7 @@
         return;
     }
     MICROPROFILE_SCOPE(GPU_wait);
-<<<<<<< HEAD
-    while (syncpoints[syncpoint_id].load() < value) {
-=======
     while (syncpoints[syncpoint_id].load(std::memory_order_relaxed) < value) {
->>>>>>> cfc2f30d
     }
 }
 
