--- conflicted
+++ resolved
@@ -87,11 +87,7 @@
     ChannelInfoIn info{};
 };
 
-<<<<<<< HEAD
-AudioRenderer::AudioRenderer(Core::Timing::CoreTiming& core_timing, Memory::Memory& memory_,
-=======
 AudioRenderer::AudioRenderer(Core::Timing::CoreTiming& core_timing, Core::Memory::Memory& memory_,
->>>>>>> 8450c836
                              AudioRendererParameter params,
                              std::shared_ptr<Kernel::WritableEvent> buffer_event,
                              std::size_t instance_number)
